--- conflicted
+++ resolved
@@ -1,7 +1,5 @@
 # Change log
 
-<<<<<<< HEAD
-=======
 ## v1.0.0-alpha.2
 
 This is the second Alpha Release of Apollo iOS 1.0. This first major version will include a new code generation engine, better generated models, and many syntax and performance improvements across the entire library. The primary goal of Apollo iOS 1.0 is to stabilize the API of the model layer and provide a foundation for future feature additions and evolution of the library.
@@ -9,7 +7,6 @@
 * **Operation Variables and Field Arguments are now supported!**
 * **Fixed - Capitalized field names generate code that doesn't compile**[#2167](https://github.com/apollographql/apollo-ios/issues/2167) 
 
->>>>>>> 9db65f0f
 ## v1.0.0-alpha.1
 
 This is the first Alpha Release of Apollo iOS 1.0. This first major version will include a new code generation engine, better generated models, and many syntax and performance improvements across the entire library. The primary goal of Apollo iOS 1.0 is to stabilize the API of the model layer and provide a foundation for future feature additions and evolution of the library.
