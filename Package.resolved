{
  "object": {
    "pins": [
      {
        "package": "InflectorKit",
        "repositoryURL": "https://github.com/mattt/InflectorKit",
        "state": {
          "branch": null,
          "revision": "d8cbcc04972690aaa5fc760a2b9ddb3e9f0decd7",
          "version": "1.0.0"
        }
      },
      {
        "package": "SQLite.swift",
        "repositoryURL": "https://github.com/stephencelis/SQLite.swift.git",
        "state": {
          "branch": null,
<<<<<<< HEAD
          "revision": "0a9893ec030501a3956bee572d6b4fdd3ae158a1",
          "version": "0.12.2"
        }
      },
      {
        "package": "swift-collections",
        "repositoryURL": "https://github.com/apple/swift-collections",
        "state": {
          "branch": null,
          "revision": "2d33a0ea89c961dcb2b3da2157963d9c0370347e",
          "version": "1.0.1"
=======
          "revision": "60a65015f6402b7c34b9a924f755ca0a73afeeaa",
          "version": "0.13.1"
>>>>>>> 3262cd0c
        }
      }
    ]
  },
  "version": 1
}<|MERGE_RESOLUTION|>--- conflicted
+++ resolved
@@ -15,9 +15,8 @@
         "repositoryURL": "https://github.com/stephencelis/SQLite.swift.git",
         "state": {
           "branch": null,
-<<<<<<< HEAD
-          "revision": "0a9893ec030501a3956bee572d6b4fdd3ae158a1",
-          "version": "0.12.2"
+          "revision": "60a65015f6402b7c34b9a924f755ca0a73afeeaa",
+          "version": "0.13.1"
         }
       },
       {
@@ -27,10 +26,6 @@
           "branch": null,
           "revision": "2d33a0ea89c961dcb2b3da2157963d9c0370347e",
           "version": "1.0.1"
-=======
-          "revision": "60a65015f6402b7c34b9a924f755ca0a73afeeaa",
-          "version": "0.13.1"
->>>>>>> 3262cd0c
         }
       }
     ]
