--- conflicted
+++ resolved
@@ -2253,11 +2253,7 @@
 				9BAEEC03234BB8FD00808306 /* PBXTargetDependency */,
 			);
 			name = ApolloCodegenTests;
-<<<<<<< HEAD
 			packageProductDependencies = (
-=======
-      packageProductDependencies = (
->>>>>>> 7e177b86
 				DEAFB77E2706474C00BE02F3 /* Nimble */,
 			);
 			productName = ApolloCodegenTests;
