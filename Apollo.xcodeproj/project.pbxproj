--- conflicted
+++ resolved
@@ -627,13 +627,10 @@
 		9BAEEC14234C132600808306 /* CLIExtractorTests.swift */ = {isa = PBXFileReference; lastKnownFileType = sourcecode.swift; path = CLIExtractorTests.swift; sourceTree = "<group>"; };
 		9BAEEC16234C275600808306 /* ApolloSchemaTests.swift */ = {isa = PBXFileReference; lastKnownFileType = sourcecode.swift; path = ApolloSchemaTests.swift; sourceTree = "<group>"; };
 		9BAEEC18234C297800808306 /* ApolloCodegenTests.swift */ = {isa = PBXFileReference; lastKnownFileType = sourcecode.swift; path = ApolloCodegenTests.swift; sourceTree = "<group>"; };
-<<<<<<< HEAD
 		9BC139A224EDCA4400876D29 /* InterceptorTests.swift */ = {isa = PBXFileReference; lastKnownFileType = sourcecode.swift; path = InterceptorTests.swift; sourceTree = "<group>"; };
 		9BC139A524EDCAD900876D29 /* BlindRetryingTestInterceptor.swift */ = {isa = PBXFileReference; lastKnownFileType = sourcecode.swift; path = BlindRetryingTestInterceptor.swift; sourceTree = "<group>"; };
 		9BC139A724EDCE4F00876D29 /* RetryToCountThenSucceedInterceptor.swift */ = {isa = PBXFileReference; lastKnownFileType = sourcecode.swift; path = RetryToCountThenSucceedInterceptor.swift; sourceTree = "<group>"; };
-=======
 		9BB1DAC624A66B2500396235 /* ApolloMacPlayground.playground */ = {isa = PBXFileReference; lastKnownFileType = file.playground; name = ApolloMacPlayground.playground; path = Playgrounds/ApolloMacPlayground.playground; sourceTree = SOURCE_ROOT; xcLanguageSpecificationIdentifier = xcode.lang.swift; };
->>>>>>> 40e65d96
 		9BC2D9CE233C3531007BD083 /* Apollo-Target-ApolloCodegen.xcconfig */ = {isa = PBXFileReference; lastKnownFileType = text.xcconfig; path = "Apollo-Target-ApolloCodegen.xcconfig"; sourceTree = "<group>"; };
 		9BC2D9D1233C6DC0007BD083 /* Basher.swift */ = {isa = PBXFileReference; lastKnownFileType = sourcecode.swift; path = Basher.swift; sourceTree = "<group>"; };
 		9BC742AB24CFB2FF0029282C /* ApolloErrorInterceptor.swift */ = {isa = PBXFileReference; lastKnownFileType = sourcecode.swift; path = ApolloErrorInterceptor.swift; sourceTree = "<group>"; };
