// !$*UTF8*$!
{
	archiveVersion = 1;
	classes = {
	};
	objectVersion = 52;
	objects = {

/* Begin PBXBuildFile section */
		54DDB0921EA045870009DD99 /* InMemoryNormalizedCache.swift in Sources */ = {isa = PBXBuildFile; fileRef = 54DDB0911EA045870009DD99 /* InMemoryNormalizedCache.swift */; };
		5AC6CA4322AAF7B200B7C94D /* GraphQLHTTPMethod.swift in Sources */ = {isa = PBXBuildFile; fileRef = 5AC6CA4222AAF7B200B7C94D /* GraphQLHTTPMethod.swift */; };
		5BB2C0232380836100774170 /* VersionNumberTests.swift in Sources */ = {isa = PBXBuildFile; fileRef = 5BB2C0222380836100774170 /* VersionNumberTests.swift */; };
		9B0E4718240AF6D70093BDA7 /* ASTVariableType.swift in Sources */ = {isa = PBXBuildFile; fileRef = 9B0E4717240AF6D70093BDA7 /* ASTVariableType.swift */; };
		9B0E471A240AFA060093BDA7 /* VariableToSwiftTypeTests.swift in Sources */ = {isa = PBXBuildFile; fileRef = 9B0E4719240AFA060093BDA7 /* VariableToSwiftTypeTests.swift */; };
		9B0E471C240B167C0093BDA7 /* String+Apollo.swift in Sources */ = {isa = PBXBuildFile; fileRef = 9B0E471B240B167C0093BDA7 /* String+Apollo.swift */; };
		9B0E471E240B239D0093BDA7 /* ASTEnumValue.swift in Sources */ = {isa = PBXBuildFile; fileRef = 9B0E471D240B239D0093BDA7 /* ASTEnumValue.swift */; };
		9B1CCDD92360F02C007C9032 /* Bundle+Helpers.swift in Sources */ = {isa = PBXBuildFile; fileRef = 9B1CCDD82360F02C007C9032 /* Bundle+Helpers.swift */; };
<<<<<<< HEAD
		9B206032259187EF0020D1E0 /* Crypt.swift in Sources */ = {isa = PBXBuildFile; fileRef = 9B206031259187EF0020D1E0 /* Crypt.swift */; };
=======
		9B20611A2591B3550020D1E0 /* c.txt in Resources */ = {isa = PBXBuildFile; fileRef = 9B2061172591B3550020D1E0 /* c.txt */; };
		9B20611B2591B3550020D1E0 /* b.txt in Resources */ = {isa = PBXBuildFile; fileRef = 9B2061182591B3550020D1E0 /* b.txt */; };
		9B20611C2591B3550020D1E0 /* a.txt in Resources */ = {isa = PBXBuildFile; fileRef = 9B2061192591B3550020D1E0 /* a.txt */; };
>>>>>>> 5d9022f6
		9B21FD752422C29D00998B5C /* GraphQLFileTests.swift in Sources */ = {isa = PBXBuildFile; fileRef = 9B21FD742422C29D00998B5C /* GraphQLFileTests.swift */; };
		9B21FD772422C8CC00998B5C /* TestFileHelper.swift in Sources */ = {isa = PBXBuildFile; fileRef = 9B21FD762422C8CC00998B5C /* TestFileHelper.swift */; };
		9B21FD782424305700998B5C /* ExpectedEnumWithDifferentCases.swift in Sources */ = {isa = PBXBuildFile; fileRef = 9B68F05F2416F80C00E97318 /* ExpectedEnumWithDifferentCases.swift */; };
		9B21FD792424305E00998B5C /* ExpectedEnumWithSanitizedCases.swift in Sources */ = {isa = PBXBuildFile; fileRef = 9B68F063241703B200E97318 /* ExpectedEnumWithSanitizedCases.swift */; };
		9B260BEB245A020300562176 /* ApolloInterceptor.swift in Sources */ = {isa = PBXBuildFile; fileRef = 9B260BEA245A020300562176 /* ApolloInterceptor.swift */; };
		9B260BED245A021300562176 /* Parseable.swift in Sources */ = {isa = PBXBuildFile; fileRef = 9B260BEC245A021300562176 /* Parseable.swift */; };
		9B260BEF245A022E00562176 /* FlexibleDecoder.swift in Sources */ = {isa = PBXBuildFile; fileRef = 9B260BEE245A022E00562176 /* FlexibleDecoder.swift */; };
		9B260BF1245A025400562176 /* HTTPRequest.swift in Sources */ = {isa = PBXBuildFile; fileRef = 9B260BF0245A025400562176 /* HTTPRequest.swift */; };
		9B260BF3245A026F00562176 /* RequestChain.swift in Sources */ = {isa = PBXBuildFile; fileRef = 9B260BF2245A026F00562176 /* RequestChain.swift */; };
		9B260BF5245A028D00562176 /* HTTPResponse.swift in Sources */ = {isa = PBXBuildFile; fileRef = 9B260BF4245A028D00562176 /* HTTPResponse.swift */; };
		9B260BF9245A030100562176 /* ResponseCodeInterceptor.swift in Sources */ = {isa = PBXBuildFile; fileRef = 9B260BF8245A030100562176 /* ResponseCodeInterceptor.swift */; };
		9B260BFB245A031900562176 /* NetworkFetchInterceptor.swift in Sources */ = {isa = PBXBuildFile; fileRef = 9B260BFA245A031900562176 /* NetworkFetchInterceptor.swift */; };
		9B260BFF245A054700562176 /* JSONRequest.swift in Sources */ = {isa = PBXBuildFile; fileRef = 9B260BFE245A054700562176 /* JSONRequest.swift */; };
		9B260C01245A059700562176 /* CodableParsingInterceptor.swift in Sources */ = {isa = PBXBuildFile; fileRef = 9B260C00245A059700562176 /* CodableParsingInterceptor.swift */; };
		9B260C04245A090600562176 /* RequestChainNetworkTransport.swift in Sources */ = {isa = PBXBuildFile; fileRef = 9B260C03245A090600562176 /* RequestChainNetworkTransport.swift */; };
		9B260C08245A437400562176 /* InterceptorProvider.swift in Sources */ = {isa = PBXBuildFile; fileRef = 9B260C07245A437400562176 /* InterceptorProvider.swift */; };
		9B260C0A245A532500562176 /* LegacyParsingInterceptor.swift in Sources */ = {isa = PBXBuildFile; fileRef = 9B260C09245A532500562176 /* LegacyParsingInterceptor.swift */; };
		9B2B66F42513FAFE00B53ABF /* CancellationHandlingInterceptor.swift in Sources */ = {isa = PBXBuildFile; fileRef = 9B2B66F32513FAFE00B53ABF /* CancellationHandlingInterceptor.swift */; };
		9B2DFBBF24E1FA1A00ED3AE6 /* Apollo.framework in Frameworks */ = {isa = PBXBuildFile; fileRef = 9FC750441D2A532C00458D91 /* Apollo.framework */; };
		9B2DFBC024E1FA1A00ED3AE6 /* Apollo.framework in Embed Frameworks */ = {isa = PBXBuildFile; fileRef = 9FC750441D2A532C00458D91 /* Apollo.framework */; settings = {ATTRIBUTES = (CodeSignOnCopy, RemoveHeadersOnCopy, ); }; };
		9B2DFBC724E1FA4800ED3AE6 /* UploadAPI.h in Headers */ = {isa = PBXBuildFile; fileRef = 9B2DFBC524E1FA3E00ED3AE6 /* UploadAPI.h */; settings = {ATTRIBUTES = (Public, ); }; };
		9B2DFBCD24E201A800ED3AE6 /* UploadAPI.framework in Frameworks */ = {isa = PBXBuildFile; fileRef = 9B2DFBB624E1FA0D00ED3AE6 /* UploadAPI.framework */; };
		9B2DFBCF24E201DD00ED3AE6 /* API.swift in Sources */ = {isa = PBXBuildFile; fileRef = 9B2DFBCE24E201DD00ED3AE6 /* API.swift */; };
		9B3D70F92488340400D8BAF4 /* ASTUnionType.swift in Sources */ = {isa = PBXBuildFile; fileRef = 9B3D70F82488340400D8BAF4 /* ASTUnionType.swift */; };
		9B3D70FA2488340C00D8BAF4 /* ASTInterfaceType.swift in Sources */ = {isa = PBXBuildFile; fileRef = 9B3D70F6248833CB00D8BAF4 /* ASTInterfaceType.swift */; };
		9B3D70FC2488388300D8BAF4 /* InterfaceEnumGenerator.swift in Sources */ = {isa = PBXBuildFile; fileRef = 9B3D70FB2488388300D8BAF4 /* InterfaceEnumGenerator.swift */; };
		9B3D70FE2488388E00D8BAF4 /* UnionEnumGenerator.swift in Sources */ = {isa = PBXBuildFile; fileRef = 9B3D70FD2488388E00D8BAF4 /* UnionEnumGenerator.swift */; };
		9B3D71032488448F00D8BAF4 /* IntefaceEnumGenerationTests.swift in Sources */ = {isa = PBXBuildFile; fileRef = 9B3D71022488448F00D8BAF4 /* IntefaceEnumGenerationTests.swift */; };
		9B3D7105248847D400D8BAF4 /* ExpectedSanitizedCharacterType.swift in Sources */ = {isa = PBXBuildFile; fileRef = 9B3D7104248847D400D8BAF4 /* ExpectedSanitizedCharacterType.swift */; };
		9B3D71072488495900D8BAF4 /* ExpectedNoCasesCharacterType.swift in Sources */ = {isa = PBXBuildFile; fileRef = 9B3D71062488495900D8BAF4 /* ExpectedNoCasesCharacterType.swift */; };
		9B3D710924884A1500D8BAF4 /* ExpectedNoModifierCharacterType.swift in Sources */ = {isa = PBXBuildFile; fileRef = 9B3D710824884A1500D8BAF4 /* ExpectedNoModifierCharacterType.swift */; };
		9B3D710B24884B2100D8BAF4 /* ExpectedEpisodeEnumWithoutModifier.swift in Sources */ = {isa = PBXBuildFile; fileRef = 9B3D710A24884B2100D8BAF4 /* ExpectedEpisodeEnumWithoutModifier.swift */; };
		9B3D710F24884D7500D8BAF4 /* ExpectedSearchResultType.swift in Sources */ = {isa = PBXBuildFile; fileRef = 9B3D710E24884D7500D8BAF4 /* ExpectedSearchResultType.swift */; };
		9B3D711124884E1B00D8BAF4 /* UnionEnumGenerationTests.swift in Sources */ = {isa = PBXBuildFile; fileRef = 9B3D711024884E1B00D8BAF4 /* UnionEnumGenerationTests.swift */; };
		9B3D711324889DB200D8BAF4 /* ExpectedSanitizedSearchResultType.swift in Sources */ = {isa = PBXBuildFile; fileRef = 9B3D711224889DB200D8BAF4 /* ExpectedSanitizedSearchResultType.swift */; };
		9B3D711524889EB000D8BAF4 /* ExpectedNoCasesSearchResultType.swift in Sources */ = {isa = PBXBuildFile; fileRef = 9B3D711424889EB000D8BAF4 /* ExpectedNoCasesSearchResultType.swift */; };
		9B3D711724889EF200D8BAF4 /* ExpectedNoModifierSearchResultType.swift in Sources */ = {isa = PBXBuildFile; fileRef = 9B3D711624889EF200D8BAF4 /* ExpectedNoModifierSearchResultType.swift */; };
		9B3FB4F124D9ED01002C8B1B /* ExpectedCharacterType.swift in Sources */ = {isa = PBXBuildFile; fileRef = 9B3D71002488429E00D8BAF4 /* ExpectedCharacterType.swift */; };
		9B455CDF2492D05E002255A9 /* Atomic.swift in Sources */ = {isa = PBXBuildFile; fileRef = 9B6CB23D238077B60007259D /* Atomic.swift */; };
		9B455CE52492D0A3002255A9 /* ApolloExtension.swift in Sources */ = {isa = PBXBuildFile; fileRef = 9B455CE22492D0A3002255A9 /* ApolloExtension.swift */; };
		9B455CE62492D0A3002255A9 /* OptionalBoolean.swift in Sources */ = {isa = PBXBuildFile; fileRef = 9B455CE32492D0A3002255A9 /* OptionalBoolean.swift */; };
		9B455CE72492D0A3002255A9 /* Collection+Apollo.swift in Sources */ = {isa = PBXBuildFile; fileRef = 9B455CE42492D0A3002255A9 /* Collection+Apollo.swift */; };
		9B455CEB2492FB03002255A9 /* String+SHA.swift in Sources */ = {isa = PBXBuildFile; fileRef = 9B455CEA2492FB03002255A9 /* String+SHA.swift */; };
		9B47515D2575AA4A0001FB87 /* InflectorKit in Frameworks */ = {isa = PBXBuildFile; productRef = 9B47515C2575AA4A0001FB87 /* InflectorKit */; };
		9B47518D2575AA850001FB87 /* Pluralizer.swift in Sources */ = {isa = PBXBuildFile; fileRef = 9B47516D2575AA690001FB87 /* Pluralizer.swift */; };
		9B4751AD2575B5070001FB87 /* PluralizerTests.swift in Sources */ = {isa = PBXBuildFile; fileRef = 9B4751AC2575B5070001FB87 /* PluralizerTests.swift */; };
		9B4F453F244A27B900C2CF7D /* URLSessionClient.swift in Sources */ = {isa = PBXBuildFile; fileRef = 9B4F453E244A27B900C2CF7D /* URLSessionClient.swift */; };
		9B4F4541244A2A9200C2CF7D /* HTTPBinAPI.swift in Sources */ = {isa = PBXBuildFile; fileRef = 9B4F4540244A2A9200C2CF7D /* HTTPBinAPI.swift */; };
		9B4F4543244A2AD300C2CF7D /* URLSessionClientTests.swift in Sources */ = {isa = PBXBuildFile; fileRef = 9B4F4542244A2AD300C2CF7D /* URLSessionClientTests.swift */; };
		9B518C87235F819E004C426D /* CLIDownloader.swift in Sources */ = {isa = PBXBuildFile; fileRef = 9B518C85235F8125004C426D /* CLIDownloader.swift */; };
		9B518C8C235F8B5F004C426D /* ApolloFilePathHelper.swift in Sources */ = {isa = PBXBuildFile; fileRef = 9B518C8A235F8B05004C426D /* ApolloFilePathHelper.swift */; };
		9B518C8D235F8B9E004C426D /* CLIDownloaderTests.swift in Sources */ = {isa = PBXBuildFile; fileRef = 9B518C88235F8AD4004C426D /* CLIDownloaderTests.swift */; };
		9B554CC4247DC29A002F452A /* TaskData.swift in Sources */ = {isa = PBXBuildFile; fileRef = 9B554CC3247DC29A002F452A /* TaskData.swift */; };
		9B5A1EFC243528AA00F066BB /* InputObjectGenerationTests.swift in Sources */ = {isa = PBXBuildFile; fileRef = 9B5A1EFB243528AA00F066BB /* InputObjectGenerationTests.swift */; };
		9B5A1EFD24352AC100F066BB /* ExpectedReviewInput.swift in Sources */ = {isa = PBXBuildFile; fileRef = 9B68F06C241C646700E97318 /* ExpectedReviewInput.swift */; };
		9B5A1EFE24352AED00F066BB /* ExpectedColorInput.swift in Sources */ = {isa = PBXBuildFile; fileRef = 9B68F06A241C643000E97318 /* ExpectedColorInput.swift */; };
		9B5A1F002435356400F066BB /* ExpectedColorInputNoModifier.swift in Sources */ = {isa = PBXBuildFile; fileRef = 9B5A1EFF2435356400F066BB /* ExpectedColorInputNoModifier.swift */; };
		9B60204D23FDF4B700D0C8E0 /* ApolloSQLiteTestSupport.framework in Frameworks */ = {isa = PBXBuildFile; fileRef = 9B7BDAE223FDED8000ACD198 /* ApolloSQLiteTestSupport.framework */; };
		9B60204F23FDFA9F00D0C8E0 /* SQLiteCacheTests.swift in Sources */ = {isa = PBXBuildFile; fileRef = 9B60204E23FDFA9F00D0C8E0 /* SQLiteCacheTests.swift */; };
		9B64F6762354D219002D1BB5 /* URL+QueryDict.swift in Sources */ = {isa = PBXBuildFile; fileRef = 9B64F6752354D219002D1BB5 /* URL+QueryDict.swift */; };
		9B6835342460B47900337AE6 /* ASTVariableType+TestHelpers.swift in Sources */ = {isa = PBXBuildFile; fileRef = 9B6835322460B32A00337AE6 /* ASTVariableType+TestHelpers.swift */; };
		9B683538246310D400337AE6 /* ExpectedReviewInputNoModifier.swift in Sources */ = {isa = PBXBuildFile; fileRef = 9B683537246310D400337AE6 /* ExpectedReviewInputNoModifier.swift */; };
		9B68354E24634A3C00337AE6 /* GraphQLOptional.swift in Sources */ = {isa = PBXBuildFile; fileRef = 9B68F06E241C649E00E97318 /* GraphQLOptional.swift */; };
		9B68F03B240D8D1800E97318 /* CodegenExtensionTests.swift in Sources */ = {isa = PBXBuildFile; fileRef = 9B68F03A240D8D1800E97318 /* CodegenExtensionTests.swift */; };
		9B68F03D240ED3B300E97318 /* ASTCondition.swift in Sources */ = {isa = PBXBuildFile; fileRef = 9B68F03C240ED3B300E97318 /* ASTCondition.swift */; };
		9B68F03F240F3B0E00E97318 /* CodeGenerator.swift in Sources */ = {isa = PBXBuildFile; fileRef = 9B68F03E240F3B0E00E97318 /* CodeGenerator.swift */; };
		9B68F04A24130D6500E97318 /* EnumGenerator.swift in Sources */ = {isa = PBXBuildFile; fileRef = 9B68F04924130D6500E97318 /* EnumGenerator.swift */; };
		9B68F04D2413239100E97318 /* Stencil in Frameworks */ = {isa = PBXBuildFile; productRef = 9B68F04C2413239100E97318 /* Stencil */; };
		9B68F04F2413271D00E97318 /* EnumGenerationTests.swift in Sources */ = {isa = PBXBuildFile; fileRef = 9B68F04E2413271D00E97318 /* EnumGenerationTests.swift */; };
		9B68F0532415B1C800E97318 /* ExpectedEpisodeEnum.swift in Sources */ = {isa = PBXBuildFile; fileRef = 9B68F0522415B1C800E97318 /* ExpectedEpisodeEnum.swift */; };
		9B68F0552416B33300E97318 /* LineByLineComparison.swift in Sources */ = {isa = PBXBuildFile; fileRef = 9B68F0542416B33300E97318 /* LineByLineComparison.swift */; };
		9B68F0572416B5F700E97318 /* ExpectedEpisodeEnumNoDescription.swift in Sources */ = {isa = PBXBuildFile; fileRef = 9B68F0562416B5F700E97318 /* ExpectedEpisodeEnumNoDescription.swift */; };
		9B68F0592416BA7700E97318 /* ExpectedEnumWithNoCases.swift in Sources */ = {isa = PBXBuildFile; fileRef = 9B68F0582416BA7700E97318 /* ExpectedEnumWithNoCases.swift */; };
		9B68F05B2416BCF100E97318 /* ExpectedEnumOmittingDeprecatedCases.swift in Sources */ = {isa = PBXBuildFile; fileRef = 9B68F05A2416BCF100E97318 /* ExpectedEnumOmittingDeprecatedCases.swift */; };
		9B68F05D2416BDCF00E97318 /* ExpectedEnumWithDeprecatedCases.swift in Sources */ = {isa = PBXBuildFile; fileRef = 9B68F05C2416BDCF00E97318 /* ExpectedEnumWithDeprecatedCases.swift */; };
		9B68F06524198D1000E97318 /* InputObjectGenerator.swift in Sources */ = {isa = PBXBuildFile; fileRef = 9B68F0612417002900E97318 /* InputObjectGenerator.swift */; };
		9B68F068241ADA9D00E97318 /* Dictionary+Apollo.swift in Sources */ = {isa = PBXBuildFile; fileRef = 9B68F066241AD98C00E97318 /* Dictionary+Apollo.swift */; };
		9B708AAD2305884500604A11 /* ApolloClientProtocol.swift in Sources */ = {isa = PBXBuildFile; fileRef = 9B708AAC2305884500604A11 /* ApolloClientProtocol.swift */; };
		9B78C71E2326E86E000C8C32 /* ErrorGenerationTests.swift in Sources */ = {isa = PBXBuildFile; fileRef = 9B78C71B2326E859000C8C32 /* ErrorGenerationTests.swift */; };
		9B7B6F59233C287200F32205 /* ApolloCodegen.swift in Sources */ = {isa = PBXBuildFile; fileRef = 9B7B6F57233C287100F32205 /* ApolloCodegen.swift */; };
		9B7B6F5A233C287200F32205 /* ApolloCodegenOptions.swift in Sources */ = {isa = PBXBuildFile; fileRef = 9B7B6F58233C287100F32205 /* ApolloCodegenOptions.swift */; };
		9B7B6F69233C2C0C00F32205 /* FileManager+Apollo.swift in Sources */ = {isa = PBXBuildFile; fileRef = 9B7B6F68233C2C0C00F32205 /* FileManager+Apollo.swift */; };
		9B7BDA8D23FDE92A00ACD198 /* MockWebSocket.swift in Sources */ = {isa = PBXBuildFile; fileRef = 9B7BDA8723FDE92900ACD198 /* MockWebSocket.swift */; };
		9B7BDA8E23FDE92A00ACD198 /* StarWarsSubscriptionTests.swift in Sources */ = {isa = PBXBuildFile; fileRef = 9B7BDA8823FDE92900ACD198 /* StarWarsSubscriptionTests.swift */; };
		9B7BDA8F23FDE92A00ACD198 /* MockWebSocketTests.swift in Sources */ = {isa = PBXBuildFile; fileRef = 9B7BDA8923FDE92900ACD198 /* MockWebSocketTests.swift */; };
		9B7BDA9023FDE92A00ACD198 /* SplitNetworkTransportTests.swift in Sources */ = {isa = PBXBuildFile; fileRef = 9B7BDA8A23FDE92900ACD198 /* SplitNetworkTransportTests.swift */; };
		9B7BDA9223FDE92A00ACD198 /* StarWarsWebSocketTests.swift in Sources */ = {isa = PBXBuildFile; fileRef = 9B7BDA8C23FDE92900ACD198 /* StarWarsWebSocketTests.swift */; };
		9B7BDA9B23FDE94C00ACD198 /* WebSocketError.swift in Sources */ = {isa = PBXBuildFile; fileRef = 9B7BDA9423FDE94C00ACD198 /* WebSocketError.swift */; };
		9B7BDA9C23FDE94C00ACD198 /* WebSocketTask.swift in Sources */ = {isa = PBXBuildFile; fileRef = 9B7BDA9523FDE94C00ACD198 /* WebSocketTask.swift */; };
		9B7BDA9D23FDE94C00ACD198 /* SplitNetworkTransport.swift in Sources */ = {isa = PBXBuildFile; fileRef = 9B7BDA9623FDE94C00ACD198 /* SplitNetworkTransport.swift */; };
		9B7BDA9E23FDE94C00ACD198 /* OperationMessage.swift in Sources */ = {isa = PBXBuildFile; fileRef = 9B7BDA9723FDE94C00ACD198 /* OperationMessage.swift */; };
		9B7BDA9F23FDE94C00ACD198 /* ApolloWebSocket.swift in Sources */ = {isa = PBXBuildFile; fileRef = 9B7BDA9823FDE94C00ACD198 /* ApolloWebSocket.swift */; };
		9B7BDAA023FDE94C00ACD198 /* WebSocketTransport.swift in Sources */ = {isa = PBXBuildFile; fileRef = 9B7BDA9923FDE94C00ACD198 /* WebSocketTransport.swift */; };
		9B7BDAAC23FDEA7B00ACD198 /* Starscream in Frameworks */ = {isa = PBXBuildFile; productRef = 9B7BDAAB23FDEA7B00ACD198 /* Starscream */; };
		9B7BDAD023FDEBE300ACD198 /* SQLiteSerialization.swift in Sources */ = {isa = PBXBuildFile; fileRef = 9B7BDACD23FDEBE300ACD198 /* SQLiteSerialization.swift */; };
		9B7BDAD223FDEBE300ACD198 /* SQLiteNormalizedCache.swift in Sources */ = {isa = PBXBuildFile; fileRef = 9B7BDACF23FDEBE300ACD198 /* SQLiteNormalizedCache.swift */; };
		9B7BDAD623FDEC9B00ACD198 /* CachePersistenceTests.swift in Sources */ = {isa = PBXBuildFile; fileRef = 9B7BDAD423FDEC9B00ACD198 /* CachePersistenceTests.swift */; };
		9B7BDAEF23FDED9700ACD198 /* TestCacheProvider.swift in Sources */ = {isa = PBXBuildFile; fileRef = 9B7BDAEC23FDED9700ACD198 /* TestCacheProvider.swift */; };
		9B7BDAF023FDED9700ACD198 /* ApolloSQLiteTestSupport.h in Headers */ = {isa = PBXBuildFile; fileRef = 9B7BDAED23FDED9700ACD198 /* ApolloSQLiteTestSupport.h */; settings = {ATTRIBUTES = (Public, ); }; };
		9B7BDAF623FDEE2600ACD198 /* SQLite in Frameworks */ = {isa = PBXBuildFile; productRef = 9B7BDAF523FDEE2600ACD198 /* SQLite */; };
		9B7BDAFA23FDEE8A00ACD198 /* Apollo.framework in Frameworks */ = {isa = PBXBuildFile; fileRef = 9FC750441D2A532C00458D91 /* Apollo.framework */; };
		9B7BDAFD23FDEE9300ACD198 /* Apollo.framework in Frameworks */ = {isa = PBXBuildFile; fileRef = 9FC750441D2A532C00458D91 /* Apollo.framework */; };
		9B7BDB0423FDF02200ACD198 /* StarWarsAPI.framework in Frameworks */ = {isa = PBXBuildFile; fileRef = 9FCE2CFA1E6C213D00E34457 /* StarWarsAPI.framework */; };
		9B7BDB0523FDF02600ACD198 /* ApolloWebSocket.framework in Frameworks */ = {isa = PBXBuildFile; fileRef = 9B7BDA7D23FDE90400ACD198 /* ApolloWebSocket.framework */; };
		9B7BDB0823FDF04400ACD198 /* ApolloTestSupport.framework in Frameworks */ = {isa = PBXBuildFile; fileRef = 9F8A95781EC0FC1200304A2D /* ApolloTestSupport.framework */; };
		9B7BDB1423FDF09600ACD198 /* ApolloSQLiteTestSupport.framework in Frameworks */ = {isa = PBXBuildFile; fileRef = 9B7BDAE223FDED8000ACD198 /* ApolloSQLiteTestSupport.framework */; };
		9B7BDB1523FDF09600ACD198 /* ApolloTestSupport.framework in Frameworks */ = {isa = PBXBuildFile; fileRef = 9F8A95781EC0FC1200304A2D /* ApolloTestSupport.framework */; };
		9B7BDB1A23FDF12000ACD198 /* ApolloSQLite.framework in Frameworks */ = {isa = PBXBuildFile; fileRef = 9B7BDABF23FDEBB600ACD198 /* ApolloSQLite.framework */; };
		9B7BDB1D23FDF22300ACD198 /* StarWarsAPI.framework in Frameworks */ = {isa = PBXBuildFile; fileRef = 9FCE2CFA1E6C213D00E34457 /* StarWarsAPI.framework */; };
		9B8C3FB3248DA2FE00707B13 /* URL+Apollo.swift in Sources */ = {isa = PBXBuildFile; fileRef = 9B8C3FB1248DA2EA00707B13 /* URL+Apollo.swift */; };
		9B8C3FB5248DA3E000707B13 /* URLExtensionsTests.swift in Sources */ = {isa = PBXBuildFile; fileRef = 9B8C3FB4248DA3E000707B13 /* URLExtensionsTests.swift */; };
		9B95EDC022CAA0B000702BB2 /* GETTransformerTests.swift in Sources */ = {isa = PBXBuildFile; fileRef = 9B95EDBF22CAA0AF00702BB2 /* GETTransformerTests.swift */; };
		9B96500A24BE62B7003C29C0 /* RequestChainTests.swift in Sources */ = {isa = PBXBuildFile; fileRef = 9B96500824BE6201003C29C0 /* RequestChainTests.swift */; };
		9B96500C24BE7239003C29C0 /* LegacyCacheReadInterceptor.swift in Sources */ = {isa = PBXBuildFile; fileRef = 9B96500B24BE7239003C29C0 /* LegacyCacheReadInterceptor.swift */; };
		9B9BBAF324DB39D70021C30F /* UploadRequest.swift in Sources */ = {isa = PBXBuildFile; fileRef = 9B9BBAF224DB39D70021C30F /* UploadRequest.swift */; };
		9B9BBAF524DB4F890021C30F /* AutomaticPersistedQueryInterceptor.swift in Sources */ = {isa = PBXBuildFile; fileRef = 9B9BBAF424DB4F890021C30F /* AutomaticPersistedQueryInterceptor.swift */; };
		9B9BBB1C24DB760B0021C30F /* UploadTests.swift in Sources */ = {isa = PBXBuildFile; fileRef = 9B9BBB1A24DB75E60021C30F /* UploadTests.swift */; };
		9BA1244A22D8A8EA00BF1D24 /* JSONSerialization+Sorting.swift in Sources */ = {isa = PBXBuildFile; fileRef = 9BA1244922D8A8EA00BF1D24 /* JSONSerialization+Sorting.swift */; };
		9BA3130E2302BEA5007B7FC5 /* DispatchQueue+Optional.swift in Sources */ = {isa = PBXBuildFile; fileRef = 9BA3130D2302BEA5007B7FC5 /* DispatchQueue+Optional.swift */; };
		9BAD16B923FE362600007BEF /* ApolloTestSupport.framework in Frameworks */ = {isa = PBXBuildFile; fileRef = 9F8A95781EC0FC1200304A2D /* ApolloTestSupport.framework */; };
		9BAEEBEE2346644600808306 /* ApolloSchemaOptions.swift in Sources */ = {isa = PBXBuildFile; fileRef = 9BAEEBED2346644600808306 /* ApolloSchemaOptions.swift */; };
		9BAEEBEF2346644B00808306 /* ApolloSchemaDownloader.swift in Sources */ = {isa = PBXBuildFile; fileRef = 9BAEEBEB234663F200808306 /* ApolloSchemaDownloader.swift */; };
		9BAEEBF123467E0A00808306 /* ApolloCLI.swift in Sources */ = {isa = PBXBuildFile; fileRef = 9BAEEBF023467E0A00808306 /* ApolloCLI.swift */; };
		9BAEEBF32346DDAD00808306 /* CodegenLogger.swift in Sources */ = {isa = PBXBuildFile; fileRef = 9BAEEBF22346DDAD00808306 /* CodegenLogger.swift */; };
		9BAEEBF52346E90700808306 /* CLIExtractor.swift in Sources */ = {isa = PBXBuildFile; fileRef = 9BAEEBF42346E90700808306 /* CLIExtractor.swift */; };
		9BAEEBF72346F0A000808306 /* StaticString+Apollo.swift in Sources */ = {isa = PBXBuildFile; fileRef = 9BAEEBF62346F0A000808306 /* StaticString+Apollo.swift */; };
		9BAEEC01234BB8FD00808306 /* ApolloCodegenLib.framework in Frameworks */ = {isa = PBXBuildFile; fileRef = 9B7B6F47233C26D100F32205 /* ApolloCodegenLib.framework */; };
		9BAEEC10234BB95B00808306 /* FileManagerExtensionsTests.swift in Sources */ = {isa = PBXBuildFile; fileRef = 9BAEEC0D234BB95B00808306 /* FileManagerExtensionsTests.swift */; };
		9BAEEC12234BBA9200808306 /* CodegenTestHelper.swift in Sources */ = {isa = PBXBuildFile; fileRef = 9BAEEC11234BBA9200808306 /* CodegenTestHelper.swift */; };
		9BAEEC15234C132600808306 /* CLIExtractorTests.swift in Sources */ = {isa = PBXBuildFile; fileRef = 9BAEEC14234C132600808306 /* CLIExtractorTests.swift */; };
		9BAEEC17234C275600808306 /* ApolloSchemaTests.swift in Sources */ = {isa = PBXBuildFile; fileRef = 9BAEEC16234C275600808306 /* ApolloSchemaTests.swift */; };
		9BAEEC19234C297800808306 /* ApolloCodegenTests.swift in Sources */ = {isa = PBXBuildFile; fileRef = 9BAEEC18234C297800808306 /* ApolloCodegenTests.swift */; };
		9BB4F5B22581AA50004F0BD6 /* CacheDependentInterceptorTests.swift in Sources */ = {isa = PBXBuildFile; fileRef = 9BB4F5B12581AA50004F0BD6 /* CacheDependentInterceptorTests.swift */; };
		9BC139A424EDCA6C00876D29 /* InterceptorTests.swift in Sources */ = {isa = PBXBuildFile; fileRef = 9BC139A224EDCA4400876D29 /* InterceptorTests.swift */; };
		9BC139A624EDCAD900876D29 /* BlindRetryingTestInterceptor.swift in Sources */ = {isa = PBXBuildFile; fileRef = 9BC139A524EDCAD900876D29 /* BlindRetryingTestInterceptor.swift */; };
		9BC139A824EDCE4F00876D29 /* RetryToCountThenSucceedInterceptor.swift in Sources */ = {isa = PBXBuildFile; fileRef = 9BC139A724EDCE4F00876D29 /* RetryToCountThenSucceedInterceptor.swift */; };
		9BC2D9D3233C6EF0007BD083 /* Basher.swift in Sources */ = {isa = PBXBuildFile; fileRef = 9BC2D9D1233C6DC0007BD083 /* Basher.swift */; };
		9BC742AC24CFB2FF0029282C /* ApolloErrorInterceptor.swift in Sources */ = {isa = PBXBuildFile; fileRef = 9BC742AB24CFB2FF0029282C /* ApolloErrorInterceptor.swift */; };
		9BC742AE24CFB6450029282C /* LegacyCacheWriteInterceptor.swift in Sources */ = {isa = PBXBuildFile; fileRef = 9BC742AD24CFB6450029282C /* LegacyCacheWriteInterceptor.swift */; };
		9BCF0CE023FC9CA50031D2A2 /* TestCacheProvider.swift in Sources */ = {isa = PBXBuildFile; fileRef = 9BCF0CD923FC9CA50031D2A2 /* TestCacheProvider.swift */; };
		9BCF0CE323FC9CA50031D2A2 /* XCTAssertHelpers.swift in Sources */ = {isa = PBXBuildFile; fileRef = 9BCF0CDC23FC9CA50031D2A2 /* XCTAssertHelpers.swift */; };
		9BCF0CE423FC9CA50031D2A2 /* MockURLSession.swift in Sources */ = {isa = PBXBuildFile; fileRef = 9BCF0CDD23FC9CA50031D2A2 /* MockURLSession.swift */; };
		9BCF0CE523FC9CA50031D2A2 /* MockNetworkTransport.swift in Sources */ = {isa = PBXBuildFile; fileRef = 9BCF0CDF23FC9CA50031D2A2 /* MockNetworkTransport.swift */; };
		9BCF0CE623FC9D7B0031D2A2 /* ApolloTestSupport.h in Headers */ = {isa = PBXBuildFile; fileRef = 9BCF0CDA23FC9CA50031D2A2 /* ApolloTestSupport.h */; settings = {ATTRIBUTES = (Public, ); }; };
		9BCF0D0123FC9F060031D2A2 /* StarWarsAPI.h in Headers */ = {isa = PBXBuildFile; fileRef = 9BCF0CF123FC9F060031D2A2 /* StarWarsAPI.h */; settings = {ATTRIBUTES = (Public, ); }; };
		9BCF0D0223FC9F060031D2A2 /* API.swift in Sources */ = {isa = PBXBuildFile; fileRef = 9BCF0CFC23FC9F060031D2A2 /* API.swift */; };
		9BD681272405F0CB000874CB /* ASTOutput.swift in Sources */ = {isa = PBXBuildFile; fileRef = 9BD681262405F0CB000874CB /* ASTOutput.swift */; };
		9BD681292405F149000874CB /* ASTTypeUsed.swift in Sources */ = {isa = PBXBuildFile; fileRef = 9BD681282405F149000874CB /* ASTTypeUsed.swift */; };
		9BD6812B2405F410000874CB /* ASTFragment.swift in Sources */ = {isa = PBXBuildFile; fileRef = 9BD6812A2405F410000874CB /* ASTFragment.swift */; };
		9BD6812F2405F665000874CB /* JSON.swift in Sources */ = {isa = PBXBuildFile; fileRef = 9BD6812E2405F665000874CB /* JSON.swift */; };
		9BD681362405F725000874CB /* JSONTests.swift in Sources */ = {isa = PBXBuildFile; fileRef = 9BD681352405F725000874CB /* JSONTests.swift */; };
		9BD681382405F7F6000874CB /* JSONTestHelpers.swift in Sources */ = {isa = PBXBuildFile; fileRef = 9BD681372405F7F6000874CB /* JSONTestHelpers.swift */; };
		9BD6813B2405FA56000874CB /* ASTOperation.swift in Sources */ = {isa = PBXBuildFile; fileRef = 9BD681392405F95B000874CB /* ASTOperation.swift */; };
		9BD6813E2405FAC8000874CB /* ASTField.swift in Sources */ = {isa = PBXBuildFile; fileRef = 9BD6813C2405FAB7000874CB /* ASTField.swift */; };
		9BD681402406F31A000874CB /* FlexibleDecoder.swift in Sources */ = {isa = PBXBuildFile; fileRef = 9BD6813F2406F31A000874CB /* FlexibleDecoder.swift */; };
		9BD681422406F516000874CB /* ASTParsingTests.swift in Sources */ = {isa = PBXBuildFile; fileRef = 9BD681412406F516000874CB /* ASTParsingTests.swift */; };
		9BDE43D122C6655300FD7C7F /* Cancellable.swift in Sources */ = {isa = PBXBuildFile; fileRef = 9BDE43D022C6655200FD7C7F /* Cancellable.swift */; };
		9BDE43DF22C6708600FD7C7F /* GraphQLHTTPRequestError.swift in Sources */ = {isa = PBXBuildFile; fileRef = 9BDE43DE22C6708600FD7C7F /* GraphQLHTTPRequestError.swift */; };
		9BDF201323FDC37600153E2B /* GitHubAPI.h in Headers */ = {isa = PBXBuildFile; fileRef = 9BDF200C23FDC37600153E2B /* GitHubAPI.h */; settings = {ATTRIBUTES = (Public, ); }; };
		9BDF201423FDC37600153E2B /* API.swift in Sources */ = {isa = PBXBuildFile; fileRef = 9BDF201123FDC37600153E2B /* API.swift */; };
		9BE071AD2368D08700FA5952 /* Collection+Helpers.swift in Sources */ = {isa = PBXBuildFile; fileRef = 9BE071AC2368D08700FA5952 /* Collection+Helpers.swift */; };
		9BE071AF2368D34D00FA5952 /* Matchable.swift in Sources */ = {isa = PBXBuildFile; fileRef = 9BE071AE2368D34D00FA5952 /* Matchable.swift */; };
		9BE071B12368D3F500FA5952 /* Dictionary+Helpers.swift in Sources */ = {isa = PBXBuildFile; fileRef = 9BE071B02368D3F500FA5952 /* Dictionary+Helpers.swift */; };
		9BE74D3D23FB4A8E006D354F /* FileFinder.swift in Sources */ = {isa = PBXBuildFile; fileRef = 9BE74D3C23FB4A8E006D354F /* FileFinder.swift */; };
		9BEDC79E22E5D2CF00549BF6 /* RequestBodyCreator.swift in Sources */ = {isa = PBXBuildFile; fileRef = 9BEDC79D22E5D2CF00549BF6 /* RequestBodyCreator.swift */; };
		9BEEDC2824E351E5001D1294 /* MaxRetryInterceptor.swift in Sources */ = {isa = PBXBuildFile; fileRef = 9BEEDC2724E351E5001D1294 /* MaxRetryInterceptor.swift */; };
		9BEEDC2B24E61995001D1294 /* TestURLs.swift in Sources */ = {isa = PBXBuildFile; fileRef = 9BEEDC2A24E61995001D1294 /* TestURLs.swift */; };
		9BF1A95122CA6E71005292C2 /* GraphQLGETTransformer.swift in Sources */ = {isa = PBXBuildFile; fileRef = 9BF1A95022CA6E71005292C2 /* GraphQLGETTransformer.swift */; };
		9BF6C94325194DE2000D5B93 /* MultipartFormData+Testing.swift in Sources */ = {isa = PBXBuildFile; fileRef = 9BF6C91725194D7B000D5B93 /* MultipartFormData+Testing.swift */; };
		9BF6C97025194ED7000D5B93 /* MultipartFormDataTests.swift in Sources */ = {isa = PBXBuildFile; fileRef = 9BF6C95225194EA5000D5B93 /* MultipartFormDataTests.swift */; };
		9BF6C99C25195019000D5B93 /* String+IncludesForTesting.swift in Sources */ = {isa = PBXBuildFile; fileRef = 9BF6C99B25195019000D5B93 /* String+IncludesForTesting.swift */; };
		9F21730E2567E6F000566121 /* DataLoaderTests.swift in Sources */ = {isa = PBXBuildFile; fileRef = 9FADC8531E6B86D900C677E6 /* DataLoaderTests.swift */; };
		9F21735B2568F3E200566121 /* PossiblyDeferredTests.swift in Sources */ = {isa = PBXBuildFile; fileRef = 9F21735A2568F3E200566121 /* PossiblyDeferredTests.swift */; };
		9F27D4641D40379500715680 /* JSONStandardTypeConversions.swift in Sources */ = {isa = PBXBuildFile; fileRef = 9F27D4631D40379500715680 /* JSONStandardTypeConversions.swift */; };
		9F295E311E27534800A24949 /* NormalizeQueryResults.swift in Sources */ = {isa = PBXBuildFile; fileRef = 9F295E301E27534800A24949 /* NormalizeQueryResults.swift */; };
		9F295E381E277B2A00A24949 /* GraphQLResultNormalizer.swift in Sources */ = {isa = PBXBuildFile; fileRef = 9F295E371E277B2A00A24949 /* GraphQLResultNormalizer.swift */; };
		9F30F02F255EDF8900506DE7 /* DispatchPreconditions.swift in Sources */ = {isa = PBXBuildFile; fileRef = 9F30F02E255EDF8900506DE7 /* DispatchPreconditions.swift */; };
		9F39101725493DDC00AF54A6 /* FetchQueryTests.swift in Sources */ = {isa = PBXBuildFile; fileRef = 9FA6ABC51EC0A9F7000017BE /* FetchQueryTests.swift */; };
		9F3910272549741400AF54A6 /* MockGraphQLServer.swift in Sources */ = {isa = PBXBuildFile; fileRef = 9F3910262549741400AF54A6 /* MockGraphQLServer.swift */; };
		9F438D071E6C2FD9007BDC1A /* Apollo.framework in Frameworks */ = {isa = PBXBuildFile; fileRef = 9FC750441D2A532C00458D91 /* Apollo.framework */; };
		9F533AB31E6C4A4200CBE097 /* BatchedLoadTests.swift in Sources */ = {isa = PBXBuildFile; fileRef = 9F438D0B1E6C494C007BDC1A /* BatchedLoadTests.swift */; };
		9F54C8B7255D760B0065AFD6 /* ParsingPerformanceTests.swift in Sources */ = {isa = PBXBuildFile; fileRef = 9F54C8B6255D760B0065AFD6 /* ParsingPerformanceTests.swift */; };
		9F54C8B9255D760B0065AFD6 /* Apollo.framework in Frameworks */ = {isa = PBXBuildFile; fileRef = 9FC750441D2A532C00458D91 /* Apollo.framework */; };
		9F54C90F255D79C80065AFD6 /* ApolloTestSupport.framework in Frameworks */ = {isa = PBXBuildFile; fileRef = 9F8A95781EC0FC1200304A2D /* ApolloTestSupport.framework */; };
		9F54C910255D79C80065AFD6 /* GitHubAPI.framework in Frameworks */ = {isa = PBXBuildFile; fileRef = 9FACA9C61F42E67200AE2DBD /* GitHubAPI.framework */; };
		9F55347B1DE1DB2100E54264 /* ApolloStore.swift in Sources */ = {isa = PBXBuildFile; fileRef = 9F55347A1DE1DB2100E54264 /* ApolloStore.swift */; };
		9F578D901D8D2CB300C0EA36 /* HTTPURLResponse+Helpers.swift in Sources */ = {isa = PBXBuildFile; fileRef = 9F578D8F1D8D2CB300C0EA36 /* HTTPURLResponse+Helpers.swift */; };
		9F65B1211EC106F30090B25F /* Apollo.framework in Frameworks */ = {isa = PBXBuildFile; fileRef = 9FC750441D2A532C00458D91 /* Apollo.framework */; };
		9F68F9F125415827004F26D0 /* XCTestCase+Helpers.swift in Sources */ = {isa = PBXBuildFile; fileRef = 9F68F9F025415827004F26D0 /* XCTestCase+Helpers.swift */; };
		9F69FFA91D42855900E000B1 /* NetworkTransport.swift in Sources */ = {isa = PBXBuildFile; fileRef = 9F69FFA81D42855900E000B1 /* NetworkTransport.swift */; };
		9F7BA89922927A3700999B3B /* ResponsePath.swift in Sources */ = {isa = PBXBuildFile; fileRef = 9F7BA89822927A3700999B3B /* ResponsePath.swift */; };
		9F8622F81EC2004200C38162 /* ReadWriteFromStoreTests.swift in Sources */ = {isa = PBXBuildFile; fileRef = 9F8622F71EC2004200C38162 /* ReadWriteFromStoreTests.swift */; };
		9F8622FA1EC2117C00C38162 /* FragmentConstructionAndConversionTests.swift in Sources */ = {isa = PBXBuildFile; fileRef = 9F8622F91EC2117C00C38162 /* FragmentConstructionAndConversionTests.swift */; };
		9F86B68B1E6438D700B885FF /* GraphQLSelectionSetMapper.swift in Sources */ = {isa = PBXBuildFile; fileRef = 9F86B68A1E6438D700B885FF /* GraphQLSelectionSetMapper.swift */; };
		9F86B6901E65533D00B885FF /* GraphQLResponseGenerator.swift in Sources */ = {isa = PBXBuildFile; fileRef = 9F86B68F1E65533D00B885FF /* GraphQLResponseGenerator.swift */; };
		9F8A958D1EC0FFAB00304A2D /* ApolloTestSupport.framework in Frameworks */ = {isa = PBXBuildFile; fileRef = 9F8A95781EC0FC1200304A2D /* ApolloTestSupport.framework */; };
		9F8A95901EC0FFC100304A2D /* ApolloTestSupport.framework in Frameworks */ = {isa = PBXBuildFile; fileRef = 9F8A95781EC0FC1200304A2D /* ApolloTestSupport.framework */; };
		9F8E0BD325668552000D9FA5 /* DataLoader.swift in Sources */ = {isa = PBXBuildFile; fileRef = 9FADC84E1E6B865E00C677E6 /* DataLoader.swift */; };
		9F8E0BE325668559000D9FA5 /* PossiblyDeferred.swift in Sources */ = {isa = PBXBuildFile; fileRef = 9F33D6A32566475600A1543F /* PossiblyDeferred.swift */; };
		9F8F334C229044A200C0E83B /* Decoding.swift in Sources */ = {isa = PBXBuildFile; fileRef = 9F8F334B229044A200C0E83B /* Decoding.swift */; };
		9F91CF8F1F6C0DB2008DD0BE /* MutatingResultsTests.swift in Sources */ = {isa = PBXBuildFile; fileRef = 9F91CF8E1F6C0DB2008DD0BE /* MutatingResultsTests.swift */; };
		9FA6ABCD1EC0A9F7000017BE /* LoadQueryFromStoreTests.swift in Sources */ = {isa = PBXBuildFile; fileRef = 9FA6ABC61EC0A9F7000017BE /* LoadQueryFromStoreTests.swift */; };
		9FA6ABCF1EC0A9F7000017BE /* StarWarsServerCachingRoundtripTests.swift in Sources */ = {isa = PBXBuildFile; fileRef = 9FA6ABC81EC0A9F7000017BE /* StarWarsServerCachingRoundtripTests.swift */; };
		9FA6ABD01EC0A9F7000017BE /* StarWarsServerTests.swift in Sources */ = {isa = PBXBuildFile; fileRef = 9FA6ABC91EC0A9F7000017BE /* StarWarsServerTests.swift */; };
		9FA6ABD21EC0A9F7000017BE /* WatchQueryTests.swift in Sources */ = {isa = PBXBuildFile; fileRef = 9FA6ABCB1EC0A9F7000017BE /* WatchQueryTests.swift */; };
		9FA6ABD51EC0AA49000017BE /* StarWarsAPI.framework in Frameworks */ = {isa = PBXBuildFile; fileRef = 9FCE2CFA1E6C213D00E34457 /* StarWarsAPI.framework */; };
		9FA6ABD61EC0AA4D000017BE /* Apollo.framework in Frameworks */ = {isa = PBXBuildFile; fileRef = 9FC750441D2A532C00458D91 /* Apollo.framework */; };
		9FA6F3681E65DF4700BF8D73 /* GraphQLResultAccumulator.swift in Sources */ = {isa = PBXBuildFile; fileRef = 9FA6F3671E65DF4700BF8D73 /* GraphQLResultAccumulator.swift */; };
		9FACA9BE1F42E67200AE2DBD /* Apollo.framework in Frameworks */ = {isa = PBXBuildFile; fileRef = 9FC750441D2A532C00458D91 /* Apollo.framework */; };
		9FBE0D4025407B64002ED0B1 /* AsyncResultObserver.swift in Sources */ = {isa = PBXBuildFile; fileRef = 9FBE0D3F25407B64002ED0B1 /* AsyncResultObserver.swift */; };
		9FC2333D1E66BBF7001E4541 /* GraphQLDependencyTracker.swift in Sources */ = {isa = PBXBuildFile; fileRef = 9FC2333C1E66BBF7001E4541 /* GraphQLDependencyTracker.swift */; };
		9FC4B9201D2A6F8D0046A641 /* JSON.swift in Sources */ = {isa = PBXBuildFile; fileRef = 9FC4B91F1D2A6F8D0046A641 /* JSON.swift */; };
		9FC750481D2A532C00458D91 /* Apollo.h in Headers */ = {isa = PBXBuildFile; fileRef = 9FC750471D2A532C00458D91 /* Apollo.h */; settings = {ATTRIBUTES = (Public, ); }; };
		9FC7504F1D2A532D00458D91 /* Apollo.framework in Frameworks */ = {isa = PBXBuildFile; fileRef = 9FC750441D2A532C00458D91 /* Apollo.framework */; };
		9FC750611D2A59C300458D91 /* GraphQLOperation.swift in Sources */ = {isa = PBXBuildFile; fileRef = 9FC750601D2A59C300458D91 /* GraphQLOperation.swift */; };
		9FC750631D2A59F600458D91 /* ApolloClient.swift in Sources */ = {isa = PBXBuildFile; fileRef = 9FC750621D2A59F600458D91 /* ApolloClient.swift */; };
		9FC9A9BD1E2C271C0023C4D5 /* RecordSet.swift in Sources */ = {isa = PBXBuildFile; fileRef = 9FC9A9BC1E2C271C0023C4D5 /* RecordSet.swift */; };
		9FC9A9BF1E2C27FB0023C4D5 /* GraphQLResult.swift in Sources */ = {isa = PBXBuildFile; fileRef = 9FC9A9BE1E2C27FB0023C4D5 /* GraphQLResult.swift */; };
		9FC9A9C21E2D3CAF0023C4D5 /* GraphQLInputValue.swift in Sources */ = {isa = PBXBuildFile; fileRef = 9FC9A9C11E2D3CAF0023C4D5 /* GraphQLInputValue.swift */; };
		9FC9A9C51E2D6CE70023C4D5 /* GraphQLSelectionSet.swift in Sources */ = {isa = PBXBuildFile; fileRef = 9FC9A9C41E2D6CE70023C4D5 /* GraphQLSelectionSet.swift */; };
		9FC9A9C81E2EFE6E0023C4D5 /* CacheKeyForFieldTests.swift in Sources */ = {isa = PBXBuildFile; fileRef = 9FC9A9C71E2EFE6E0023C4D5 /* CacheKeyForFieldTests.swift */; };
		9FC9A9CC1E2FD0760023C4D5 /* Record.swift in Sources */ = {isa = PBXBuildFile; fileRef = 9FC9A9CB1E2FD0760023C4D5 /* Record.swift */; };
		9FC9A9D31E2FD48B0023C4D5 /* GraphQLError.swift in Sources */ = {isa = PBXBuildFile; fileRef = 9FC9A9D21E2FD48B0023C4D5 /* GraphQLError.swift */; };
		9FCDFD291E33D0CE007519DC /* GraphQLQueryWatcher.swift in Sources */ = {isa = PBXBuildFile; fileRef = 9FCDFD281E33D0CE007519DC /* GraphQLQueryWatcher.swift */; };
		9FCE2CEE1E6BE2D900E34457 /* NormalizedCache.swift in Sources */ = {isa = PBXBuildFile; fileRef = 9FCE2CED1E6BE2D800E34457 /* NormalizedCache.swift */; };
		9FCE2D091E6C254700E34457 /* StarWarsAPI.framework in Frameworks */ = {isa = PBXBuildFile; fileRef = 9FCE2CFA1E6C213D00E34457 /* StarWarsAPI.framework */; };
		9FD03C2E25527CE7002227DC /* StoreConcurrencyTests.swift in Sources */ = {isa = PBXBuildFile; fileRef = 9FD03C2D25527CE6002227DC /* StoreConcurrencyTests.swift */; };
		9FD1519A255D7F30003BDAAA /* IssuesAndCommentsForRepository.json in Resources */ = {isa = PBXBuildFile; fileRef = 9FD15199255D7F30003BDAAA /* IssuesAndCommentsForRepository.json */; };
		9FEB050D1DB5732300DA3B44 /* JSONSerializationFormat.swift in Sources */ = {isa = PBXBuildFile; fileRef = 9FEB050C1DB5732300DA3B44 /* JSONSerializationFormat.swift */; };
		9FEC15B41E681DAD00D461B4 /* GroupedSequence.swift in Sources */ = {isa = PBXBuildFile; fileRef = 9FEC15B31E681DAD00D461B4 /* GroupedSequence.swift */; };
		9FF90A611DDDEB100034C3B6 /* GraphQLResponse.swift in Sources */ = {isa = PBXBuildFile; fileRef = 9FF90A5B1DDDEB100034C3B6 /* GraphQLResponse.swift */; };
		9FF90A651DDDEB100034C3B6 /* GraphQLExecutor.swift in Sources */ = {isa = PBXBuildFile; fileRef = 9FF90A5C1DDDEB100034C3B6 /* GraphQLExecutor.swift */; };
		9FF90A6F1DDDEB420034C3B6 /* InputValueEncodingTests.swift in Sources */ = {isa = PBXBuildFile; fileRef = 9FF90A6A1DDDEB420034C3B6 /* InputValueEncodingTests.swift */; };
		9FF90A711DDDEB420034C3B6 /* ReadFieldValueTests.swift in Sources */ = {isa = PBXBuildFile; fileRef = 9FF90A6B1DDDEB420034C3B6 /* ReadFieldValueTests.swift */; };
		9FF90A731DDDEB420034C3B6 /* ParseQueryResponseTests.swift in Sources */ = {isa = PBXBuildFile; fileRef = 9FF90A6C1DDDEB420034C3B6 /* ParseQueryResponseTests.swift */; };
		C3279FC72345234D00224790 /* TestCustomRequestBodyCreator.swift in Sources */ = {isa = PBXBuildFile; fileRef = C3279FC52345233000224790 /* TestCustomRequestBodyCreator.swift */; };
		C338DF1722DD9DE9006AF33E /* RequestBodyCreatorTests.swift in Sources */ = {isa = PBXBuildFile; fileRef = C338DF1622DD9DE9006AF33E /* RequestBodyCreatorTests.swift */; };
		C377CCA922D798BD00572E03 /* GraphQLFile.swift in Sources */ = {isa = PBXBuildFile; fileRef = C377CCA822D798BD00572E03 /* GraphQLFile.swift */; };
		C377CCAB22D7992E00572E03 /* MultipartFormData.swift in Sources */ = {isa = PBXBuildFile; fileRef = C377CCAA22D7992E00572E03 /* MultipartFormData.swift */; };
		D87AC09F2564D60B0079FAA5 /* ApolloClientOperationTests.swift in Sources */ = {isa = PBXBuildFile; fileRef = D87AC09E2564D60B0079FAA5 /* ApolloClientOperationTests.swift */; };
		D90F1AFB2479E57A007A1534 /* WebSocketTransportTests.swift in Sources */ = {isa = PBXBuildFile; fileRef = D90F1AF92479DEE5007A1534 /* WebSocketTransportTests.swift */; };
		E86D8E05214B32FD0028EFE1 /* JSONTests.swift in Sources */ = {isa = PBXBuildFile; fileRef = E86D8E03214B32DA0028EFE1 /* JSONTests.swift */; };
		F16D083C21EF6F7300C458B8 /* QueryFromJSONBuildingTests.swift in Sources */ = {isa = PBXBuildFile; fileRef = F16D083B21EF6F7300C458B8 /* QueryFromJSONBuildingTests.swift */; };
		F82E62E122BCD223000C311B /* AutomaticPersistedQueriesTests.swift in Sources */ = {isa = PBXBuildFile; fileRef = F82E62E022BCD223000C311B /* AutomaticPersistedQueriesTests.swift */; };
/* End PBXBuildFile section */

/* Begin PBXContainerItemProxy section */
		9B2DFBC124E1FA1A00ED3AE6 /* PBXContainerItemProxy */ = {
			isa = PBXContainerItemProxy;
			containerPortal = 9FC7503B1D2A532C00458D91 /* Project object */;
			proxyType = 1;
			remoteGlobalIDString = 9FC750431D2A532C00458D91;
			remoteInfo = Apollo;
		};
		9B2DFBCB24E201A000ED3AE6 /* PBXContainerItemProxy */ = {
			isa = PBXContainerItemProxy;
			containerPortal = 9FC7503B1D2A532C00458D91 /* Project object */;
			proxyType = 1;
			remoteGlobalIDString = 9B2DFBB524E1FA0D00ED3AE6;
			remoteInfo = UploadAPI;
		};
		9B60204B23FDF4B300D0C8E0 /* PBXContainerItemProxy */ = {
			isa = PBXContainerItemProxy;
			containerPortal = 9FC7503B1D2A532C00458D91 /* Project object */;
			proxyType = 1;
			remoteGlobalIDString = 9B7BDAE123FDED8000ACD198;
			remoteInfo = ApolloSQLiteTestSupport;
		};
		9B683548246348CB00337AE6 /* PBXContainerItemProxy */ = {
			isa = PBXContainerItemProxy;
			containerPortal = 9FC7503B1D2A532C00458D91 /* Project object */;
			proxyType = 1;
			remoteGlobalIDString = 9B68353D2463481A00337AE6;
			remoteInfo = ApolloCore;
		};
		9B68354C24634A2000337AE6 /* PBXContainerItemProxy */ = {
			isa = PBXContainerItemProxy;
			containerPortal = 9FC7503B1D2A532C00458D91 /* Project object */;
			proxyType = 1;
			remoteGlobalIDString = 9B68353D2463481A00337AE6;
			remoteInfo = ApolloCore;
		};
		9B7BDAF723FDEE8400ACD198 /* PBXContainerItemProxy */ = {
			isa = PBXContainerItemProxy;
			containerPortal = 9FC7503B1D2A532C00458D91 /* Project object */;
			proxyType = 1;
			remoteGlobalIDString = 9FC750431D2A532C00458D91;
			remoteInfo = Apollo;
		};
		9B7BDAFB23FDEE9000ACD198 /* PBXContainerItemProxy */ = {
			isa = PBXContainerItemProxy;
			containerPortal = 9FC7503B1D2A532C00458D91 /* Project object */;
			proxyType = 1;
			remoteGlobalIDString = 9FC750431D2A532C00458D91;
			remoteInfo = Apollo;
		};
		9B7BDB0023FDF01600ACD198 /* PBXContainerItemProxy */ = {
			isa = PBXContainerItemProxy;
			containerPortal = 9FC7503B1D2A532C00458D91 /* Project object */;
			proxyType = 1;
			remoteGlobalIDString = 9B7BDA7C23FDE90400ACD198;
			remoteInfo = ApolloWebSocket;
		};
		9B7BDB0223FDF01B00ACD198 /* PBXContainerItemProxy */ = {
			isa = PBXContainerItemProxy;
			containerPortal = 9FC7503B1D2A532C00458D91 /* Project object */;
			proxyType = 1;
			remoteGlobalIDString = 9FCE2CF91E6C213D00E34457;
			remoteInfo = StarWarsAPI;
		};
		9B7BDB0623FDF04000ACD198 /* PBXContainerItemProxy */ = {
			isa = PBXContainerItemProxy;
			containerPortal = 9FC7503B1D2A532C00458D91 /* Project object */;
			proxyType = 1;
			remoteGlobalIDString = 9F8A95771EC0FC1200304A2D;
			remoteInfo = ApolloTestSupport;
		};
		9B7BDB0F23FDF08F00ACD198 /* PBXContainerItemProxy */ = {
			isa = PBXContainerItemProxy;
			containerPortal = 9FC7503B1D2A532C00458D91 /* Project object */;
			proxyType = 1;
			remoteGlobalIDString = 9B7BDAE123FDED8000ACD198;
			remoteInfo = ApolloSQLiteTestSupport;
		};
		9B7BDB1123FDF08F00ACD198 /* PBXContainerItemProxy */ = {
			isa = PBXContainerItemProxy;
			containerPortal = 9FC7503B1D2A532C00458D91 /* Project object */;
			proxyType = 1;
			remoteGlobalIDString = 9F8A95771EC0FC1200304A2D;
			remoteInfo = ApolloTestSupport;
		};
		9B7BDB1823FDF11C00ACD198 /* PBXContainerItemProxy */ = {
			isa = PBXContainerItemProxy;
			containerPortal = 9FC7503B1D2A532C00458D91 /* Project object */;
			proxyType = 1;
			remoteGlobalIDString = 9B7BDABE23FDEBB600ACD198;
			remoteInfo = ApolloSQLite;
		};
		9B7BDB1B23FDF22000ACD198 /* PBXContainerItemProxy */ = {
			isa = PBXContainerItemProxy;
			containerPortal = 9FC7503B1D2A532C00458D91 /* Project object */;
			proxyType = 1;
			remoteGlobalIDString = 9FCE2CF91E6C213D00E34457;
			remoteInfo = StarWarsAPI;
		};
		9B8C3FBB248DAA0400707B13 /* PBXContainerItemProxy */ = {
			isa = PBXContainerItemProxy;
			containerPortal = 9FC7503B1D2A532C00458D91 /* Project object */;
			proxyType = 1;
			remoteGlobalIDString = 9B68353D2463481A00337AE6;
			remoteInfo = ApolloCore;
		};
		9BAD16B723FE361F00007BEF /* PBXContainerItemProxy */ = {
			isa = PBXContainerItemProxy;
			containerPortal = 9FC7503B1D2A532C00458D91 /* Project object */;
			proxyType = 1;
			remoteGlobalIDString = 9F8A95771EC0FC1200304A2D;
			remoteInfo = ApolloTestSupport;
		};
		9BAEEC02234BB8FD00808306 /* PBXContainerItemProxy */ = {
			isa = PBXContainerItemProxy;
			containerPortal = 9FC7503B1D2A532C00458D91 /* Project object */;
			proxyType = 1;
			remoteGlobalIDString = 9B7B6F46233C26D100F32205;
			remoteInfo = ApolloCodegenLib;
		};
		9BEEDC2C24EB6419001D1294 /* PBXContainerItemProxy */ = {
			isa = PBXContainerItemProxy;
			containerPortal = 9FC7503B1D2A532C00458D91 /* Project object */;
			proxyType = 1;
			remoteGlobalIDString = 9F8A95771EC0FC1200304A2D;
			remoteInfo = ApolloTestSupport;
		};
		9F54C8BA255D760B0065AFD6 /* PBXContainerItemProxy */ = {
			isa = PBXContainerItemProxy;
			containerPortal = 9FC7503B1D2A532C00458D91 /* Project object */;
			proxyType = 1;
			remoteGlobalIDString = 9FC750431D2A532C00458D91;
			remoteInfo = Apollo;
		};
		9F54C8DE255D76810065AFD6 /* PBXContainerItemProxy */ = {
			isa = PBXContainerItemProxy;
			containerPortal = 9FC7503B1D2A532C00458D91 /* Project object */;
			proxyType = 1;
			remoteGlobalIDString = 9F8A95771EC0FC1200304A2D;
			remoteInfo = ApolloTestSupport;
		};
		9F54C8E0255D76810065AFD6 /* PBXContainerItemProxy */ = {
			isa = PBXContainerItemProxy;
			containerPortal = 9FC7503B1D2A532C00458D91 /* Project object */;
			proxyType = 1;
			remoteGlobalIDString = 9FACA9B71F42E67200AE2DBD;
			remoteInfo = GitHubAPI;
		};
		9F65B11F1EC106E80090B25F /* PBXContainerItemProxy */ = {
			isa = PBXContainerItemProxy;
			containerPortal = 9FC7503B1D2A532C00458D91 /* Project object */;
			proxyType = 1;
			remoteGlobalIDString = 9FC750431D2A532C00458D91;
			remoteInfo = Apollo;
		};
		9F8A958B1EC0FF9F00304A2D /* PBXContainerItemProxy */ = {
			isa = PBXContainerItemProxy;
			containerPortal = 9FC7503B1D2A532C00458D91 /* Project object */;
			proxyType = 1;
			remoteGlobalIDString = 9F8A95771EC0FC1200304A2D;
			remoteInfo = ApolloTestSupport;
		};
		9F8A958E1EC0FFB800304A2D /* PBXContainerItemProxy */ = {
			isa = PBXContainerItemProxy;
			containerPortal = 9FC7503B1D2A532C00458D91 /* Project object */;
			proxyType = 1;
			remoteGlobalIDString = 9F8A95771EC0FC1200304A2D;
			remoteInfo = ApolloTestSupport;
		};
		9FA5FBB51EC05CE900304A9D /* PBXContainerItemProxy */ = {
			isa = PBXContainerItemProxy;
			containerPortal = 9FC7503B1D2A532C00458D91 /* Project object */;
			proxyType = 1;
			remoteGlobalIDString = 9FC750431D2A532C00458D91;
			remoteInfo = Apollo;
		};
		9FA6ABD31EC0AA42000017BE /* PBXContainerItemProxy */ = {
			isa = PBXContainerItemProxy;
			containerPortal = 9FC7503B1D2A532C00458D91 /* Project object */;
			proxyType = 1;
			remoteGlobalIDString = 9FCE2CF91E6C213D00E34457;
			remoteInfo = StarWarsAPI;
		};
		9FA6ABD71EC0AA55000017BE /* PBXContainerItemProxy */ = {
			isa = PBXContainerItemProxy;
			containerPortal = 9FC7503B1D2A532C00458D91 /* Project object */;
			proxyType = 1;
			remoteGlobalIDString = 9FC750431D2A532C00458D91;
			remoteInfo = Apollo;
		};
		9FACA9B91F42E67200AE2DBD /* PBXContainerItemProxy */ = {
			isa = PBXContainerItemProxy;
			containerPortal = 9FC7503B1D2A532C00458D91 /* Project object */;
			proxyType = 1;
			remoteGlobalIDString = 9FC750431D2A532C00458D91;
			remoteInfo = Apollo;
		};
		9FC750501D2A532D00458D91 /* PBXContainerItemProxy */ = {
			isa = PBXContainerItemProxy;
			containerPortal = 9FC7503B1D2A532C00458D91 /* Project object */;
			proxyType = 1;
			remoteGlobalIDString = 9FC750431D2A532C00458D91;
			remoteInfo = Apollo;
		};
		9FCE2D071E6C254000E34457 /* PBXContainerItemProxy */ = {
			isa = PBXContainerItemProxy;
			containerPortal = 9FC7503B1D2A532C00458D91 /* Project object */;
			proxyType = 1;
			remoteGlobalIDString = 9FCE2CF91E6C213D00E34457;
			remoteInfo = StarWarsAPI;
		};
/* End PBXContainerItemProxy section */

/* Begin PBXCopyFilesBuildPhase section */
		9B2DFBC324E1FA1A00ED3AE6 /* Embed Frameworks */ = {
			isa = PBXCopyFilesBuildPhase;
			buildActionMask = 2147483647;
			dstPath = "";
			dstSubfolderSpec = 10;
			files = (
				9B2DFBC024E1FA1A00ED3AE6 /* Apollo.framework in Embed Frameworks */,
			);
			name = "Embed Frameworks";
			runOnlyForDeploymentPostprocessing = 0;
		};
/* End PBXCopyFilesBuildPhase section */

/* Begin PBXFileReference section */
		54DDB0911EA045870009DD99 /* InMemoryNormalizedCache.swift */ = {isa = PBXFileReference; fileEncoding = 4; lastKnownFileType = sourcecode.swift; path = InMemoryNormalizedCache.swift; sourceTree = "<group>"; };
		5AC6CA4222AAF7B200B7C94D /* GraphQLHTTPMethod.swift */ = {isa = PBXFileReference; fileEncoding = 4; lastKnownFileType = sourcecode.swift; path = GraphQLHTTPMethod.swift; sourceTree = "<group>"; };
		5BB2C0222380836100774170 /* VersionNumberTests.swift */ = {isa = PBXFileReference; lastKnownFileType = sourcecode.swift; path = VersionNumberTests.swift; sourceTree = "<group>"; };
		90690D05224333DA00FC2E54 /* Apollo-Project-Debug.xcconfig */ = {isa = PBXFileReference; lastKnownFileType = text.xcconfig; path = "Apollo-Project-Debug.xcconfig"; sourceTree = "<group>"; };
		90690D06224333DA00FC2E54 /* Apollo-Target-Framework.xcconfig */ = {isa = PBXFileReference; lastKnownFileType = text.xcconfig; path = "Apollo-Target-Framework.xcconfig"; sourceTree = "<group>"; };
		90690D07224333DA00FC2E54 /* Apollo-Project-Release.xcconfig */ = {isa = PBXFileReference; lastKnownFileType = text.xcconfig; path = "Apollo-Project-Release.xcconfig"; sourceTree = "<group>"; };
		90690D08224333DA00FC2E54 /* Apollo-Project-Performance-Testing.xcconfig */ = {isa = PBXFileReference; lastKnownFileType = text.xcconfig; path = "Apollo-Project-Performance-Testing.xcconfig"; sourceTree = "<group>"; };
		90690D0B2243345500FC2E54 /* Apollo-Target-Tests.xcconfig */ = {isa = PBXFileReference; lastKnownFileType = text.xcconfig; path = "Apollo-Target-Tests.xcconfig"; sourceTree = "<group>"; };
		90690D142243363D00FC2E54 /* Apollo-Target-TestHost-iOS.xcconfig */ = {isa = PBXFileReference; lastKnownFileType = text.xcconfig; path = "Apollo-Target-TestHost-iOS.xcconfig"; sourceTree = "<group>"; };
		90690D2122433C1900FC2E54 /* Apollo-Target-StarWarsAPI.xcconfig */ = {isa = PBXFileReference; lastKnownFileType = text.xcconfig; path = "Apollo-Target-StarWarsAPI.xcconfig"; sourceTree = "<group>"; };
		90690D2222433C2800FC2E54 /* Apollo-Target-GitHubAPI.xcconfig */ = {isa = PBXFileReference; lastKnownFileType = text.xcconfig; path = "Apollo-Target-GitHubAPI.xcconfig"; sourceTree = "<group>"; };
		90690D2322433C5900FC2E54 /* Apollo-Target-CacheDependentTests.xcconfig */ = {isa = PBXFileReference; lastKnownFileType = text.xcconfig; path = "Apollo-Target-CacheDependentTests.xcconfig"; sourceTree = "<group>"; };
		90690D2422433C8000FC2E54 /* Apollo-Target-PerformanceTests.xcconfig */ = {isa = PBXFileReference; lastKnownFileType = text.xcconfig; path = "Apollo-Target-PerformanceTests.xcconfig"; sourceTree = "<group>"; };
		90690D2522433CAF00FC2E54 /* Apollo-Target-TestSupport.xcconfig */ = {isa = PBXFileReference; lastKnownFileType = text.xcconfig; path = "Apollo-Target-TestSupport.xcconfig"; sourceTree = "<group>"; };
		9B0E4717240AF6D70093BDA7 /* ASTVariableType.swift */ = {isa = PBXFileReference; lastKnownFileType = sourcecode.swift; path = ASTVariableType.swift; sourceTree = "<group>"; };
		9B0E4719240AFA060093BDA7 /* VariableToSwiftTypeTests.swift */ = {isa = PBXFileReference; lastKnownFileType = sourcecode.swift; path = VariableToSwiftTypeTests.swift; sourceTree = "<group>"; };
		9B0E471B240B167C0093BDA7 /* String+Apollo.swift */ = {isa = PBXFileReference; lastKnownFileType = sourcecode.swift; path = "String+Apollo.swift"; sourceTree = "<group>"; };
		9B0E471D240B239D0093BDA7 /* ASTEnumValue.swift */ = {isa = PBXFileReference; lastKnownFileType = sourcecode.swift; path = ASTEnumValue.swift; sourceTree = "<group>"; };
		9B1CCDD82360F02C007C9032 /* Bundle+Helpers.swift */ = {isa = PBXFileReference; lastKnownFileType = sourcecode.swift; path = "Bundle+Helpers.swift"; sourceTree = "<group>"; };
<<<<<<< HEAD
		9B206031259187EF0020D1E0 /* Crypt.swift */ = {isa = PBXFileReference; fileEncoding = 4; lastKnownFileType = sourcecode.swift; path = Crypt.swift; sourceTree = "<group>"; };
		9B2060422591903B0020D1E0 /* LinuxMain.swift */ = {isa = PBXFileReference; lastKnownFileType = sourcecode.swift; path = LinuxMain.swift; sourceTree = "<group>"; };
=======
		9B2061172591B3550020D1E0 /* c.txt */ = {isa = PBXFileReference; fileEncoding = 4; lastKnownFileType = text; path = c.txt; sourceTree = "<group>"; };
		9B2061182591B3550020D1E0 /* b.txt */ = {isa = PBXFileReference; fileEncoding = 4; lastKnownFileType = text; path = b.txt; sourceTree = "<group>"; };
		9B2061192591B3550020D1E0 /* a.txt */ = {isa = PBXFileReference; fileEncoding = 4; lastKnownFileType = text; path = a.txt; sourceTree = "<group>"; };
		9B20614B2591B3700020D1E0 /* UploadMultipleFiles.graphql */ = {isa = PBXFileReference; lastKnownFileType = text; path = UploadMultipleFiles.graphql; sourceTree = "<group>"; };
		9B20614C2591B3700020D1E0 /* operationIDs.json */ = {isa = PBXFileReference; lastKnownFileType = text.json; path = operationIDs.json; sourceTree = "<group>"; };
		9B20614D2591B3700020D1E0 /* schema.json */ = {isa = PBXFileReference; lastKnownFileType = text.json; path = schema.json; sourceTree = "<group>"; };
		9B20614E2591B3700020D1E0 /* UploadOneFile.graphql */ = {isa = PBXFileReference; lastKnownFileType = text; path = UploadOneFile.graphql; sourceTree = "<group>"; };
		9B2061522591B3860020D1E0 /* Human.graphql */ = {isa = PBXFileReference; lastKnownFileType = text; path = Human.graphql; sourceTree = "<group>"; };
		9B2061532591B3860020D1E0 /* HeroAndFriendsNames.graphql */ = {isa = PBXFileReference; lastKnownFileType = text; path = HeroAndFriendsNames.graphql; sourceTree = "<group>"; };
		9B2061542591B3860020D1E0 /* API.json */ = {isa = PBXFileReference; lastKnownFileType = text.json; path = API.json; sourceTree = "<group>"; };
		9B2061552591B3860020D1E0 /* HeroFriendsOfFriends.graphql */ = {isa = PBXFileReference; lastKnownFileType = text; path = HeroFriendsOfFriends.graphql; sourceTree = "<group>"; };
		9B2061562591B3860020D1E0 /* HeroNameAndAppearsIn.graphql */ = {isa = PBXFileReference; lastKnownFileType = text; path = HeroNameAndAppearsIn.graphql; sourceTree = "<group>"; };
		9B2061572591B3860020D1E0 /* Starship.graphql */ = {isa = PBXFileReference; lastKnownFileType = text; path = Starship.graphql; sourceTree = "<group>"; };
		9B2061582591B3860020D1E0 /* HeroAppearsIn.graphql */ = {isa = PBXFileReference; lastKnownFileType = text; path = HeroAppearsIn.graphql; sourceTree = "<group>"; };
		9B2061592591B3860020D1E0 /* HeroDetails.graphql */ = {isa = PBXFileReference; lastKnownFileType = text; path = HeroDetails.graphql; sourceTree = "<group>"; };
		9B20615A2591B3860020D1E0 /* SameHeroTwice.graphql */ = {isa = PBXFileReference; lastKnownFileType = text; path = SameHeroTwice.graphql; sourceTree = "<group>"; };
		9B20615B2591B3860020D1E0 /* TwoHeroes.graphql */ = {isa = PBXFileReference; lastKnownFileType = text; path = TwoHeroes.graphql; sourceTree = "<group>"; };
		9B20615C2591B3860020D1E0 /* HeroConditional.graphql */ = {isa = PBXFileReference; lastKnownFileType = text; path = HeroConditional.graphql; sourceTree = "<group>"; };
		9B20615D2591B3860020D1E0 /* Search.graphql */ = {isa = PBXFileReference; lastKnownFileType = text; path = Search.graphql; sourceTree = "<group>"; };
		9B20615E2591B3860020D1E0 /* HeroName.graphql */ = {isa = PBXFileReference; lastKnownFileType = text; path = HeroName.graphql; sourceTree = "<group>"; };
		9B20615F2591B3860020D1E0 /* operationIDs.json */ = {isa = PBXFileReference; lastKnownFileType = text.json; path = operationIDs.json; sourceTree = "<group>"; };
		9B2061602591B3860020D1E0 /* CharacterAndSubTypesFragments.graphql */ = {isa = PBXFileReference; lastKnownFileType = text; path = CharacterAndSubTypesFragments.graphql; sourceTree = "<group>"; };
		9B2061612591B3860020D1E0 /* HeroTypeDependentAliasedField.graphql */ = {isa = PBXFileReference; lastKnownFileType = text; path = HeroTypeDependentAliasedField.graphql; sourceTree = "<group>"; };
		9B2061622591B3860020D1E0 /* schema.json */ = {isa = PBXFileReference; lastKnownFileType = text.json; path = schema.json; sourceTree = "<group>"; };
		9B2061632591B3860020D1E0 /* SubscribeReview.graphql */ = {isa = PBXFileReference; lastKnownFileType = text; path = SubscribeReview.graphql; sourceTree = "<group>"; };
		9B2061642591B3860020D1E0 /* HeroParentTypeDependentField.graphql */ = {isa = PBXFileReference; lastKnownFileType = text; path = HeroParentTypeDependentField.graphql; sourceTree = "<group>"; };
		9B2061652591B3860020D1E0 /* CreateReviewForEpisode.graphql */ = {isa = PBXFileReference; lastKnownFileType = text; path = CreateReviewForEpisode.graphql; sourceTree = "<group>"; };
		9B2061672591B3A50020D1E0 /* schema.docs.graphql */ = {isa = PBXFileReference; lastKnownFileType = text; path = schema.docs.graphql; sourceTree = "<group>"; };
		9B2061692591B3A50020D1E0 /* IssuesAndCommentsForRepository.graphql */ = {isa = PBXFileReference; lastKnownFileType = text; path = IssuesAndCommentsForRepository.graphql; sourceTree = "<group>"; };
		9B20616D2591B3A50020D1E0 /* RepoURL.graphql */ = {isa = PBXFileReference; lastKnownFileType = text; path = RepoURL.graphql; sourceTree = "<group>"; };
		9B20616E2591B3A50020D1E0 /* Repository.graphql */ = {isa = PBXFileReference; lastKnownFileType = text; path = Repository.graphql; sourceTree = "<group>"; };
		9B2061702591B3A50020D1E0 /* operationIDs.json */ = {isa = PBXFileReference; lastKnownFileType = text.json; path = operationIDs.json; sourceTree = "<group>"; };
>>>>>>> 5d9022f6
		9B21FD742422C29D00998B5C /* GraphQLFileTests.swift */ = {isa = PBXFileReference; lastKnownFileType = sourcecode.swift; path = GraphQLFileTests.swift; sourceTree = "<group>"; };
		9B21FD762422C8CC00998B5C /* TestFileHelper.swift */ = {isa = PBXFileReference; lastKnownFileType = sourcecode.swift; path = TestFileHelper.swift; sourceTree = "<group>"; };
		9B260BEA245A020300562176 /* ApolloInterceptor.swift */ = {isa = PBXFileReference; lastKnownFileType = sourcecode.swift; path = ApolloInterceptor.swift; sourceTree = "<group>"; };
		9B260BEC245A021300562176 /* Parseable.swift */ = {isa = PBXFileReference; lastKnownFileType = sourcecode.swift; path = Parseable.swift; sourceTree = "<group>"; };
		9B260BEE245A022E00562176 /* FlexibleDecoder.swift */ = {isa = PBXFileReference; lastKnownFileType = sourcecode.swift; path = FlexibleDecoder.swift; sourceTree = "<group>"; };
		9B260BF0245A025400562176 /* HTTPRequest.swift */ = {isa = PBXFileReference; lastKnownFileType = sourcecode.swift; path = HTTPRequest.swift; sourceTree = "<group>"; };
		9B260BF2245A026F00562176 /* RequestChain.swift */ = {isa = PBXFileReference; lastKnownFileType = sourcecode.swift; path = RequestChain.swift; sourceTree = "<group>"; };
		9B260BF4245A028D00562176 /* HTTPResponse.swift */ = {isa = PBXFileReference; lastKnownFileType = sourcecode.swift; path = HTTPResponse.swift; sourceTree = "<group>"; };
		9B260BF8245A030100562176 /* ResponseCodeInterceptor.swift */ = {isa = PBXFileReference; lastKnownFileType = sourcecode.swift; path = ResponseCodeInterceptor.swift; sourceTree = "<group>"; };
		9B260BFA245A031900562176 /* NetworkFetchInterceptor.swift */ = {isa = PBXFileReference; lastKnownFileType = sourcecode.swift; path = NetworkFetchInterceptor.swift; sourceTree = "<group>"; };
		9B260BFE245A054700562176 /* JSONRequest.swift */ = {isa = PBXFileReference; lastKnownFileType = sourcecode.swift; path = JSONRequest.swift; sourceTree = "<group>"; };
		9B260C00245A059700562176 /* CodableParsingInterceptor.swift */ = {isa = PBXFileReference; lastKnownFileType = sourcecode.swift; path = CodableParsingInterceptor.swift; sourceTree = "<group>"; };
		9B260C03245A090600562176 /* RequestChainNetworkTransport.swift */ = {isa = PBXFileReference; lastKnownFileType = sourcecode.swift; path = RequestChainNetworkTransport.swift; sourceTree = "<group>"; };
		9B260C07245A437400562176 /* InterceptorProvider.swift */ = {isa = PBXFileReference; lastKnownFileType = sourcecode.swift; path = InterceptorProvider.swift; sourceTree = "<group>"; };
		9B260C09245A532500562176 /* LegacyParsingInterceptor.swift */ = {isa = PBXFileReference; lastKnownFileType = sourcecode.swift; path = LegacyParsingInterceptor.swift; sourceTree = "<group>"; };
		9B2B66F32513FAFE00B53ABF /* CancellationHandlingInterceptor.swift */ = {isa = PBXFileReference; lastKnownFileType = sourcecode.swift; path = CancellationHandlingInterceptor.swift; sourceTree = "<group>"; };
		9B2DFBB624E1FA0D00ED3AE6 /* UploadAPI.framework */ = {isa = PBXFileReference; explicitFileType = wrapper.framework; includeInIndex = 0; path = UploadAPI.framework; sourceTree = BUILT_PRODUCTS_DIR; };
		9B2DFBC524E1FA3E00ED3AE6 /* UploadAPI.h */ = {isa = PBXFileReference; lastKnownFileType = sourcecode.c.h; path = UploadAPI.h; sourceTree = "<group>"; };
		9B2DFBC624E1FA3E00ED3AE6 /* Info.plist */ = {isa = PBXFileReference; lastKnownFileType = text.plist.xml; path = Info.plist; sourceTree = "<group>"; };
		9B2DFBC824E1FA7E00ED3AE6 /* Apollo-Target-UploadAPI.xcconfig */ = {isa = PBXFileReference; lastKnownFileType = text.xcconfig; path = "Apollo-Target-UploadAPI.xcconfig"; sourceTree = "<group>"; };
		9B2DFBCA24E2016800ED3AE6 /* UploadAPI.framework */ = {isa = PBXFileReference; explicitFileType = wrapper.framework; includeInIndex = 0; path = UploadAPI.framework; sourceTree = BUILT_PRODUCTS_DIR; };
		9B2DFBCE24E201DD00ED3AE6 /* API.swift */ = {isa = PBXFileReference; fileEncoding = 4; lastKnownFileType = sourcecode.swift; path = API.swift; sourceTree = "<group>"; };
		9B3D70F6248833CB00D8BAF4 /* ASTInterfaceType.swift */ = {isa = PBXFileReference; lastKnownFileType = sourcecode.swift; path = ASTInterfaceType.swift; sourceTree = "<group>"; };
		9B3D70F82488340400D8BAF4 /* ASTUnionType.swift */ = {isa = PBXFileReference; lastKnownFileType = sourcecode.swift; path = ASTUnionType.swift; sourceTree = "<group>"; };
		9B3D70FB2488388300D8BAF4 /* InterfaceEnumGenerator.swift */ = {isa = PBXFileReference; lastKnownFileType = sourcecode.swift; path = InterfaceEnumGenerator.swift; sourceTree = "<group>"; };
		9B3D70FD2488388E00D8BAF4 /* UnionEnumGenerator.swift */ = {isa = PBXFileReference; lastKnownFileType = sourcecode.swift; path = UnionEnumGenerator.swift; sourceTree = "<group>"; };
		9B3D71002488429E00D8BAF4 /* ExpectedCharacterType.swift */ = {isa = PBXFileReference; lastKnownFileType = sourcecode.swift; path = ExpectedCharacterType.swift; sourceTree = "<group>"; };
		9B3D71022488448F00D8BAF4 /* IntefaceEnumGenerationTests.swift */ = {isa = PBXFileReference; lastKnownFileType = sourcecode.swift; path = IntefaceEnumGenerationTests.swift; sourceTree = "<group>"; };
		9B3D7104248847D400D8BAF4 /* ExpectedSanitizedCharacterType.swift */ = {isa = PBXFileReference; lastKnownFileType = sourcecode.swift; path = ExpectedSanitizedCharacterType.swift; sourceTree = "<group>"; };
		9B3D71062488495900D8BAF4 /* ExpectedNoCasesCharacterType.swift */ = {isa = PBXFileReference; lastKnownFileType = sourcecode.swift; path = ExpectedNoCasesCharacterType.swift; sourceTree = "<group>"; };
		9B3D710824884A1500D8BAF4 /* ExpectedNoModifierCharacterType.swift */ = {isa = PBXFileReference; lastKnownFileType = sourcecode.swift; path = ExpectedNoModifierCharacterType.swift; sourceTree = "<group>"; };
		9B3D710A24884B2100D8BAF4 /* ExpectedEpisodeEnumWithoutModifier.swift */ = {isa = PBXFileReference; lastKnownFileType = sourcecode.swift; path = ExpectedEpisodeEnumWithoutModifier.swift; sourceTree = "<group>"; };
		9B3D710E24884D7500D8BAF4 /* ExpectedSearchResultType.swift */ = {isa = PBXFileReference; lastKnownFileType = sourcecode.swift; path = ExpectedSearchResultType.swift; sourceTree = "<group>"; };
		9B3D711024884E1B00D8BAF4 /* UnionEnumGenerationTests.swift */ = {isa = PBXFileReference; lastKnownFileType = sourcecode.swift; path = UnionEnumGenerationTests.swift; sourceTree = "<group>"; };
		9B3D711224889DB200D8BAF4 /* ExpectedSanitizedSearchResultType.swift */ = {isa = PBXFileReference; lastKnownFileType = sourcecode.swift; path = ExpectedSanitizedSearchResultType.swift; sourceTree = "<group>"; };
		9B3D711424889EB000D8BAF4 /* ExpectedNoCasesSearchResultType.swift */ = {isa = PBXFileReference; lastKnownFileType = sourcecode.swift; path = ExpectedNoCasesSearchResultType.swift; sourceTree = "<group>"; };
		9B3D711624889EF200D8BAF4 /* ExpectedNoModifierSearchResultType.swift */ = {isa = PBXFileReference; lastKnownFileType = sourcecode.swift; path = ExpectedNoModifierSearchResultType.swift; sourceTree = "<group>"; };
		9B455CE22492D0A3002255A9 /* ApolloExtension.swift */ = {isa = PBXFileReference; fileEncoding = 4; lastKnownFileType = sourcecode.swift; path = ApolloExtension.swift; sourceTree = "<group>"; };
		9B455CE32492D0A3002255A9 /* OptionalBoolean.swift */ = {isa = PBXFileReference; fileEncoding = 4; lastKnownFileType = sourcecode.swift; path = OptionalBoolean.swift; sourceTree = "<group>"; };
		9B455CE42492D0A3002255A9 /* Collection+Apollo.swift */ = {isa = PBXFileReference; fileEncoding = 4; lastKnownFileType = sourcecode.swift; path = "Collection+Apollo.swift"; sourceTree = "<group>"; };
		9B455CEA2492FB03002255A9 /* String+SHA.swift */ = {isa = PBXFileReference; fileEncoding = 4; lastKnownFileType = sourcecode.swift; path = "String+SHA.swift"; sourceTree = "<group>"; };
		9B47516D2575AA690001FB87 /* Pluralizer.swift */ = {isa = PBXFileReference; lastKnownFileType = sourcecode.swift; path = Pluralizer.swift; sourceTree = "<group>"; };
		9B4751AC2575B5070001FB87 /* PluralizerTests.swift */ = {isa = PBXFileReference; lastKnownFileType = sourcecode.swift; path = PluralizerTests.swift; sourceTree = "<group>"; };
		9B4AA8AD239EFDC9003E1300 /* Apollo-Target-CodegenTests.xcconfig */ = {isa = PBXFileReference; lastKnownFileType = text.xcconfig; path = "Apollo-Target-CodegenTests.xcconfig"; sourceTree = "<group>"; };
		9B4F453E244A27B900C2CF7D /* URLSessionClient.swift */ = {isa = PBXFileReference; lastKnownFileType = sourcecode.swift; path = URLSessionClient.swift; sourceTree = "<group>"; };
		9B4F4540244A2A9200C2CF7D /* HTTPBinAPI.swift */ = {isa = PBXFileReference; lastKnownFileType = sourcecode.swift; path = HTTPBinAPI.swift; sourceTree = "<group>"; };
		9B4F4542244A2AD300C2CF7D /* URLSessionClientTests.swift */ = {isa = PBXFileReference; lastKnownFileType = sourcecode.swift; path = URLSessionClientTests.swift; sourceTree = "<group>"; };
		9B518C85235F8125004C426D /* CLIDownloader.swift */ = {isa = PBXFileReference; lastKnownFileType = sourcecode.swift; path = CLIDownloader.swift; sourceTree = "<group>"; };
		9B518C88235F8AD4004C426D /* CLIDownloaderTests.swift */ = {isa = PBXFileReference; lastKnownFileType = sourcecode.swift; path = CLIDownloaderTests.swift; sourceTree = "<group>"; };
		9B518C8A235F8B05004C426D /* ApolloFilePathHelper.swift */ = {isa = PBXFileReference; lastKnownFileType = sourcecode.swift; path = ApolloFilePathHelper.swift; sourceTree = "<group>"; };
		9B554CC3247DC29A002F452A /* TaskData.swift */ = {isa = PBXFileReference; lastKnownFileType = sourcecode.swift; path = TaskData.swift; sourceTree = "<group>"; };
		9B5A1EE3243284F300F066BB /* Package.swift */ = {isa = PBXFileReference; lastKnownFileType = sourcecode.swift; path = Package.swift; sourceTree = "<group>"; };
		9B5A1EFB243528AA00F066BB /* InputObjectGenerationTests.swift */ = {isa = PBXFileReference; lastKnownFileType = sourcecode.swift; path = InputObjectGenerationTests.swift; sourceTree = "<group>"; };
		9B5A1EFF2435356400F066BB /* ExpectedColorInputNoModifier.swift */ = {isa = PBXFileReference; lastKnownFileType = sourcecode.swift; path = ExpectedColorInputNoModifier.swift; sourceTree = "<group>"; };
		9B60204E23FDFA9F00D0C8E0 /* SQLiteCacheTests.swift */ = {isa = PBXFileReference; lastKnownFileType = sourcecode.swift; path = SQLiteCacheTests.swift; sourceTree = "<group>"; };
		9B64F6752354D219002D1BB5 /* URL+QueryDict.swift */ = {isa = PBXFileReference; lastKnownFileType = sourcecode.swift; path = "URL+QueryDict.swift"; sourceTree = "<group>"; };
		9B6835322460B32A00337AE6 /* ASTVariableType+TestHelpers.swift */ = {isa = PBXFileReference; lastKnownFileType = sourcecode.swift; path = "ASTVariableType+TestHelpers.swift"; sourceTree = "<group>"; };
		9B683537246310D400337AE6 /* ExpectedReviewInputNoModifier.swift */ = {isa = PBXFileReference; lastKnownFileType = sourcecode.swift; path = ExpectedReviewInputNoModifier.swift; sourceTree = "<group>"; };
		9B68353E2463481A00337AE6 /* ApolloCore.framework */ = {isa = PBXFileReference; explicitFileType = wrapper.framework; includeInIndex = 0; path = ApolloCore.framework; sourceTree = BUILT_PRODUCTS_DIR; };
		9B68354A2463498D00337AE6 /* Apollo-Target-ApolloCore.xcconfig */ = {isa = PBXFileReference; fileEncoding = 4; lastKnownFileType = text.xcconfig; path = "Apollo-Target-ApolloCore.xcconfig"; sourceTree = "<group>"; };
		9B68F03A240D8D1800E97318 /* CodegenExtensionTests.swift */ = {isa = PBXFileReference; lastKnownFileType = sourcecode.swift; path = CodegenExtensionTests.swift; sourceTree = "<group>"; };
		9B68F03C240ED3B300E97318 /* ASTCondition.swift */ = {isa = PBXFileReference; lastKnownFileType = sourcecode.swift; path = ASTCondition.swift; sourceTree = "<group>"; };
		9B68F03E240F3B0E00E97318 /* CodeGenerator.swift */ = {isa = PBXFileReference; lastKnownFileType = sourcecode.swift; path = CodeGenerator.swift; sourceTree = "<group>"; };
		9B68F04924130D6500E97318 /* EnumGenerator.swift */ = {isa = PBXFileReference; lastKnownFileType = sourcecode.swift; path = EnumGenerator.swift; sourceTree = "<group>"; };
		9B68F04E2413271D00E97318 /* EnumGenerationTests.swift */ = {isa = PBXFileReference; lastKnownFileType = sourcecode.swift; path = EnumGenerationTests.swift; sourceTree = "<group>"; };
		9B68F0522415B1C800E97318 /* ExpectedEpisodeEnum.swift */ = {isa = PBXFileReference; lastKnownFileType = sourcecode.swift; path = ExpectedEpisodeEnum.swift; sourceTree = "<group>"; };
		9B68F0542416B33300E97318 /* LineByLineComparison.swift */ = {isa = PBXFileReference; lastKnownFileType = sourcecode.swift; path = LineByLineComparison.swift; sourceTree = "<group>"; };
		9B68F0562416B5F700E97318 /* ExpectedEpisodeEnumNoDescription.swift */ = {isa = PBXFileReference; lastKnownFileType = sourcecode.swift; path = ExpectedEpisodeEnumNoDescription.swift; sourceTree = "<group>"; };
		9B68F0582416BA7700E97318 /* ExpectedEnumWithNoCases.swift */ = {isa = PBXFileReference; lastKnownFileType = sourcecode.swift; path = ExpectedEnumWithNoCases.swift; sourceTree = "<group>"; };
		9B68F05A2416BCF100E97318 /* ExpectedEnumOmittingDeprecatedCases.swift */ = {isa = PBXFileReference; lastKnownFileType = sourcecode.swift; path = ExpectedEnumOmittingDeprecatedCases.swift; sourceTree = "<group>"; };
		9B68F05C2416BDCF00E97318 /* ExpectedEnumWithDeprecatedCases.swift */ = {isa = PBXFileReference; lastKnownFileType = sourcecode.swift; path = ExpectedEnumWithDeprecatedCases.swift; sourceTree = "<group>"; };
		9B68F05F2416F80C00E97318 /* ExpectedEnumWithDifferentCases.swift */ = {isa = PBXFileReference; lastKnownFileType = sourcecode.swift; path = ExpectedEnumWithDifferentCases.swift; sourceTree = "<group>"; };
		9B68F0612417002900E97318 /* InputObjectGenerator.swift */ = {isa = PBXFileReference; lastKnownFileType = sourcecode.swift; path = InputObjectGenerator.swift; sourceTree = "<group>"; };
		9B68F063241703B200E97318 /* ExpectedEnumWithSanitizedCases.swift */ = {isa = PBXFileReference; lastKnownFileType = sourcecode.swift; path = ExpectedEnumWithSanitizedCases.swift; sourceTree = "<group>"; };
		9B68F066241AD98C00E97318 /* Dictionary+Apollo.swift */ = {isa = PBXFileReference; lastKnownFileType = sourcecode.swift; path = "Dictionary+Apollo.swift"; sourceTree = "<group>"; };
		9B68F06A241C643000E97318 /* ExpectedColorInput.swift */ = {isa = PBXFileReference; lastKnownFileType = sourcecode.swift; path = ExpectedColorInput.swift; sourceTree = "<group>"; };
		9B68F06C241C646700E97318 /* ExpectedReviewInput.swift */ = {isa = PBXFileReference; lastKnownFileType = sourcecode.swift; path = ExpectedReviewInput.swift; sourceTree = "<group>"; };
		9B68F06E241C649E00E97318 /* GraphQLOptional.swift */ = {isa = PBXFileReference; lastKnownFileType = sourcecode.swift; path = GraphQLOptional.swift; sourceTree = "<group>"; };
		9B6CB23D238077B60007259D /* Atomic.swift */ = {isa = PBXFileReference; fileEncoding = 4; lastKnownFileType = sourcecode.swift; path = Atomic.swift; sourceTree = "<group>"; };
		9B708AAC2305884500604A11 /* ApolloClientProtocol.swift */ = {isa = PBXFileReference; lastKnownFileType = sourcecode.swift; path = ApolloClientProtocol.swift; sourceTree = "<group>"; };
		9B74BCBE2333F4ED00508F84 /* run-bundled-codegen.sh */ = {isa = PBXFileReference; lastKnownFileType = text.script.sh; name = "run-bundled-codegen.sh"; path = "scripts/run-bundled-codegen.sh"; sourceTree = SOURCE_ROOT; };
		9B78C71B2326E859000C8C32 /* ErrorGenerationTests.swift */ = {isa = PBXFileReference; lastKnownFileType = sourcecode.swift; path = ErrorGenerationTests.swift; sourceTree = "<group>"; };
		9B7B6F47233C26D100F32205 /* ApolloCodegenLib.framework */ = {isa = PBXFileReference; explicitFileType = wrapper.framework; includeInIndex = 0; path = ApolloCodegenLib.framework; sourceTree = BUILT_PRODUCTS_DIR; };
		9B7B6F51233C26E400F32205 /* Info.plist */ = {isa = PBXFileReference; fileEncoding = 4; lastKnownFileType = text.plist.xml; path = Info.plist; sourceTree = "<group>"; };
		9B7B6F55233C27A000F32205 /* Apollo-Target-ApolloCodegenLib.xcconfig */ = {isa = PBXFileReference; fileEncoding = 4; lastKnownFileType = text.xcconfig; path = "Apollo-Target-ApolloCodegenLib.xcconfig"; sourceTree = "<group>"; };
		9B7B6F57233C287100F32205 /* ApolloCodegen.swift */ = {isa = PBXFileReference; fileEncoding = 4; lastKnownFileType = sourcecode.swift; path = ApolloCodegen.swift; sourceTree = "<group>"; };
		9B7B6F58233C287100F32205 /* ApolloCodegenOptions.swift */ = {isa = PBXFileReference; fileEncoding = 4; lastKnownFileType = sourcecode.swift; path = ApolloCodegenOptions.swift; sourceTree = "<group>"; };
		9B7B6F68233C2C0C00F32205 /* FileManager+Apollo.swift */ = {isa = PBXFileReference; lastKnownFileType = sourcecode.swift; path = "FileManager+Apollo.swift"; sourceTree = "<group>"; };
		9B7BDA6F23FDE8F200ACD198 /* ApolloWebSocketTests.xctest */ = {isa = PBXFileReference; explicitFileType = wrapper.cfbundle; includeInIndex = 0; path = ApolloWebSocketTests.xctest; sourceTree = BUILT_PRODUCTS_DIR; };
		9B7BDA7D23FDE90400ACD198 /* ApolloWebSocket.framework */ = {isa = PBXFileReference; explicitFileType = wrapper.framework; includeInIndex = 0; path = ApolloWebSocket.framework; sourceTree = BUILT_PRODUCTS_DIR; };
		9B7BDA8723FDE92900ACD198 /* MockWebSocket.swift */ = {isa = PBXFileReference; fileEncoding = 4; lastKnownFileType = sourcecode.swift; path = MockWebSocket.swift; sourceTree = "<group>"; };
		9B7BDA8823FDE92900ACD198 /* StarWarsSubscriptionTests.swift */ = {isa = PBXFileReference; fileEncoding = 4; lastKnownFileType = sourcecode.swift; path = StarWarsSubscriptionTests.swift; sourceTree = "<group>"; };
		9B7BDA8923FDE92900ACD198 /* MockWebSocketTests.swift */ = {isa = PBXFileReference; fileEncoding = 4; lastKnownFileType = sourcecode.swift; path = MockWebSocketTests.swift; sourceTree = "<group>"; };
		9B7BDA8A23FDE92900ACD198 /* SplitNetworkTransportTests.swift */ = {isa = PBXFileReference; fileEncoding = 4; lastKnownFileType = sourcecode.swift; path = SplitNetworkTransportTests.swift; sourceTree = "<group>"; };
		9B7BDA8B23FDE92900ACD198 /* Info.plist */ = {isa = PBXFileReference; fileEncoding = 4; lastKnownFileType = text.plist.xml; path = Info.plist; sourceTree = "<group>"; };
		9B7BDA8C23FDE92900ACD198 /* StarWarsWebSocketTests.swift */ = {isa = PBXFileReference; fileEncoding = 4; lastKnownFileType = sourcecode.swift; path = StarWarsWebSocketTests.swift; sourceTree = "<group>"; };
		9B7BDA9423FDE94C00ACD198 /* WebSocketError.swift */ = {isa = PBXFileReference; fileEncoding = 4; lastKnownFileType = sourcecode.swift; path = WebSocketError.swift; sourceTree = "<group>"; };
		9B7BDA9523FDE94C00ACD198 /* WebSocketTask.swift */ = {isa = PBXFileReference; fileEncoding = 4; lastKnownFileType = sourcecode.swift; path = WebSocketTask.swift; sourceTree = "<group>"; };
		9B7BDA9623FDE94C00ACD198 /* SplitNetworkTransport.swift */ = {isa = PBXFileReference; fileEncoding = 4; lastKnownFileType = sourcecode.swift; path = SplitNetworkTransport.swift; sourceTree = "<group>"; };
		9B7BDA9723FDE94C00ACD198 /* OperationMessage.swift */ = {isa = PBXFileReference; fileEncoding = 4; lastKnownFileType = sourcecode.swift; path = OperationMessage.swift; sourceTree = "<group>"; };
		9B7BDA9823FDE94C00ACD198 /* ApolloWebSocket.swift */ = {isa = PBXFileReference; fileEncoding = 4; lastKnownFileType = sourcecode.swift; path = ApolloWebSocket.swift; sourceTree = "<group>"; };
		9B7BDA9923FDE94C00ACD198 /* WebSocketTransport.swift */ = {isa = PBXFileReference; fileEncoding = 4; lastKnownFileType = sourcecode.swift; path = WebSocketTransport.swift; sourceTree = "<group>"; };
		9B7BDA9A23FDE94C00ACD198 /* Info.plist */ = {isa = PBXFileReference; fileEncoding = 4; lastKnownFileType = text.plist.xml; path = Info.plist; sourceTree = "<group>"; };
		9B7BDAA223FDE98B00ACD198 /* ApolloWebSocket-Target-Tests.xcconfig */ = {isa = PBXFileReference; fileEncoding = 4; lastKnownFileType = text.xcconfig; path = "ApolloWebSocket-Target-Tests.xcconfig"; sourceTree = "<group>"; };
		9B7BDAA323FDE98C00ACD198 /* ApolloWebSocket-Project-Release.xcconfig */ = {isa = PBXFileReference; fileEncoding = 4; lastKnownFileType = text.xcconfig; path = "ApolloWebSocket-Project-Release.xcconfig"; sourceTree = "<group>"; };
		9B7BDAA423FDE98C00ACD198 /* ApolloWebSocket-Target-Framework.xcconfig */ = {isa = PBXFileReference; fileEncoding = 4; lastKnownFileType = text.xcconfig; path = "ApolloWebSocket-Target-Framework.xcconfig"; sourceTree = "<group>"; };
		9B7BDAA523FDE98C00ACD198 /* ApolloWebSocket-Project-Debug.xcconfig */ = {isa = PBXFileReference; fileEncoding = 4; lastKnownFileType = text.xcconfig; path = "ApolloWebSocket-Project-Debug.xcconfig"; sourceTree = "<group>"; };
		9B7BDAB123FDEBA800ACD198 /* ApolloSQLiteTests.xctest */ = {isa = PBXFileReference; explicitFileType = wrapper.cfbundle; includeInIndex = 0; path = ApolloSQLiteTests.xctest; sourceTree = BUILT_PRODUCTS_DIR; };
		9B7BDABF23FDEBB600ACD198 /* ApolloSQLite.framework */ = {isa = PBXFileReference; explicitFileType = wrapper.framework; includeInIndex = 0; path = ApolloSQLite.framework; sourceTree = BUILT_PRODUCTS_DIR; };
		9B7BDACD23FDEBE300ACD198 /* SQLiteSerialization.swift */ = {isa = PBXFileReference; fileEncoding = 4; lastKnownFileType = sourcecode.swift; path = SQLiteSerialization.swift; sourceTree = "<group>"; };
		9B7BDACE23FDEBE300ACD198 /* Info.plist */ = {isa = PBXFileReference; fileEncoding = 4; lastKnownFileType = text.plist.xml; path = Info.plist; sourceTree = "<group>"; };
		9B7BDACF23FDEBE300ACD198 /* SQLiteNormalizedCache.swift */ = {isa = PBXFileReference; fileEncoding = 4; lastKnownFileType = sourcecode.swift; path = SQLiteNormalizedCache.swift; sourceTree = "<group>"; };
		9B7BDAD423FDEC9B00ACD198 /* CachePersistenceTests.swift */ = {isa = PBXFileReference; fileEncoding = 4; lastKnownFileType = sourcecode.swift; path = CachePersistenceTests.swift; sourceTree = "<group>"; };
		9B7BDAD523FDEC9B00ACD198 /* Info.plist */ = {isa = PBXFileReference; fileEncoding = 4; lastKnownFileType = text.plist.xml; path = Info.plist; sourceTree = "<group>"; };
		9B7BDAD823FDECB300ACD198 /* ApolloSQLite-Target-Framework.xcconfig */ = {isa = PBXFileReference; lastKnownFileType = text.xcconfig; path = "ApolloSQLite-Target-Framework.xcconfig"; sourceTree = "<group>"; };
		9B7BDAD923FDECB400ACD198 /* ApolloSQLite-Project-Debug.xcconfig */ = {isa = PBXFileReference; lastKnownFileType = text.xcconfig; path = "ApolloSQLite-Project-Debug.xcconfig"; sourceTree = "<group>"; };
		9B7BDADA23FDECB400ACD198 /* ApolloSQLite-Target-Tests.xcconfig */ = {isa = PBXFileReference; lastKnownFileType = text.xcconfig; path = "ApolloSQLite-Target-Tests.xcconfig"; sourceTree = "<group>"; };
		9B7BDADB23FDECB400ACD198 /* ApolloSQLite-Target-TestSupport.xcconfig */ = {isa = PBXFileReference; lastKnownFileType = text.xcconfig; path = "ApolloSQLite-Target-TestSupport.xcconfig"; sourceTree = "<group>"; };
		9B7BDADC23FDECB400ACD198 /* ApolloSQLite-Project-Release.xcconfig */ = {isa = PBXFileReference; lastKnownFileType = text.xcconfig; path = "ApolloSQLite-Project-Release.xcconfig"; sourceTree = "<group>"; };
		9B7BDAE223FDED8000ACD198 /* ApolloSQLiteTestSupport.framework */ = {isa = PBXFileReference; explicitFileType = wrapper.framework; includeInIndex = 0; path = ApolloSQLiteTestSupport.framework; sourceTree = BUILT_PRODUCTS_DIR; };
		9B7BDAEC23FDED9700ACD198 /* TestCacheProvider.swift */ = {isa = PBXFileReference; fileEncoding = 4; lastKnownFileType = sourcecode.swift; path = TestCacheProvider.swift; sourceTree = "<group>"; };
		9B7BDAED23FDED9700ACD198 /* ApolloSQLiteTestSupport.h */ = {isa = PBXFileReference; fileEncoding = 4; lastKnownFileType = sourcecode.c.h; path = ApolloSQLiteTestSupport.h; sourceTree = "<group>"; };
		9B7BDAEE23FDED9700ACD198 /* Info.plist */ = {isa = PBXFileReference; fileEncoding = 4; lastKnownFileType = text.plist.xml; path = Info.plist; sourceTree = "<group>"; };
		9B8110A723A1995D00688AC4 /* .keep */ = {isa = PBXFileReference; lastKnownFileType = text; path = .keep; sourceTree = "<group>"; };
		9B8C3FB1248DA2EA00707B13 /* URL+Apollo.swift */ = {isa = PBXFileReference; lastKnownFileType = sourcecode.swift; path = "URL+Apollo.swift"; sourceTree = "<group>"; };
		9B8C3FB4248DA3E000707B13 /* URLExtensionsTests.swift */ = {isa = PBXFileReference; lastKnownFileType = sourcecode.swift; path = URLExtensionsTests.swift; sourceTree = "<group>"; };
		9B95EDBF22CAA0AF00702BB2 /* GETTransformerTests.swift */ = {isa = PBXFileReference; lastKnownFileType = sourcecode.swift; path = GETTransformerTests.swift; sourceTree = "<group>"; };
		9B96500824BE6201003C29C0 /* RequestChainTests.swift */ = {isa = PBXFileReference; lastKnownFileType = sourcecode.swift; path = RequestChainTests.swift; sourceTree = "<group>"; };
		9B96500B24BE7239003C29C0 /* LegacyCacheReadInterceptor.swift */ = {isa = PBXFileReference; lastKnownFileType = sourcecode.swift; path = LegacyCacheReadInterceptor.swift; sourceTree = "<group>"; };
		9B9BBAF224DB39D70021C30F /* UploadRequest.swift */ = {isa = PBXFileReference; lastKnownFileType = sourcecode.swift; path = UploadRequest.swift; sourceTree = "<group>"; };
		9B9BBAF424DB4F890021C30F /* AutomaticPersistedQueryInterceptor.swift */ = {isa = PBXFileReference; lastKnownFileType = sourcecode.swift; path = AutomaticPersistedQueryInterceptor.swift; sourceTree = "<group>"; };
		9B9BBB1624DB74720021C30F /* Apollo-Target-UploadAPI.xcconfig */ = {isa = PBXFileReference; fileEncoding = 4; lastKnownFileType = text.xcconfig; path = "Apollo-Target-UploadAPI.xcconfig"; sourceTree = "<group>"; };
		9B9BBB1A24DB75E60021C30F /* UploadTests.swift */ = {isa = PBXFileReference; lastKnownFileType = sourcecode.swift; path = UploadTests.swift; sourceTree = "<group>"; };
		9BA1244922D8A8EA00BF1D24 /* JSONSerialization+Sorting.swift */ = {isa = PBXFileReference; lastKnownFileType = sourcecode.swift; path = "JSONSerialization+Sorting.swift"; sourceTree = "<group>"; };
		9BA22FD823FF306300C537FC /* Configuration */ = {isa = PBXFileReference; lastKnownFileType = folder; path = Configuration; sourceTree = "<group>"; };
		9BA3130D2302BEA5007B7FC5 /* DispatchQueue+Optional.swift */ = {isa = PBXFileReference; lastKnownFileType = sourcecode.swift; path = "DispatchQueue+Optional.swift"; sourceTree = "<group>"; };
		9BAEEBEB234663F200808306 /* ApolloSchemaDownloader.swift */ = {isa = PBXFileReference; lastKnownFileType = sourcecode.swift; path = ApolloSchemaDownloader.swift; sourceTree = "<group>"; };
		9BAEEBED2346644600808306 /* ApolloSchemaOptions.swift */ = {isa = PBXFileReference; lastKnownFileType = sourcecode.swift; path = ApolloSchemaOptions.swift; sourceTree = "<group>"; };
		9BAEEBF023467E0A00808306 /* ApolloCLI.swift */ = {isa = PBXFileReference; lastKnownFileType = sourcecode.swift; path = ApolloCLI.swift; sourceTree = "<group>"; };
		9BAEEBF22346DDAD00808306 /* CodegenLogger.swift */ = {isa = PBXFileReference; lastKnownFileType = sourcecode.swift; path = CodegenLogger.swift; sourceTree = "<group>"; };
		9BAEEBF42346E90700808306 /* CLIExtractor.swift */ = {isa = PBXFileReference; lastKnownFileType = sourcecode.swift; path = CLIExtractor.swift; sourceTree = "<group>"; };
		9BAEEBF62346F0A000808306 /* StaticString+Apollo.swift */ = {isa = PBXFileReference; lastKnownFileType = sourcecode.swift; path = "StaticString+Apollo.swift"; sourceTree = "<group>"; };
		9BAEEBFC234BB8FD00808306 /* ApolloCodegenTests.xctest */ = {isa = PBXFileReference; explicitFileType = wrapper.cfbundle; includeInIndex = 0; path = ApolloCodegenTests.xctest; sourceTree = BUILT_PRODUCTS_DIR; };
		9BAEEC0C234BB95B00808306 /* Info.plist */ = {isa = PBXFileReference; fileEncoding = 4; lastKnownFileType = text.plist.xml; path = Info.plist; sourceTree = "<group>"; };
		9BAEEC0D234BB95B00808306 /* FileManagerExtensionsTests.swift */ = {isa = PBXFileReference; fileEncoding = 4; lastKnownFileType = sourcecode.swift; path = FileManagerExtensionsTests.swift; sourceTree = "<group>"; };
		9BAEEC11234BBA9200808306 /* CodegenTestHelper.swift */ = {isa = PBXFileReference; lastKnownFileType = sourcecode.swift; path = CodegenTestHelper.swift; sourceTree = "<group>"; };
		9BAEEC14234C132600808306 /* CLIExtractorTests.swift */ = {isa = PBXFileReference; lastKnownFileType = sourcecode.swift; path = CLIExtractorTests.swift; sourceTree = "<group>"; };
		9BAEEC16234C275600808306 /* ApolloSchemaTests.swift */ = {isa = PBXFileReference; lastKnownFileType = sourcecode.swift; path = ApolloSchemaTests.swift; sourceTree = "<group>"; };
		9BAEEC18234C297800808306 /* ApolloCodegenTests.swift */ = {isa = PBXFileReference; lastKnownFileType = sourcecode.swift; path = ApolloCodegenTests.swift; sourceTree = "<group>"; };
		9BB1DAC624A66B2500396235 /* ApolloMacPlayground.playground */ = {isa = PBXFileReference; lastKnownFileType = file.playground; name = ApolloMacPlayground.playground; path = Playgrounds/ApolloMacPlayground.playground; sourceTree = SOURCE_ROOT; xcLanguageSpecificationIdentifier = xcode.lang.swift; };
		9BB4F5B12581AA50004F0BD6 /* CacheDependentInterceptorTests.swift */ = {isa = PBXFileReference; lastKnownFileType = sourcecode.swift; path = CacheDependentInterceptorTests.swift; sourceTree = "<group>"; };
		9BC139A224EDCA4400876D29 /* InterceptorTests.swift */ = {isa = PBXFileReference; lastKnownFileType = sourcecode.swift; path = InterceptorTests.swift; sourceTree = "<group>"; };
		9BC139A524EDCAD900876D29 /* BlindRetryingTestInterceptor.swift */ = {isa = PBXFileReference; lastKnownFileType = sourcecode.swift; path = BlindRetryingTestInterceptor.swift; sourceTree = "<group>"; };
		9BC139A724EDCE4F00876D29 /* RetryToCountThenSucceedInterceptor.swift */ = {isa = PBXFileReference; lastKnownFileType = sourcecode.swift; path = RetryToCountThenSucceedInterceptor.swift; sourceTree = "<group>"; };
		9BC2D9CE233C3531007BD083 /* Apollo-Target-ApolloCodegen.xcconfig */ = {isa = PBXFileReference; lastKnownFileType = text.xcconfig; path = "Apollo-Target-ApolloCodegen.xcconfig"; sourceTree = "<group>"; };
		9BC2D9D1233C6DC0007BD083 /* Basher.swift */ = {isa = PBXFileReference; lastKnownFileType = sourcecode.swift; path = Basher.swift; sourceTree = "<group>"; };
		9BC742AB24CFB2FF0029282C /* ApolloErrorInterceptor.swift */ = {isa = PBXFileReference; lastKnownFileType = sourcecode.swift; path = ApolloErrorInterceptor.swift; sourceTree = "<group>"; };
		9BC742AD24CFB6450029282C /* LegacyCacheWriteInterceptor.swift */ = {isa = PBXFileReference; lastKnownFileType = sourcecode.swift; path = LegacyCacheWriteInterceptor.swift; sourceTree = "<group>"; };
		9BCF0CD923FC9CA50031D2A2 /* TestCacheProvider.swift */ = {isa = PBXFileReference; fileEncoding = 4; lastKnownFileType = sourcecode.swift; path = TestCacheProvider.swift; sourceTree = "<group>"; };
		9BCF0CDA23FC9CA50031D2A2 /* ApolloTestSupport.h */ = {isa = PBXFileReference; fileEncoding = 4; lastKnownFileType = sourcecode.c.h; path = ApolloTestSupport.h; sourceTree = "<group>"; };
		9BCF0CDC23FC9CA50031D2A2 /* XCTAssertHelpers.swift */ = {isa = PBXFileReference; fileEncoding = 4; lastKnownFileType = sourcecode.swift; path = XCTAssertHelpers.swift; sourceTree = "<group>"; };
		9BCF0CDD23FC9CA50031D2A2 /* MockURLSession.swift */ = {isa = PBXFileReference; fileEncoding = 4; lastKnownFileType = sourcecode.swift; path = MockURLSession.swift; sourceTree = "<group>"; };
		9BCF0CDE23FC9CA50031D2A2 /* Info.plist */ = {isa = PBXFileReference; fileEncoding = 4; lastKnownFileType = text.plist.xml; path = Info.plist; sourceTree = "<group>"; };
		9BCF0CDF23FC9CA50031D2A2 /* MockNetworkTransport.swift */ = {isa = PBXFileReference; fileEncoding = 4; lastKnownFileType = sourcecode.swift; path = MockNetworkTransport.swift; sourceTree = "<group>"; };
		9BCF0CF123FC9F060031D2A2 /* StarWarsAPI.h */ = {isa = PBXFileReference; fileEncoding = 4; lastKnownFileType = sourcecode.c.h; path = StarWarsAPI.h; sourceTree = "<group>"; };
		9BCF0CFC23FC9F060031D2A2 /* API.swift */ = {isa = PBXFileReference; fileEncoding = 4; lastKnownFileType = sourcecode.swift; path = API.swift; sourceTree = "<group>"; };
		9BCF0CFF23FC9F060031D2A2 /* Info.plist */ = {isa = PBXFileReference; fileEncoding = 4; lastKnownFileType = text.plist.xml; path = Info.plist; sourceTree = "<group>"; };
		9BD681262405F0CB000874CB /* ASTOutput.swift */ = {isa = PBXFileReference; lastKnownFileType = sourcecode.swift; path = ASTOutput.swift; sourceTree = "<group>"; };
		9BD681282405F149000874CB /* ASTTypeUsed.swift */ = {isa = PBXFileReference; lastKnownFileType = sourcecode.swift; path = ASTTypeUsed.swift; sourceTree = "<group>"; };
		9BD6812A2405F410000874CB /* ASTFragment.swift */ = {isa = PBXFileReference; lastKnownFileType = sourcecode.swift; path = ASTFragment.swift; sourceTree = "<group>"; };
		9BD6812E2405F665000874CB /* JSON.swift */ = {isa = PBXFileReference; lastKnownFileType = sourcecode.swift; path = JSON.swift; sourceTree = "<group>"; };
		9BD681352405F725000874CB /* JSONTests.swift */ = {isa = PBXFileReference; lastKnownFileType = sourcecode.swift; path = JSONTests.swift; sourceTree = "<group>"; };
		9BD681372405F7F6000874CB /* JSONTestHelpers.swift */ = {isa = PBXFileReference; lastKnownFileType = sourcecode.swift; path = JSONTestHelpers.swift; sourceTree = "<group>"; };
		9BD681392405F95B000874CB /* ASTOperation.swift */ = {isa = PBXFileReference; lastKnownFileType = sourcecode.swift; path = ASTOperation.swift; sourceTree = "<group>"; };
		9BD6813C2405FAB7000874CB /* ASTField.swift */ = {isa = PBXFileReference; lastKnownFileType = sourcecode.swift; path = ASTField.swift; sourceTree = "<group>"; };
		9BD6813F2406F31A000874CB /* FlexibleDecoder.swift */ = {isa = PBXFileReference; lastKnownFileType = sourcecode.swift; path = FlexibleDecoder.swift; sourceTree = "<group>"; };
		9BD681412406F516000874CB /* ASTParsingTests.swift */ = {isa = PBXFileReference; lastKnownFileType = sourcecode.swift; path = ASTParsingTests.swift; sourceTree = "<group>"; };
		9BDE43D022C6655200FD7C7F /* Cancellable.swift */ = {isa = PBXFileReference; lastKnownFileType = sourcecode.swift; path = Cancellable.swift; sourceTree = "<group>"; };
		9BDE43DE22C6708600FD7C7F /* GraphQLHTTPRequestError.swift */ = {isa = PBXFileReference; lastKnownFileType = sourcecode.swift; path = GraphQLHTTPRequestError.swift; sourceTree = "<group>"; };
		9BDF200C23FDC37600153E2B /* GitHubAPI.h */ = {isa = PBXFileReference; fileEncoding = 4; lastKnownFileType = sourcecode.c.h; path = GitHubAPI.h; sourceTree = "<group>"; };
		9BDF201123FDC37600153E2B /* API.swift */ = {isa = PBXFileReference; fileEncoding = 4; lastKnownFileType = sourcecode.swift; path = API.swift; sourceTree = "<group>"; };
		9BDF201223FDC37600153E2B /* Info.plist */ = {isa = PBXFileReference; fileEncoding = 4; lastKnownFileType = text.plist.xml; path = Info.plist; sourceTree = "<group>"; };
		9BE071AC2368D08700FA5952 /* Collection+Helpers.swift */ = {isa = PBXFileReference; lastKnownFileType = sourcecode.swift; path = "Collection+Helpers.swift"; sourceTree = "<group>"; };
		9BE071AE2368D34D00FA5952 /* Matchable.swift */ = {isa = PBXFileReference; lastKnownFileType = sourcecode.swift; path = Matchable.swift; sourceTree = "<group>"; };
		9BE071B02368D3F500FA5952 /* Dictionary+Helpers.swift */ = {isa = PBXFileReference; lastKnownFileType = sourcecode.swift; path = "Dictionary+Helpers.swift"; sourceTree = "<group>"; };
		9BE74D3C23FB4A8E006D354F /* FileFinder.swift */ = {isa = PBXFileReference; fileEncoding = 4; lastKnownFileType = sourcecode.swift; path = FileFinder.swift; sourceTree = "<group>"; };
		9BEDC79D22E5D2CF00549BF6 /* RequestBodyCreator.swift */ = {isa = PBXFileReference; lastKnownFileType = sourcecode.swift; path = RequestBodyCreator.swift; sourceTree = "<group>"; };
		9BEEDC2724E351E5001D1294 /* MaxRetryInterceptor.swift */ = {isa = PBXFileReference; lastKnownFileType = sourcecode.swift; path = MaxRetryInterceptor.swift; sourceTree = "<group>"; };
		9BEEDC2A24E61995001D1294 /* TestURLs.swift */ = {isa = PBXFileReference; lastKnownFileType = sourcecode.swift; path = TestURLs.swift; sourceTree = "<group>"; };
		9BF1A95022CA6E71005292C2 /* GraphQLGETTransformer.swift */ = {isa = PBXFileReference; lastKnownFileType = sourcecode.swift; path = GraphQLGETTransformer.swift; sourceTree = "<group>"; };
		9BF6C91725194D7B000D5B93 /* MultipartFormData+Testing.swift */ = {isa = PBXFileReference; lastKnownFileType = sourcecode.swift; path = "MultipartFormData+Testing.swift"; sourceTree = "<group>"; };
		9BF6C95225194EA5000D5B93 /* MultipartFormDataTests.swift */ = {isa = PBXFileReference; lastKnownFileType = sourcecode.swift; path = MultipartFormDataTests.swift; sourceTree = "<group>"; };
		9BF6C99B25195019000D5B93 /* String+IncludesForTesting.swift */ = {isa = PBXFileReference; lastKnownFileType = sourcecode.swift; path = "String+IncludesForTesting.swift"; sourceTree = "<group>"; };
		9F21735A2568F3E200566121 /* PossiblyDeferredTests.swift */ = {isa = PBXFileReference; lastKnownFileType = sourcecode.swift; path = PossiblyDeferredTests.swift; sourceTree = "<group>"; };
		9F27D4631D40379500715680 /* JSONStandardTypeConversions.swift */ = {isa = PBXFileReference; fileEncoding = 4; lastKnownFileType = sourcecode.swift; path = JSONStandardTypeConversions.swift; sourceTree = "<group>"; };
		9F295E301E27534800A24949 /* NormalizeQueryResults.swift */ = {isa = PBXFileReference; fileEncoding = 4; lastKnownFileType = sourcecode.swift; path = NormalizeQueryResults.swift; sourceTree = "<group>"; };
		9F295E371E277B2A00A24949 /* GraphQLResultNormalizer.swift */ = {isa = PBXFileReference; fileEncoding = 4; lastKnownFileType = sourcecode.swift; path = GraphQLResultNormalizer.swift; sourceTree = "<group>"; };
		9F30F02E255EDF8900506DE7 /* DispatchPreconditions.swift */ = {isa = PBXFileReference; lastKnownFileType = sourcecode.swift; path = DispatchPreconditions.swift; sourceTree = "<group>"; };
		9F33D6A32566475600A1543F /* PossiblyDeferred.swift */ = {isa = PBXFileReference; lastKnownFileType = sourcecode.swift; path = PossiblyDeferred.swift; sourceTree = "<group>"; };
		9F3910262549741400AF54A6 /* MockGraphQLServer.swift */ = {isa = PBXFileReference; lastKnownFileType = sourcecode.swift; path = MockGraphQLServer.swift; sourceTree = "<group>"; };
		9F438D0B1E6C494C007BDC1A /* BatchedLoadTests.swift */ = {isa = PBXFileReference; fileEncoding = 4; lastKnownFileType = sourcecode.swift; path = BatchedLoadTests.swift; sourceTree = "<group>"; };
		9F54C8B4255D760B0065AFD6 /* ApolloPerformanceTests.xctest */ = {isa = PBXFileReference; explicitFileType = wrapper.cfbundle; includeInIndex = 0; path = ApolloPerformanceTests.xctest; sourceTree = BUILT_PRODUCTS_DIR; };
		9F54C8B6255D760B0065AFD6 /* ParsingPerformanceTests.swift */ = {isa = PBXFileReference; lastKnownFileType = sourcecode.swift; path = ParsingPerformanceTests.swift; sourceTree = "<group>"; };
		9F54C8B8255D760B0065AFD6 /* Info.plist */ = {isa = PBXFileReference; lastKnownFileType = text.plist.xml; path = Info.plist; sourceTree = "<group>"; };
		9F55347A1DE1DB2100E54264 /* ApolloStore.swift */ = {isa = PBXFileReference; fileEncoding = 4; lastKnownFileType = sourcecode.swift; path = ApolloStore.swift; sourceTree = "<group>"; };
		9F578D8F1D8D2CB300C0EA36 /* HTTPURLResponse+Helpers.swift */ = {isa = PBXFileReference; fileEncoding = 4; lastKnownFileType = sourcecode.swift; path = "HTTPURLResponse+Helpers.swift"; sourceTree = "<group>"; };
		9F68F9F025415827004F26D0 /* XCTestCase+Helpers.swift */ = {isa = PBXFileReference; lastKnownFileType = sourcecode.swift; path = "XCTestCase+Helpers.swift"; sourceTree = "<group>"; };
		9F69FFA81D42855900E000B1 /* NetworkTransport.swift */ = {isa = PBXFileReference; fileEncoding = 4; lastKnownFileType = sourcecode.swift; path = NetworkTransport.swift; sourceTree = "<group>"; };
		9F7BA89822927A3700999B3B /* ResponsePath.swift */ = {isa = PBXFileReference; lastKnownFileType = sourcecode.swift; path = ResponsePath.swift; sourceTree = "<group>"; };
		9F8622F71EC2004200C38162 /* ReadWriteFromStoreTests.swift */ = {isa = PBXFileReference; fileEncoding = 4; lastKnownFileType = sourcecode.swift; path = ReadWriteFromStoreTests.swift; sourceTree = "<group>"; };
		9F8622F91EC2117C00C38162 /* FragmentConstructionAndConversionTests.swift */ = {isa = PBXFileReference; fileEncoding = 4; lastKnownFileType = sourcecode.swift; path = FragmentConstructionAndConversionTests.swift; sourceTree = "<group>"; };
		9F86B68A1E6438D700B885FF /* GraphQLSelectionSetMapper.swift */ = {isa = PBXFileReference; fileEncoding = 4; lastKnownFileType = sourcecode.swift; path = GraphQLSelectionSetMapper.swift; sourceTree = "<group>"; };
		9F86B68F1E65533D00B885FF /* GraphQLResponseGenerator.swift */ = {isa = PBXFileReference; fileEncoding = 4; lastKnownFileType = sourcecode.swift; path = GraphQLResponseGenerator.swift; sourceTree = "<group>"; };
		9F8A95781EC0FC1200304A2D /* ApolloTestSupport.framework */ = {isa = PBXFileReference; explicitFileType = wrapper.framework; includeInIndex = 0; path = ApolloTestSupport.framework; sourceTree = BUILT_PRODUCTS_DIR; };
		9F8F334B229044A200C0E83B /* Decoding.swift */ = {isa = PBXFileReference; lastKnownFileType = sourcecode.swift; path = Decoding.swift; sourceTree = "<group>"; };
		9F91CF8E1F6C0DB2008DD0BE /* MutatingResultsTests.swift */ = {isa = PBXFileReference; lastKnownFileType = sourcecode.swift; path = MutatingResultsTests.swift; sourceTree = "<group>"; };
		9FA6ABBC1EC0A988000017BE /* ApolloCacheDependentTests.xctest */ = {isa = PBXFileReference; explicitFileType = wrapper.cfbundle; includeInIndex = 0; path = ApolloCacheDependentTests.xctest; sourceTree = BUILT_PRODUCTS_DIR; };
		9FA6ABC01EC0A988000017BE /* Info.plist */ = {isa = PBXFileReference; lastKnownFileType = text.plist.xml; path = Info.plist; sourceTree = "<group>"; };
		9FA6ABC51EC0A9F7000017BE /* FetchQueryTests.swift */ = {isa = PBXFileReference; fileEncoding = 4; lastKnownFileType = sourcecode.swift; path = FetchQueryTests.swift; sourceTree = "<group>"; };
		9FA6ABC61EC0A9F7000017BE /* LoadQueryFromStoreTests.swift */ = {isa = PBXFileReference; fileEncoding = 4; lastKnownFileType = sourcecode.swift; path = LoadQueryFromStoreTests.swift; sourceTree = "<group>"; };
		9FA6ABC81EC0A9F7000017BE /* StarWarsServerCachingRoundtripTests.swift */ = {isa = PBXFileReference; fileEncoding = 4; lastKnownFileType = sourcecode.swift; path = StarWarsServerCachingRoundtripTests.swift; sourceTree = "<group>"; };
		9FA6ABC91EC0A9F7000017BE /* StarWarsServerTests.swift */ = {isa = PBXFileReference; fileEncoding = 4; lastKnownFileType = sourcecode.swift; path = StarWarsServerTests.swift; sourceTree = "<group>"; };
		9FA6ABCB1EC0A9F7000017BE /* WatchQueryTests.swift */ = {isa = PBXFileReference; fileEncoding = 4; lastKnownFileType = sourcecode.swift; path = WatchQueryTests.swift; sourceTree = "<group>"; };
		9FA6F3671E65DF4700BF8D73 /* GraphQLResultAccumulator.swift */ = {isa = PBXFileReference; fileEncoding = 4; lastKnownFileType = sourcecode.swift; path = GraphQLResultAccumulator.swift; sourceTree = "<group>"; };
		9FACA9C61F42E67200AE2DBD /* GitHubAPI.framework */ = {isa = PBXFileReference; explicitFileType = wrapper.framework; includeInIndex = 0; path = GitHubAPI.framework; sourceTree = BUILT_PRODUCTS_DIR; };
		9FADC84E1E6B865E00C677E6 /* DataLoader.swift */ = {isa = PBXFileReference; fileEncoding = 4; lastKnownFileType = sourcecode.swift; path = DataLoader.swift; sourceTree = "<group>"; };
		9FADC8531E6B86D900C677E6 /* DataLoaderTests.swift */ = {isa = PBXFileReference; fileEncoding = 4; lastKnownFileType = sourcecode.swift; path = DataLoaderTests.swift; sourceTree = "<group>"; };
		9FBE0D3F25407B64002ED0B1 /* AsyncResultObserver.swift */ = {isa = PBXFileReference; lastKnownFileType = sourcecode.swift; path = AsyncResultObserver.swift; sourceTree = "<group>"; };
		9FC2333C1E66BBF7001E4541 /* GraphQLDependencyTracker.swift */ = {isa = PBXFileReference; fileEncoding = 4; lastKnownFileType = sourcecode.swift; path = GraphQLDependencyTracker.swift; sourceTree = "<group>"; };
		9FC4B91F1D2A6F8D0046A641 /* JSON.swift */ = {isa = PBXFileReference; fileEncoding = 4; lastKnownFileType = sourcecode.swift; path = JSON.swift; sourceTree = "<group>"; };
		9FC750441D2A532C00458D91 /* Apollo.framework */ = {isa = PBXFileReference; explicitFileType = wrapper.framework; includeInIndex = 0; path = Apollo.framework; sourceTree = BUILT_PRODUCTS_DIR; };
		9FC750471D2A532C00458D91 /* Apollo.h */ = {isa = PBXFileReference; lastKnownFileType = sourcecode.c.h; path = Apollo.h; sourceTree = "<group>"; };
		9FC750491D2A532C00458D91 /* Info.plist */ = {isa = PBXFileReference; lastKnownFileType = text.plist.xml; path = Info.plist; sourceTree = "<group>"; };
		9FC7504E1D2A532D00458D91 /* ApolloTests.xctest */ = {isa = PBXFileReference; explicitFileType = wrapper.cfbundle; includeInIndex = 0; path = ApolloTests.xctest; sourceTree = BUILT_PRODUCTS_DIR; };
		9FC750551D2A532D00458D91 /* Info.plist */ = {isa = PBXFileReference; lastKnownFileType = text.plist.xml; path = Info.plist; sourceTree = "<group>"; };
		9FC750601D2A59C300458D91 /* GraphQLOperation.swift */ = {isa = PBXFileReference; fileEncoding = 4; lastKnownFileType = sourcecode.swift; path = GraphQLOperation.swift; sourceTree = "<group>"; };
		9FC750621D2A59F600458D91 /* ApolloClient.swift */ = {isa = PBXFileReference; fileEncoding = 4; lastKnownFileType = sourcecode.swift; path = ApolloClient.swift; sourceTree = "<group>"; };
		9FC9A9BC1E2C271C0023C4D5 /* RecordSet.swift */ = {isa = PBXFileReference; fileEncoding = 4; lastKnownFileType = sourcecode.swift; path = RecordSet.swift; sourceTree = "<group>"; };
		9FC9A9BE1E2C27FB0023C4D5 /* GraphQLResult.swift */ = {isa = PBXFileReference; fileEncoding = 4; lastKnownFileType = sourcecode.swift; path = GraphQLResult.swift; sourceTree = "<group>"; };
		9FC9A9C11E2D3CAF0023C4D5 /* GraphQLInputValue.swift */ = {isa = PBXFileReference; fileEncoding = 4; lastKnownFileType = sourcecode.swift; path = GraphQLInputValue.swift; sourceTree = "<group>"; };
		9FC9A9C41E2D6CE70023C4D5 /* GraphQLSelectionSet.swift */ = {isa = PBXFileReference; fileEncoding = 4; lastKnownFileType = sourcecode.swift; path = GraphQLSelectionSet.swift; sourceTree = "<group>"; };
		9FC9A9C71E2EFE6E0023C4D5 /* CacheKeyForFieldTests.swift */ = {isa = PBXFileReference; fileEncoding = 4; lastKnownFileType = sourcecode.swift; path = CacheKeyForFieldTests.swift; sourceTree = "<group>"; };
		9FC9A9CB1E2FD0760023C4D5 /* Record.swift */ = {isa = PBXFileReference; fileEncoding = 4; lastKnownFileType = sourcecode.swift; path = Record.swift; sourceTree = "<group>"; };
		9FC9A9D21E2FD48B0023C4D5 /* GraphQLError.swift */ = {isa = PBXFileReference; fileEncoding = 4; lastKnownFileType = sourcecode.swift; path = GraphQLError.swift; sourceTree = "<group>"; };
		9FCDFD281E33D0CE007519DC /* GraphQLQueryWatcher.swift */ = {isa = PBXFileReference; fileEncoding = 4; lastKnownFileType = sourcecode.swift; path = GraphQLQueryWatcher.swift; sourceTree = "<group>"; };
		9FCE2CED1E6BE2D800E34457 /* NormalizedCache.swift */ = {isa = PBXFileReference; fileEncoding = 4; lastKnownFileType = sourcecode.swift; path = NormalizedCache.swift; sourceTree = "<group>"; };
		9FCE2CFA1E6C213D00E34457 /* StarWarsAPI.framework */ = {isa = PBXFileReference; explicitFileType = wrapper.framework; includeInIndex = 0; path = StarWarsAPI.framework; sourceTree = BUILT_PRODUCTS_DIR; };
		9FD03C2D25527CE6002227DC /* StoreConcurrencyTests.swift */ = {isa = PBXFileReference; lastKnownFileType = sourcecode.swift; path = StoreConcurrencyTests.swift; sourceTree = "<group>"; };
		9FD15199255D7F30003BDAAA /* IssuesAndCommentsForRepository.json */ = {isa = PBXFileReference; fileEncoding = 4; lastKnownFileType = text.json; path = IssuesAndCommentsForRepository.json; sourceTree = "<group>"; };
		9FEB050C1DB5732300DA3B44 /* JSONSerializationFormat.swift */ = {isa = PBXFileReference; fileEncoding = 4; lastKnownFileType = sourcecode.swift; path = JSONSerializationFormat.swift; sourceTree = "<group>"; };
		9FEC15B31E681DAD00D461B4 /* GroupedSequence.swift */ = {isa = PBXFileReference; fileEncoding = 4; lastKnownFileType = sourcecode.swift; path = GroupedSequence.swift; sourceTree = "<group>"; };
		9FF90A5B1DDDEB100034C3B6 /* GraphQLResponse.swift */ = {isa = PBXFileReference; fileEncoding = 4; lastKnownFileType = sourcecode.swift; path = GraphQLResponse.swift; sourceTree = "<group>"; };
		9FF90A5C1DDDEB100034C3B6 /* GraphQLExecutor.swift */ = {isa = PBXFileReference; fileEncoding = 4; lastKnownFileType = sourcecode.swift; path = GraphQLExecutor.swift; sourceTree = "<group>"; };
		9FF90A6A1DDDEB420034C3B6 /* InputValueEncodingTests.swift */ = {isa = PBXFileReference; fileEncoding = 4; lastKnownFileType = sourcecode.swift; path = InputValueEncodingTests.swift; sourceTree = "<group>"; };
		9FF90A6B1DDDEB420034C3B6 /* ReadFieldValueTests.swift */ = {isa = PBXFileReference; fileEncoding = 4; lastKnownFileType = sourcecode.swift; path = ReadFieldValueTests.swift; sourceTree = "<group>"; };
		9FF90A6C1DDDEB420034C3B6 /* ParseQueryResponseTests.swift */ = {isa = PBXFileReference; fileEncoding = 4; lastKnownFileType = sourcecode.swift; path = ParseQueryResponseTests.swift; sourceTree = "<group>"; };
		C3279FC52345233000224790 /* TestCustomRequestBodyCreator.swift */ = {isa = PBXFileReference; lastKnownFileType = sourcecode.swift; path = TestCustomRequestBodyCreator.swift; sourceTree = "<group>"; };
		C338DF1622DD9DE9006AF33E /* RequestBodyCreatorTests.swift */ = {isa = PBXFileReference; lastKnownFileType = sourcecode.swift; path = RequestBodyCreatorTests.swift; sourceTree = "<group>"; };
		C377CCA822D798BD00572E03 /* GraphQLFile.swift */ = {isa = PBXFileReference; lastKnownFileType = sourcecode.swift; path = GraphQLFile.swift; sourceTree = "<group>"; };
		C377CCAA22D7992E00572E03 /* MultipartFormData.swift */ = {isa = PBXFileReference; lastKnownFileType = sourcecode.swift; path = MultipartFormData.swift; sourceTree = "<group>"; };
		D87AC09E2564D60B0079FAA5 /* ApolloClientOperationTests.swift */ = {isa = PBXFileReference; lastKnownFileType = sourcecode.swift; path = ApolloClientOperationTests.swift; sourceTree = "<group>"; };
		D90F1AF92479DEE5007A1534 /* WebSocketTransportTests.swift */ = {isa = PBXFileReference; lastKnownFileType = sourcecode.swift; path = WebSocketTransportTests.swift; sourceTree = "<group>"; };
		E86D8E03214B32DA0028EFE1 /* JSONTests.swift */ = {isa = PBXFileReference; lastKnownFileType = sourcecode.swift; path = JSONTests.swift; sourceTree = "<group>"; };
		F16D083B21EF6F7300C458B8 /* QueryFromJSONBuildingTests.swift */ = {isa = PBXFileReference; fileEncoding = 4; lastKnownFileType = sourcecode.swift; path = QueryFromJSONBuildingTests.swift; sourceTree = "<group>"; };
		F82E62E022BCD223000C311B /* AutomaticPersistedQueriesTests.swift */ = {isa = PBXFileReference; fileEncoding = 4; lastKnownFileType = sourcecode.swift; path = AutomaticPersistedQueriesTests.swift; sourceTree = "<group>"; };
/* End PBXFileReference section */

/* Begin PBXFrameworksBuildPhase section */
		9B2DFBB324E1FA0D00ED3AE6 /* Frameworks */ = {
			isa = PBXFrameworksBuildPhase;
			buildActionMask = 2147483647;
			files = (
				9B2DFBBF24E1FA1A00ED3AE6 /* Apollo.framework in Frameworks */,
			);
			runOnlyForDeploymentPostprocessing = 0;
		};
		9B68353B2463481A00337AE6 /* Frameworks */ = {
			isa = PBXFrameworksBuildPhase;
			buildActionMask = 2147483647;
			files = (
			);
			runOnlyForDeploymentPostprocessing = 0;
		};
		9B7B6F44233C26D100F32205 /* Frameworks */ = {
			isa = PBXFrameworksBuildPhase;
			buildActionMask = 2147483647;
			files = (
				9B47515D2575AA4A0001FB87 /* InflectorKit in Frameworks */,
				9B68F04D2413239100E97318 /* Stencil in Frameworks */,
			);
			runOnlyForDeploymentPostprocessing = 0;
		};
		9B7BDA6C23FDE8F200ACD198 /* Frameworks */ = {
			isa = PBXFrameworksBuildPhase;
			buildActionMask = 2147483647;
			files = (
				9B7BDB0823FDF04400ACD198 /* ApolloTestSupport.framework in Frameworks */,
				9B7BDB0523FDF02600ACD198 /* ApolloWebSocket.framework in Frameworks */,
				9B7BDB0423FDF02200ACD198 /* StarWarsAPI.framework in Frameworks */,
			);
			runOnlyForDeploymentPostprocessing = 0;
		};
		9B7BDA7A23FDE90400ACD198 /* Frameworks */ = {
			isa = PBXFrameworksBuildPhase;
			buildActionMask = 2147483647;
			files = (
				9B7BDAFD23FDEE9300ACD198 /* Apollo.framework in Frameworks */,
				9B7BDAAC23FDEA7B00ACD198 /* Starscream in Frameworks */,
			);
			runOnlyForDeploymentPostprocessing = 0;
		};
		9B7BDAAE23FDEBA800ACD198 /* Frameworks */ = {
			isa = PBXFrameworksBuildPhase;
			buildActionMask = 2147483647;
			files = (
				9B7BDB1D23FDF22300ACD198 /* StarWarsAPI.framework in Frameworks */,
				9B7BDB1423FDF09600ACD198 /* ApolloSQLiteTestSupport.framework in Frameworks */,
				9B7BDB1523FDF09600ACD198 /* ApolloTestSupport.framework in Frameworks */,
			);
			runOnlyForDeploymentPostprocessing = 0;
		};
		9B7BDABC23FDEBB600ACD198 /* Frameworks */ = {
			isa = PBXFrameworksBuildPhase;
			buildActionMask = 2147483647;
			files = (
				9B7BDAFA23FDEE8A00ACD198 /* Apollo.framework in Frameworks */,
				9B7BDAF623FDEE2600ACD198 /* SQLite in Frameworks */,
			);
			runOnlyForDeploymentPostprocessing = 0;
		};
		9B7BDADF23FDED8000ACD198 /* Frameworks */ = {
			isa = PBXFrameworksBuildPhase;
			buildActionMask = 2147483647;
			files = (
				9BAD16B923FE362600007BEF /* ApolloTestSupport.framework in Frameworks */,
				9B7BDB1A23FDF12000ACD198 /* ApolloSQLite.framework in Frameworks */,
			);
			runOnlyForDeploymentPostprocessing = 0;
		};
		9BAEEBF9234BB8FD00808306 /* Frameworks */ = {
			isa = PBXFrameworksBuildPhase;
			buildActionMask = 2147483647;
			files = (
				9BAEEC01234BB8FD00808306 /* ApolloCodegenLib.framework in Frameworks */,
			);
			runOnlyForDeploymentPostprocessing = 0;
		};
		9F54C8B1255D760B0065AFD6 /* Frameworks */ = {
			isa = PBXFrameworksBuildPhase;
			buildActionMask = 2147483647;
			files = (
				9F54C90F255D79C80065AFD6 /* ApolloTestSupport.framework in Frameworks */,
				9F54C910255D79C80065AFD6 /* GitHubAPI.framework in Frameworks */,
				9F54C8B9255D760B0065AFD6 /* Apollo.framework in Frameworks */,
			);
			runOnlyForDeploymentPostprocessing = 0;
		};
		9F8A95741EC0FC1200304A2D /* Frameworks */ = {
			isa = PBXFrameworksBuildPhase;
			buildActionMask = 2147483647;
			files = (
				9F65B1211EC106F30090B25F /* Apollo.framework in Frameworks */,
			);
			runOnlyForDeploymentPostprocessing = 0;
		};
		9FA6ABB91EC0A988000017BE /* Frameworks */ = {
			isa = PBXFrameworksBuildPhase;
			buildActionMask = 2147483647;
			files = (
				9B60204D23FDF4B700D0C8E0 /* ApolloSQLiteTestSupport.framework in Frameworks */,
				9FA6ABD61EC0AA4D000017BE /* Apollo.framework in Frameworks */,
				9F8A95901EC0FFC100304A2D /* ApolloTestSupport.framework in Frameworks */,
				9FA6ABD51EC0AA49000017BE /* StarWarsAPI.framework in Frameworks */,
			);
			runOnlyForDeploymentPostprocessing = 0;
		};
		9FACA9BD1F42E67200AE2DBD /* Frameworks */ = {
			isa = PBXFrameworksBuildPhase;
			buildActionMask = 2147483647;
			files = (
				9FACA9BE1F42E67200AE2DBD /* Apollo.framework in Frameworks */,
			);
			runOnlyForDeploymentPostprocessing = 0;
		};
		9FC7504B1D2A532D00458D91 /* Frameworks */ = {
			isa = PBXFrameworksBuildPhase;
			buildActionMask = 2147483647;
			files = (
				9B2DFBCD24E201A800ED3AE6 /* UploadAPI.framework in Frameworks */,
				9FC7504F1D2A532D00458D91 /* Apollo.framework in Frameworks */,
				9F8A958D1EC0FFAB00304A2D /* ApolloTestSupport.framework in Frameworks */,
				9FCE2D091E6C254700E34457 /* StarWarsAPI.framework in Frameworks */,
			);
			runOnlyForDeploymentPostprocessing = 0;
		};
		9FCE2CF61E6C213D00E34457 /* Frameworks */ = {
			isa = PBXFrameworksBuildPhase;
			buildActionMask = 2147483647;
			files = (
				9F438D071E6C2FD9007BDC1A /* Apollo.framework in Frameworks */,
			);
			runOnlyForDeploymentPostprocessing = 0;
		};
/* End PBXFrameworksBuildPhase section */

/* Begin PBXGroup section */
		90690D04224333DA00FC2E54 /* Configuration */ = {
			isa = PBXGroup;
			children = (
				90690D05224333DA00FC2E54 /* Apollo-Project-Debug.xcconfig */,
				90690D08224333DA00FC2E54 /* Apollo-Project-Performance-Testing.xcconfig */,
				90690D07224333DA00FC2E54 /* Apollo-Project-Release.xcconfig */,
				9BC2D9CE233C3531007BD083 /* Apollo-Target-ApolloCodegen.xcconfig */,
				9B7B6F55233C27A000F32205 /* Apollo-Target-ApolloCodegenLib.xcconfig */,
				9B68354A2463498D00337AE6 /* Apollo-Target-ApolloCore.xcconfig */,
				90690D2322433C5900FC2E54 /* Apollo-Target-CacheDependentTests.xcconfig */,
				9B4AA8AD239EFDC9003E1300 /* Apollo-Target-CodegenTests.xcconfig */,
				90690D06224333DA00FC2E54 /* Apollo-Target-Framework.xcconfig */,
				90690D2222433C2800FC2E54 /* Apollo-Target-GitHubAPI.xcconfig */,
				90690D2422433C8000FC2E54 /* Apollo-Target-PerformanceTests.xcconfig */,
				90690D2122433C1900FC2E54 /* Apollo-Target-StarWarsAPI.xcconfig */,
				90690D142243363D00FC2E54 /* Apollo-Target-TestHost-iOS.xcconfig */,
				90690D0B2243345500FC2E54 /* Apollo-Target-Tests.xcconfig */,
				90690D2522433CAF00FC2E54 /* Apollo-Target-TestSupport.xcconfig */,
				9B2DFBC824E1FA7E00ED3AE6 /* Apollo-Target-UploadAPI.xcconfig */,
				9B7BDAD923FDECB400ACD198 /* ApolloSQLite-Project-Debug.xcconfig */,
				9B7BDADC23FDECB400ACD198 /* ApolloSQLite-Project-Release.xcconfig */,
				9B7BDAD823FDECB300ACD198 /* ApolloSQLite-Target-Framework.xcconfig */,
				9B7BDADA23FDECB400ACD198 /* ApolloSQLite-Target-Tests.xcconfig */,
				9B9BBB1624DB74720021C30F /* Apollo-Target-UploadAPI.xcconfig */,
				9B7BDADB23FDECB400ACD198 /* ApolloSQLite-Target-TestSupport.xcconfig */,
				9B7BDAA523FDE98C00ACD198 /* ApolloWebSocket-Project-Debug.xcconfig */,
				9B7BDAA323FDE98C00ACD198 /* ApolloWebSocket-Project-Release.xcconfig */,
				9B7BDAA423FDE98C00ACD198 /* ApolloWebSocket-Target-Framework.xcconfig */,
				9B7BDAA223FDE98B00ACD198 /* ApolloWebSocket-Target-Tests.xcconfig */,
			);
			name = Configuration;
			path = Configuration/Apollo;
			sourceTree = "<group>";
		};
		9B0417812390320A00C9EC4E /* TestHelpers */ = {
			isa = PBXGroup;
			children = (
				9BC139A524EDCAD900876D29 /* BlindRetryingTestInterceptor.swift */,
				9B2B66F32513FAFE00B53ABF /* CancellationHandlingInterceptor.swift */,
				9B4F4540244A2A9200C2CF7D /* HTTPBinAPI.swift */,
				9BF6C91725194D7B000D5B93 /* MultipartFormData+Testing.swift */,
				9BC139A724EDCE4F00876D29 /* RetryToCountThenSucceedInterceptor.swift */,
				9BF6C99B25195019000D5B93 /* String+IncludesForTesting.swift */,
				C3279FC52345233000224790 /* TestCustomRequestBodyCreator.swift */,
				9B21FD762422C8CC00998B5C /* TestFileHelper.swift */,
				9B64F6752354D219002D1BB5 /* URL+QueryDict.swift */,
			);
			name = TestHelpers;
			sourceTree = "<group>";
		};
		9B2061162591B3550020D1E0 /* Resources */ = {
			isa = PBXGroup;
			children = (
				9B2061172591B3550020D1E0 /* c.txt */,
				9B2061182591B3550020D1E0 /* b.txt */,
				9B2061192591B3550020D1E0 /* a.txt */,
			);
			path = Resources;
			sourceTree = "<group>";
		};
		9B20614A2591B3700020D1E0 /* graphql */ = {
			isa = PBXGroup;
			children = (
				9B20614C2591B3700020D1E0 /* operationIDs.json */,
				9B20614D2591B3700020D1E0 /* schema.json */,
				9B20614B2591B3700020D1E0 /* UploadMultipleFiles.graphql */,
				9B20614E2591B3700020D1E0 /* UploadOneFile.graphql */,
			);
			path = graphql;
			sourceTree = "<group>";
		};
		9B20614F2591B3860020D1E0 /* graphql */ = {
			isa = PBXGroup;
			children = (
				9B2061542591B3860020D1E0 /* API.json */,
				9B2061602591B3860020D1E0 /* CharacterAndSubTypesFragments.graphql */,
				9B2061652591B3860020D1E0 /* CreateReviewForEpisode.graphql */,
				9B2061532591B3860020D1E0 /* HeroAndFriendsNames.graphql */,
				9B2061582591B3860020D1E0 /* HeroAppearsIn.graphql */,
				9B20615C2591B3860020D1E0 /* HeroConditional.graphql */,
				9B2061592591B3860020D1E0 /* HeroDetails.graphql */,
				9B2061552591B3860020D1E0 /* HeroFriendsOfFriends.graphql */,
				9B20615E2591B3860020D1E0 /* HeroName.graphql */,
				9B2061562591B3860020D1E0 /* HeroNameAndAppearsIn.graphql */,
				9B2061642591B3860020D1E0 /* HeroParentTypeDependentField.graphql */,
				9B2061612591B3860020D1E0 /* HeroTypeDependentAliasedField.graphql */,
				9B20615F2591B3860020D1E0 /* operationIDs.json */,
				9B20615A2591B3860020D1E0 /* SameHeroTwice.graphql */,
				9B2061622591B3860020D1E0 /* schema.json */,
				9B20615D2591B3860020D1E0 /* Search.graphql */,
				9B2061572591B3860020D1E0 /* Starship.graphql */,
				9B2061632591B3860020D1E0 /* SubscribeReview.graphql */,
				9B2061502591B3860020D1E0 /* TestFolder */,
				9B20615B2591B3860020D1E0 /* TwoHeroes.graphql */,
			);
			path = graphql;
			sourceTree = "<group>";
		};
		9B2061502591B3860020D1E0 /* TestFolder */ = {
			isa = PBXGroup;
			children = (
				9B2061512591B3860020D1E0 /* TestFolder2 */,
			);
			path = TestFolder;
			sourceTree = "<group>";
		};
		9B2061512591B3860020D1E0 /* TestFolder2 */ = {
			isa = PBXGroup;
			children = (
				9B2061522591B3860020D1E0 /* Human.graphql */,
			);
			path = TestFolder2;
			sourceTree = "<group>";
		};
		9B2061662591B3A50020D1E0 /* graphql */ = {
			isa = PBXGroup;
			children = (
				9B2061702591B3A50020D1E0 /* operationIDs.json */,
				9B2061682591B3A50020D1E0 /* Queries */,
				9B2061672591B3A50020D1E0 /* schema.docs.graphql */,
			);
			path = graphql;
			sourceTree = "<group>";
		};
		9B2061682591B3A50020D1E0 /* Queries */ = {
			isa = PBXGroup;
			children = (
				9B2061692591B3A50020D1E0 /* IssuesAndCommentsForRepository.graphql */,
				9B20616A2591B3A50020D1E0 /* TestFolder */,
				9B20616E2591B3A50020D1E0 /* Repository.graphql */,
			);
			path = Queries;
			sourceTree = "<group>";
		};
		9B20616A2591B3A50020D1E0 /* TestFolder */ = {
			isa = PBXGroup;
			children = (
				9B20616B2591B3A50020D1E0 /* TestFolder2 */,
			);
			path = TestFolder;
			sourceTree = "<group>";
		};
		9B20616B2591B3A50020D1E0 /* TestFolder2 */ = {
			isa = PBXGroup;
			children = (
				9B20616C2591B3A50020D1E0 /* TestFolder3 */,
			);
			path = TestFolder2;
			sourceTree = "<group>";
		};
		9B20616C2591B3A50020D1E0 /* TestFolder3 */ = {
			isa = PBXGroup;
			children = (
				9B20616D2591B3A50020D1E0 /* RepoURL.graphql */,
			);
			path = TestFolder3;
			sourceTree = "<group>";
		};
		9B260BE9245A01B900562176 /* Interceptor */ = {
			isa = PBXGroup;
			children = (
				9BC742B024D09F9E0029282C /* Codable */,
				9BC742AF24D09F880029282C /* Legacy */,
				9B260BEA245A020300562176 /* ApolloInterceptor.swift */,
				9BC742AB24CFB2FF0029282C /* ApolloErrorInterceptor.swift */,
				9B260C07245A437400562176 /* InterceptorProvider.swift */,
				9B9BBAF424DB4F890021C30F /* AutomaticPersistedQueryInterceptor.swift */,
				9BEEDC2724E351E5001D1294 /* MaxRetryInterceptor.swift */,
				9B260BFA245A031900562176 /* NetworkFetchInterceptor.swift */,
				9B260BF8245A030100562176 /* ResponseCodeInterceptor.swift */,
			);
			name = Interceptor;
			sourceTree = "<group>";
		};
		9B260C02245A07C200562176 /* RequestChain */ = {
			isa = PBXGroup;
			children = (
				9B260BF0245A025400562176 /* HTTPRequest.swift */,
				9B260BFE245A054700562176 /* JSONRequest.swift */,
				9B9BBAF224DB39D70021C30F /* UploadRequest.swift */,
				9B260BF4245A028D00562176 /* HTTPResponse.swift */,
				9B260BF2245A026F00562176 /* RequestChain.swift */,
				9B260C03245A090600562176 /* RequestChainNetworkTransport.swift */,
			);
			name = RequestChain;
			sourceTree = "<group>";
		};
		9B2DFBC424E1FA3E00ED3AE6 /* UploadAPI */ = {
			isa = PBXGroup;
			children = (
				9B2DFBCE24E201DD00ED3AE6 /* API.swift */,
				9B2DFBC524E1FA3E00ED3AE6 /* UploadAPI.h */,
				9B20614A2591B3700020D1E0 /* graphql */,
				9B2DFBC624E1FA3E00ED3AE6 /* Info.plist */,
			);
			name = UploadAPI;
			path = Sources/UploadAPI;
			sourceTree = SOURCE_ROOT;
		};
		9B3D70FF2488428A00D8BAF4 /* InterfaceEnum */ = {
			isa = PBXGroup;
			children = (
				9B3D71002488429E00D8BAF4 /* ExpectedCharacterType.swift */,
				9B3D7104248847D400D8BAF4 /* ExpectedSanitizedCharacterType.swift */,
				9B3D71062488495900D8BAF4 /* ExpectedNoCasesCharacterType.swift */,
				9B3D710824884A1500D8BAF4 /* ExpectedNoModifierCharacterType.swift */,
			);
			name = InterfaceEnum;
			sourceTree = "<group>";
		};
		9B3D710D24884CE500D8BAF4 /* UnionEnum */ = {
			isa = PBXGroup;
			children = (
				9B3D710E24884D7500D8BAF4 /* ExpectedSearchResultType.swift */,
				9B3D711224889DB200D8BAF4 /* ExpectedSanitizedSearchResultType.swift */,
				9B3D711424889EB000D8BAF4 /* ExpectedNoCasesSearchResultType.swift */,
				9B3D711624889EF200D8BAF4 /* ExpectedNoModifierSearchResultType.swift */,
			);
			name = UnionEnum;
			sourceTree = "<group>";
		};
		9B455CE82492D0A7002255A9 /* Extensions */ = {
			isa = PBXGroup;
			children = (
				9B455CE22492D0A3002255A9 /* ApolloExtension.swift */,
				9B455CE42492D0A3002255A9 /* Collection+Apollo.swift */,
				9B455CE32492D0A3002255A9 /* OptionalBoolean.swift */,
				9B455CEA2492FB03002255A9 /* String+SHA.swift */,
			);
			name = Extensions;
			sourceTree = "<group>";
		};
		9B4751BD2575BAFB0001FB87 /* Naming */ = {
			isa = PBXGroup;
			children = (
				9B47516D2575AA690001FB87 /* Pluralizer.swift */,
			);
			name = Naming;
			sourceTree = "<group>";
		};
		9B6835472463486200337AE6 /* ApolloCore */ = {
			isa = PBXGroup;
			children = (
				9B6CB23D238077B60007259D /* Atomic.swift */,
				9F30F02E255EDF8900506DE7 /* DispatchPreconditions.swift */,
				9B68F06E241C649E00E97318 /* GraphQLOptional.swift */,
				9B206031259187EF0020D1E0 /* Crypt.swift */,
				9B455CE82492D0A7002255A9 /* Extensions */,
			);
			name = ApolloCore;
			path = Sources/ApolloCore;
			sourceTree = "<group>";
		};
		9B68F0512415B17B00E97318 /* ExpectedOutputs */ = {
			isa = PBXGroup;
			children = (
				9B3D710D24884CE500D8BAF4 /* UnionEnum */,
				9B3D70FF2488428A00D8BAF4 /* InterfaceEnum */,
				9B68F069241C641600E97318 /* InputObject */,
				9B68F05E2416BEA300E97318 /* Enum */,
			);
			name = ExpectedOutputs;
			sourceTree = "<group>";
		};
		9B68F05E2416BEA300E97318 /* Enum */ = {
			isa = PBXGroup;
			children = (
				9B68F0522415B1C800E97318 /* ExpectedEpisodeEnum.swift */,
				9B68F0562416B5F700E97318 /* ExpectedEpisodeEnumNoDescription.swift */,
				9B3D710A24884B2100D8BAF4 /* ExpectedEpisodeEnumWithoutModifier.swift */,
				9B68F0582416BA7700E97318 /* ExpectedEnumWithNoCases.swift */,
				9B68F05A2416BCF100E97318 /* ExpectedEnumOmittingDeprecatedCases.swift */,
				9B68F05C2416BDCF00E97318 /* ExpectedEnumWithDeprecatedCases.swift */,
				9B68F05F2416F80C00E97318 /* ExpectedEnumWithDifferentCases.swift */,
				9B68F063241703B200E97318 /* ExpectedEnumWithSanitizedCases.swift */,
			);
			name = Enum;
			sourceTree = "<group>";
		};
		9B68F069241C641600E97318 /* InputObject */ = {
			isa = PBXGroup;
			children = (
				9B68F06A241C643000E97318 /* ExpectedColorInput.swift */,
				9B5A1EFF2435356400F066BB /* ExpectedColorInputNoModifier.swift */,
				9B68F06C241C646700E97318 /* ExpectedReviewInput.swift */,
				9B683537246310D400337AE6 /* ExpectedReviewInputNoModifier.swift */,
			);
			name = InputObject;
			sourceTree = "<group>";
		};
		9B7B6F50233C26E400F32205 /* ApolloCodegenLib */ = {
			isa = PBXGroup;
			children = (
				9B4751BD2575BAFB0001FB87 /* Naming */,
				9BCB585D240758B2002F766E /* Extensions */,
				9BD681332405F6BB000874CB /* Codegen */,
				9BD681322405F69C000874CB /* CLI */,
				9BD681302405F676000874CB /* Output */,
				9B8788702405F0150008789E /* Parsing */,
				9BD681342405F6D1000874CB /* SchemaDownload */,
				9B518C8A235F8B05004C426D /* ApolloFilePathHelper.swift */,
				9BD6812E2405F665000874CB /* JSON.swift */,
				9BAEEBF22346DDAD00808306 /* CodegenLogger.swift */,
				9BE74D3C23FB4A8E006D354F /* FileFinder.swift */,
				9B7B6F51233C26E400F32205 /* Info.plist */,
			);
			name = ApolloCodegenLib;
			path = Sources/ApolloCodegenLib;
			sourceTree = "<group>";
		};
		9B7BDA8623FDE92900ACD198 /* ApolloWebsocketTests */ = {
			isa = PBXGroup;
			children = (
				9B7BDA8723FDE92900ACD198 /* MockWebSocket.swift */,
				9B7BDA8923FDE92900ACD198 /* MockWebSocketTests.swift */,
				9B7BDA8A23FDE92900ACD198 /* SplitNetworkTransportTests.swift */,
				9B7BDA8823FDE92900ACD198 /* StarWarsSubscriptionTests.swift */,
				9B7BDA8C23FDE92900ACD198 /* StarWarsWebSocketTests.swift */,
				D90F1AF92479DEE5007A1534 /* WebSocketTransportTests.swift */,
				9B7BDA8B23FDE92900ACD198 /* Info.plist */,
			);
			path = ApolloWebsocketTests;
			sourceTree = "<group>";
		};
		9B7BDA9323FDE94C00ACD198 /* ApolloWebSocket */ = {
			isa = PBXGroup;
			children = (
				9B7BDA9823FDE94C00ACD198 /* ApolloWebSocket.swift */,
				9B7BDA9723FDE94C00ACD198 /* OperationMessage.swift */,
				9B7BDA9623FDE94C00ACD198 /* SplitNetworkTransport.swift */,
				9B7BDA9423FDE94C00ACD198 /* WebSocketError.swift */,
				9B7BDA9523FDE94C00ACD198 /* WebSocketTask.swift */,
				9B7BDA9923FDE94C00ACD198 /* WebSocketTransport.swift */,
				9B7BDA9A23FDE94C00ACD198 /* Info.plist */,
			);
			name = ApolloWebSocket;
			path = Sources/ApolloWebSocket;
			sourceTree = SOURCE_ROOT;
		};
		9B7BDACC23FDEBE300ACD198 /* ApolloSQLite */ = {
			isa = PBXGroup;
			children = (
				9B7BDACF23FDEBE300ACD198 /* SQLiteNormalizedCache.swift */,
				9B7BDACD23FDEBE300ACD198 /* SQLiteSerialization.swift */,
				9B7BDACE23FDEBE300ACD198 /* Info.plist */,
			);
			name = ApolloSQLite;
			path = Sources/ApolloSQLite;
			sourceTree = "<group>";
		};
		9B7BDAD323FDEC9B00ACD198 /* ApolloSQLiteTests */ = {
			isa = PBXGroup;
			children = (
				9B7BDAD423FDEC9B00ACD198 /* CachePersistenceTests.swift */,
				9B7BDAD523FDEC9B00ACD198 /* Info.plist */,
			);
			path = ApolloSQLiteTests;
			sourceTree = "<group>";
		};
		9B7BDAEB23FDED9700ACD198 /* ApolloSQLiteTestSupport */ = {
			isa = PBXGroup;
			children = (
				9B7BDAEC23FDED9700ACD198 /* TestCacheProvider.swift */,
				9B7BDAED23FDED9700ACD198 /* ApolloSQLiteTestSupport.h */,
				9B7BDAEE23FDED9700ACD198 /* Info.plist */,
			);
			name = ApolloSQLiteTestSupport;
			path = Sources/ApolloSQLiteTestSupport;
			sourceTree = SOURCE_ROOT;
		};
		9B7BDAF923FDEE8A00ACD198 /* Frameworks */ = {
			isa = PBXGroup;
			children = (
			);
			name = Frameworks;
			sourceTree = "<group>";
		};
		9B8110A623A1994000688AC4 /* SourcePackages */ = {
			isa = PBXGroup;
			children = (
				9B8110A723A1995D00688AC4 /* .keep */,
			);
			path = SourcePackages;
			sourceTree = "<group>";
		};
		9B8788702405F0150008789E /* Parsing */ = {
			isa = PBXGroup;
			children = (
				9B68F03C240ED3B300E97318 /* ASTCondition.swift */,
				9B0E471D240B239D0093BDA7 /* ASTEnumValue.swift */,
				9BD6813C2405FAB7000874CB /* ASTField.swift */,
				9BD6812A2405F410000874CB /* ASTFragment.swift */,
				9B3D70F6248833CB00D8BAF4 /* ASTInterfaceType.swift */,
				9BD681392405F95B000874CB /* ASTOperation.swift */,
				9BD681262405F0CB000874CB /* ASTOutput.swift */,
				9BD681282405F149000874CB /* ASTTypeUsed.swift */,
				9B3D70F82488340400D8BAF4 /* ASTUnionType.swift */,
				9B0E4717240AF6D70093BDA7 /* ASTVariableType.swift */,
				9BD6813F2406F31A000874CB /* FlexibleDecoder.swift */,
			);
			name = Parsing;
			sourceTree = "<group>";
		};
		9BAEEC0A234BB95B00808306 /* ApolloCodegenTests */ = {
			isa = PBXGroup;
			children = (
				9B68F0512415B17B00E97318 /* ExpectedOutputs */,
				9B8110A623A1994000688AC4 /* SourcePackages */,
				9BAEEC11234BBA9200808306 /* CodegenTestHelper.swift */,
				9B6835322460B32A00337AE6 /* ASTVariableType+TestHelpers.swift */,
				9BD681372405F7F6000874CB /* JSONTestHelpers.swift */,
				9BD681412406F516000874CB /* ASTParsingTests.swift */,
				9BAEEC16234C275600808306 /* ApolloSchemaTests.swift */,
				9BAEEC18234C297800808306 /* ApolloCodegenTests.swift */,
				9B518C88235F8AD4004C426D /* CLIDownloaderTests.swift */,
				9BAEEC14234C132600808306 /* CLIExtractorTests.swift */,
				9B68F03A240D8D1800E97318 /* CodegenExtensionTests.swift */,
				9B68F04E2413271D00E97318 /* EnumGenerationTests.swift */,
				9B5A1EFB243528AA00F066BB /* InputObjectGenerationTests.swift */,
				9B3D71022488448F00D8BAF4 /* IntefaceEnumGenerationTests.swift */,
				9BAEEC0D234BB95B00808306 /* FileManagerExtensionsTests.swift */,
				9B68F0542416B33300E97318 /* LineByLineComparison.swift */,
				9BD681352405F725000874CB /* JSONTests.swift */,
				9B4751AC2575B5070001FB87 /* PluralizerTests.swift */,
				9B8C3FB4248DA3E000707B13 /* URLExtensionsTests.swift */,
				9B3D711024884E1B00D8BAF4 /* UnionEnumGenerationTests.swift */,
				9B0E4719240AFA060093BDA7 /* VariableToSwiftTypeTests.swift */,
				9BAEEC0C234BB95B00808306 /* Info.plist */,
			);
			path = ApolloCodegenTests;
			sourceTree = "<group>";
		};
		9BC742AF24D09F880029282C /* Legacy */ = {
			isa = PBXGroup;
			children = (
				9B96500B24BE7239003C29C0 /* LegacyCacheReadInterceptor.swift */,
				9BC742AD24CFB6450029282C /* LegacyCacheWriteInterceptor.swift */,
				9B260C09245A532500562176 /* LegacyParsingInterceptor.swift */,
			);
			name = Legacy;
			sourceTree = "<group>";
		};
		9BC742B024D09F9E0029282C /* Codable */ = {
			isa = PBXGroup;
			children = (
				9B260C00245A059700562176 /* CodableParsingInterceptor.swift */,
			);
			name = Codable;
			sourceTree = "<group>";
		};
		9BCB585D240758B2002F766E /* Extensions */ = {
			isa = PBXGroup;
			children = (
				9B68F066241AD98C00E97318 /* Dictionary+Apollo.swift */,
				9B7B6F68233C2C0C00F32205 /* FileManager+Apollo.swift */,
				9BAEEBF62346F0A000808306 /* StaticString+Apollo.swift */,
				9B0E471B240B167C0093BDA7 /* String+Apollo.swift */,
				9B8C3FB1248DA2EA00707B13 /* URL+Apollo.swift */,
			);
			name = Extensions;
			sourceTree = "<group>";
		};
		9BCF0CD823FC9CA50031D2A2 /* ApolloTestSupport */ = {
			isa = PBXGroup;
			children = (
				9BCF0CDA23FC9CA50031D2A2 /* ApolloTestSupport.h */,
				9BCF0CDE23FC9CA50031D2A2 /* Info.plist */,
				9BCF0CDD23FC9CA50031D2A2 /* MockURLSession.swift */,
				9BCF0CDF23FC9CA50031D2A2 /* MockNetworkTransport.swift */,
				9F3910262549741400AF54A6 /* MockGraphQLServer.swift */,
				9BCF0CD923FC9CA50031D2A2 /* TestCacheProvider.swift */,
				9BEEDC2A24E61995001D1294 /* TestURLs.swift */,
				9BCF0CDC23FC9CA50031D2A2 /* XCTAssertHelpers.swift */,
				9FBE0D3F25407B64002ED0B1 /* AsyncResultObserver.swift */,
				9F68F9F025415827004F26D0 /* XCTestCase+Helpers.swift */,
			);
			name = ApolloTestSupport;
			path = Sources/ApolloTestSupport;
			sourceTree = SOURCE_ROOT;
		};
		9BCF0CE923FC9F060031D2A2 /* StarWarsAPI */ = {
			isa = PBXGroup;
			children = (
				9BCF0CFC23FC9F060031D2A2 /* API.swift */,
				9BCF0CF123FC9F060031D2A2 /* StarWarsAPI.h */,
				9B20614F2591B3860020D1E0 /* graphql */,
				9BCF0CFF23FC9F060031D2A2 /* Info.plist */,
			);
			name = StarWarsAPI;
			path = Sources/StarWarsAPI;
			sourceTree = SOURCE_ROOT;
		};
		9BD681302405F676000874CB /* Output */ = {
			isa = PBXGroup;
			children = (
				9B68F03E240F3B0E00E97318 /* CodeGenerator.swift */,
				9B68F04924130D6500E97318 /* EnumGenerator.swift */,
				9B68F0612417002900E97318 /* InputObjectGenerator.swift */,
				9B3D70FB2488388300D8BAF4 /* InterfaceEnumGenerator.swift */,
				9B3D70FD2488388E00D8BAF4 /* UnionEnumGenerator.swift */,
			);
			name = Output;
			sourceTree = "<group>";
		};
		9BD681322405F69C000874CB /* CLI */ = {
			isa = PBXGroup;
			children = (
				9BAEEBF023467E0A00808306 /* ApolloCLI.swift */,
				9BC2D9D1233C6DC0007BD083 /* Basher.swift */,
				9BAEEBF42346E90700808306 /* CLIExtractor.swift */,
				9B518C85235F8125004C426D /* CLIDownloader.swift */,
			);
			name = CLI;
			sourceTree = "<group>";
		};
		9BD681332405F6BB000874CB /* Codegen */ = {
			isa = PBXGroup;
			children = (
				9B7B6F57233C287100F32205 /* ApolloCodegen.swift */,
				9B7B6F58233C287100F32205 /* ApolloCodegenOptions.swift */,
			);
			name = Codegen;
			sourceTree = "<group>";
		};
		9BD681342405F6D1000874CB /* SchemaDownload */ = {
			isa = PBXGroup;
			children = (
				9BAEEBEB234663F200808306 /* ApolloSchemaDownloader.swift */,
				9BAEEBED2346644600808306 /* ApolloSchemaOptions.swift */,
			);
			name = SchemaDownload;
			sourceTree = "<group>";
		};
		9BDE43D222C6658D00FD7C7F /* Protocols */ = {
			isa = PBXGroup;
			children = (
				9BDE43D022C6655200FD7C7F /* Cancellable.swift */,
				9BE071AE2368D34D00FA5952 /* Matchable.swift */,
				9B260BEC245A021300562176 /* Parseable.swift */,
				9B260BEE245A022E00562176 /* FlexibleDecoder.swift */,
			);
			name = Protocols;
			sourceTree = "<group>";
		};
		9BDF200723FDC37600153E2B /* GitHubAPI */ = {
			isa = PBXGroup;
			children = (
				9BDF200C23FDC37600153E2B /* GitHubAPI.h */,
				9BDF201123FDC37600153E2B /* API.swift */,
				9B2061662591B3A50020D1E0 /* graphql */,
				9BDF201223FDC37600153E2B /* Info.plist */,
			);
			name = GitHubAPI;
			path = Sources/GitHubAPI;
			sourceTree = SOURCE_ROOT;
		};
		9F27D4601D40363A00715680 /* Execution */ = {
			isa = PBXGroup;
			children = (
				9F8F334B229044A200C0E83B /* Decoding.swift */,
				9FC2333C1E66BBF7001E4541 /* GraphQLDependencyTracker.swift */,
				9FF90A5C1DDDEB100034C3B6 /* GraphQLExecutor.swift */,
				9FC9A9C11E2D3CAF0023C4D5 /* GraphQLInputValue.swift */,
				9F86B68F1E65533D00B885FF /* GraphQLResponseGenerator.swift */,
				9FA6F3671E65DF4700BF8D73 /* GraphQLResultAccumulator.swift */,
				9F295E371E277B2A00A24949 /* GraphQLResultNormalizer.swift */,
				9FC9A9C41E2D6CE70023C4D5 /* GraphQLSelectionSet.swift */,
				9F86B68A1E6438D700B885FF /* GraphQLSelectionSetMapper.swift */,
				9F7BA89822927A3700999B3B /* ResponsePath.swift */,
			);
			name = Execution;
			sourceTree = "<group>";
		};
		9F54C8B5255D760B0065AFD6 /* ApolloPerformanceTests */ = {
			isa = PBXGroup;
			children = (
				9FD151B9255D7FAB003BDAAA /* Responses */,
				9F54C8B6255D760B0065AFD6 /* ParsingPerformanceTests.swift */,
				9F54C8B8255D760B0065AFD6 /* Info.plist */,
			);
			path = ApolloPerformanceTests;
			sourceTree = "<group>";
		};
		9FA6ABBD1EC0A988000017BE /* ApolloCacheDependentTests */ = {
			isa = PBXGroup;
			children = (
				9BB4F5B12581AA50004F0BD6 /* CacheDependentInterceptorTests.swift */,
				9FA6ABC51EC0A9F7000017BE /* FetchQueryTests.swift */,
				9FA6ABC81EC0A9F7000017BE /* StarWarsServerCachingRoundtripTests.swift */,
				9FA6ABC91EC0A9F7000017BE /* StarWarsServerTests.swift */,
				9FA6ABC61EC0A9F7000017BE /* LoadQueryFromStoreTests.swift */,
				9F8622F71EC2004200C38162 /* ReadWriteFromStoreTests.swift */,
				9B60204E23FDFA9F00D0C8E0 /* SQLiteCacheTests.swift */,
				9FD03C2D25527CE6002227DC /* StoreConcurrencyTests.swift */,
				9FA6ABCB1EC0A9F7000017BE /* WatchQueryTests.swift */,
				9FA6ABC01EC0A988000017BE /* Info.plist */,
			);
			path = ApolloCacheDependentTests;
			sourceTree = "<group>";
		};
		9FC4B9231D2BE4F00046A641 /* JSON */ = {
			isa = PBXGroup;
			children = (
				9FC4B91F1D2A6F8D0046A641 /* JSON.swift */,
				9FEB050C1DB5732300DA3B44 /* JSONSerializationFormat.swift */,
				9BA1244922D8A8EA00BF1D24 /* JSONSerialization+Sorting.swift */,
				9F27D4631D40379500715680 /* JSONStandardTypeConversions.swift */,
			);
			name = JSON;
			sourceTree = "<group>";
		};
		9FC7503A1D2A532C00458D91 = {
			isa = PBXGroup;
			children = (
				9B5A1EE3243284F300F066BB /* Package.swift */,
				9B6835472463486200337AE6 /* ApolloCore */,
				9FC750461D2A532C00458D91 /* Apollo */,
				9B7B6F50233C26E400F32205 /* ApolloCodegenLib */,
				9B7BDACC23FDEBE300ACD198 /* ApolloSQLite */,
				9B7BDA9323FDE94C00ACD198 /* ApolloWebSocket */,
				9FCE2CF41E6C20E000E34457 /* Tests */,
				9B7BDAF923FDEE8A00ACD198 /* Frameworks */,
				90690D04224333DA00FC2E54 /* Configuration */,
				9FC750451D2A532C00458D91 /* Products */,
				9BA22FD823FF306300C537FC /* Configuration */,
			);
			indentWidth = 2;
			sourceTree = "<group>";
			tabWidth = 2;
		};
		9FC750451D2A532C00458D91 /* Products */ = {
			isa = PBXGroup;
			children = (
				9FC750441D2A532C00458D91 /* Apollo.framework */,
				9FC7504E1D2A532D00458D91 /* ApolloTests.xctest */,
				9FCE2CFA1E6C213D00E34457 /* StarWarsAPI.framework */,
				9FA6ABBC1EC0A988000017BE /* ApolloCacheDependentTests.xctest */,
				9F8A95781EC0FC1200304A2D /* ApolloTestSupport.framework */,
				9FACA9C61F42E67200AE2DBD /* GitHubAPI.framework */,
				9B7B6F47233C26D100F32205 /* ApolloCodegenLib.framework */,
				9BAEEBFC234BB8FD00808306 /* ApolloCodegenTests.xctest */,
				9B7BDA6F23FDE8F200ACD198 /* ApolloWebSocketTests.xctest */,
				9B7BDA7D23FDE90400ACD198 /* ApolloWebSocket.framework */,
				9B7BDAB123FDEBA800ACD198 /* ApolloSQLiteTests.xctest */,
				9B7BDABF23FDEBB600ACD198 /* ApolloSQLite.framework */,
				9B7BDAE223FDED8000ACD198 /* ApolloSQLiteTestSupport.framework */,
				9B68353E2463481A00337AE6 /* ApolloCore.framework */,
				9B2DFBB624E1FA0D00ED3AE6 /* UploadAPI.framework */,
				9B2DFBCA24E2016800ED3AE6 /* UploadAPI.framework */,
				9F54C8B4255D760B0065AFD6 /* ApolloPerformanceTests.xctest */,
			);
			name = Products;
			sourceTree = "<group>";
		};
		9FC750461D2A532C00458D91 /* Apollo */ = {
			isa = PBXGroup;
			children = (
				9BB1DAC624A66B2500396235 /* ApolloMacPlayground.playground */,
				9FC750621D2A59F600458D91 /* ApolloClient.swift */,
				9B708AAC2305884500604A11 /* ApolloClientProtocol.swift */,
				9FC9A9D21E2FD48B0023C4D5 /* GraphQLError.swift */,
				9FC750601D2A59C300458D91 /* GraphQLOperation.swift */,
				9FCDFD281E33D0CE007519DC /* GraphQLQueryWatcher.swift */,
				9FC9A9BE1E2C27FB0023C4D5 /* GraphQLResult.swift */,
				9F27D4601D40363A00715680 /* Execution */,
				9FC4B9231D2BE4F00046A641 /* JSON */,
				9FC9A9CE1E2FD0CC0023C4D5 /* Network */,
				9BDE43D222C6658D00FD7C7F /* Protocols */,
				9FC9A9CA1E2FD05C0023C4D5 /* Store */,
				9FE3F3961DADBD0D0072078F /* Supporting Files */,
				9FCDFD211E33A09F007519DC /* Utilities */,
			);
			name = Apollo;
			path = Sources/Apollo;
			sourceTree = "<group>";
		};
		9FC750521D2A532D00458D91 /* ApolloTests */ = {
			isa = PBXGroup;
			children = (
				9B0417812390320A00C9EC4E /* TestHelpers */,
				9FC750551D2A532D00458D91 /* Info.plist */,
				D87AC09E2564D60B0079FAA5 /* ApolloClientOperationTests.swift */,
				F82E62E022BCD223000C311B /* AutomaticPersistedQueriesTests.swift */,
				9F438D0B1E6C494C007BDC1A /* BatchedLoadTests.swift */,
				9FC9A9C71E2EFE6E0023C4D5 /* CacheKeyForFieldTests.swift */,
				9FADC8531E6B86D900C677E6 /* DataLoaderTests.swift */,
				9B78C71B2326E859000C8C32 /* ErrorGenerationTests.swift */,
				9F8622F91EC2117C00C38162 /* FragmentConstructionAndConversionTests.swift */,
				9B95EDBF22CAA0AF00702BB2 /* GETTransformerTests.swift */,
				9B21FD742422C29D00998B5C /* GraphQLFileTests.swift */,
				9BC139A224EDCA4400876D29 /* InterceptorTests.swift */,
				9FF90A6A1DDDEB420034C3B6 /* InputValueEncodingTests.swift */,
				E86D8E03214B32DA0028EFE1 /* JSONTests.swift */,
				9F91CF8E1F6C0DB2008DD0BE /* MutatingResultsTests.swift */,
				9BF6C95225194EA5000D5B93 /* MultipartFormDataTests.swift */,
				9F295E301E27534800A24949 /* NormalizeQueryResults.swift */,
				9FF90A6C1DDDEB420034C3B6 /* ParseQueryResponseTests.swift */,
				9F21735A2568F3E200566121 /* PossiblyDeferredTests.swift */,
				F16D083B21EF6F7300C458B8 /* QueryFromJSONBuildingTests.swift */,
				9FF90A6B1DDDEB420034C3B6 /* ReadFieldValueTests.swift */,
				9B96500824BE6201003C29C0 /* RequestChainTests.swift */,
				C338DF1622DD9DE9006AF33E /* RequestBodyCreatorTests.swift */,
				9B4F4542244A2AD300C2CF7D /* URLSessionClientTests.swift */,
				9B9BBB1A24DB75E60021C30F /* UploadTests.swift */,
				5BB2C0222380836100774170 /* VersionNumberTests.swift */,
				9B2061162591B3550020D1E0 /* Resources */,
			);
			path = ApolloTests;
			sourceTree = "<group>";
		};
		9FC9A9CA1E2FD05C0023C4D5 /* Store */ = {
			isa = PBXGroup;
			children = (
				9F55347A1DE1DB2100E54264 /* ApolloStore.swift */,
				9FADC84E1E6B865E00C677E6 /* DataLoader.swift */,
				54DDB0911EA045870009DD99 /* InMemoryNormalizedCache.swift */,
				9FCE2CED1E6BE2D800E34457 /* NormalizedCache.swift */,
				9FC9A9CB1E2FD0760023C4D5 /* Record.swift */,
				9FC9A9BC1E2C271C0023C4D5 /* RecordSet.swift */,
			);
			name = Store;
			sourceTree = "<group>";
		};
		9FC9A9CE1E2FD0CC0023C4D5 /* Network */ = {
			isa = PBXGroup;
			children = (
				9B260C02245A07C200562176 /* RequestChain */,
				9B260BE9245A01B900562176 /* Interceptor */,
				C377CCA822D798BD00572E03 /* GraphQLFile.swift */,
				9BF1A95022CA6E71005292C2 /* GraphQLGETTransformer.swift */,
				5AC6CA4222AAF7B200B7C94D /* GraphQLHTTPMethod.swift */,
				9BDE43DE22C6708600FD7C7F /* GraphQLHTTPRequestError.swift */,
				9FF90A5B1DDDEB100034C3B6 /* GraphQLResponse.swift */,
				C377CCAA22D7992E00572E03 /* MultipartFormData.swift */,
				9F69FFA81D42855900E000B1 /* NetworkTransport.swift */,
				9BEDC79D22E5D2CF00549BF6 /* RequestBodyCreator.swift */,
				9B4F453E244A27B900C2CF7D /* URLSessionClient.swift */,
				9B554CC3247DC29A002F452A /* TaskData.swift */,
			);
			name = Network;
			sourceTree = "<group>";
		};
		9FCDFD211E33A09F007519DC /* Utilities */ = {
			isa = PBXGroup;
			children = (
				9B1CCDD82360F02C007C9032 /* Bundle+Helpers.swift */,
				9BE071AC2368D08700FA5952 /* Collection+Helpers.swift */,
				9BE071B02368D3F500FA5952 /* Dictionary+Helpers.swift */,
				9BA3130D2302BEA5007B7FC5 /* DispatchQueue+Optional.swift */,
				9FEC15B31E681DAD00D461B4 /* GroupedSequence.swift */,
				9F578D8F1D8D2CB300C0EA36 /* HTTPURLResponse+Helpers.swift */,
				9F33D6A32566475600A1543F /* PossiblyDeferred.swift */,
			);
			name = Utilities;
			sourceTree = "<group>";
		};
		9FCE2CF41E6C20E000E34457 /* Tests */ = {
			isa = PBXGroup;
			children = (
				9B2060422591903B0020D1E0 /* LinuxMain.swift */,
				9FC750521D2A532D00458D91 /* ApolloTests */,
				9FA6ABBD1EC0A988000017BE /* ApolloCacheDependentTests */,
				9F54C8B5255D760B0065AFD6 /* ApolloPerformanceTests */,
				9BAEEC0A234BB95B00808306 /* ApolloCodegenTests */,
				9B7BDAD323FDEC9B00ACD198 /* ApolloSQLiteTests */,
				9B7BDAEB23FDED9700ACD198 /* ApolloSQLiteTestSupport */,
				9BCF0CD823FC9CA50031D2A2 /* ApolloTestSupport */,
				9B7BDA8623FDE92900ACD198 /* ApolloWebsocketTests */,
				9BDF200723FDC37600153E2B /* GitHubAPI */,
				9BCF0CE923FC9F060031D2A2 /* StarWarsAPI */,
				9B2DFBC424E1FA3E00ED3AE6 /* UploadAPI */,
			);
			path = Tests;
			sourceTree = "<group>";
		};
		9FD151B9255D7FAB003BDAAA /* Responses */ = {
			isa = PBXGroup;
			children = (
				9FD15199255D7F30003BDAAA /* IssuesAndCommentsForRepository.json */,
			);
			path = Responses;
			sourceTree = "<group>";
		};
		9FE3F3961DADBD0D0072078F /* Supporting Files */ = {
			isa = PBXGroup;
			children = (
				9FC750471D2A532C00458D91 /* Apollo.h */,
				9FC750491D2A532C00458D91 /* Info.plist */,
				9B74BCBE2333F4ED00508F84 /* run-bundled-codegen.sh */,
			);
			name = "Supporting Files";
			sourceTree = "<group>";
		};
/* End PBXGroup section */

/* Begin PBXHeadersBuildPhase section */
		9B2DFBB124E1FA0D00ED3AE6 /* Headers */ = {
			isa = PBXHeadersBuildPhase;
			buildActionMask = 2147483647;
			files = (
				9B2DFBC724E1FA4800ED3AE6 /* UploadAPI.h in Headers */,
			);
			runOnlyForDeploymentPostprocessing = 0;
		};
		9B6835392463481A00337AE6 /* Headers */ = {
			isa = PBXHeadersBuildPhase;
			buildActionMask = 2147483647;
			files = (
			);
			runOnlyForDeploymentPostprocessing = 0;
		};
		9B7B6F42233C26D100F32205 /* Headers */ = {
			isa = PBXHeadersBuildPhase;
			buildActionMask = 2147483647;
			files = (
			);
			runOnlyForDeploymentPostprocessing = 0;
		};
		9B7BDA7823FDE90400ACD198 /* Headers */ = {
			isa = PBXHeadersBuildPhase;
			buildActionMask = 2147483647;
			files = (
			);
			runOnlyForDeploymentPostprocessing = 0;
		};
		9B7BDABA23FDEBB600ACD198 /* Headers */ = {
			isa = PBXHeadersBuildPhase;
			buildActionMask = 2147483647;
			files = (
			);
			runOnlyForDeploymentPostprocessing = 0;
		};
		9B7BDADD23FDED8000ACD198 /* Headers */ = {
			isa = PBXHeadersBuildPhase;
			buildActionMask = 2147483647;
			files = (
				9B7BDAF023FDED9700ACD198 /* ApolloSQLiteTestSupport.h in Headers */,
			);
			runOnlyForDeploymentPostprocessing = 0;
		};
		9F8A95751EC0FC1200304A2D /* Headers */ = {
			isa = PBXHeadersBuildPhase;
			buildActionMask = 2147483647;
			files = (
				9BCF0CE623FC9D7B0031D2A2 /* ApolloTestSupport.h in Headers */,
			);
			runOnlyForDeploymentPostprocessing = 0;
		};
		9FACA9BF1F42E67200AE2DBD /* Headers */ = {
			isa = PBXHeadersBuildPhase;
			buildActionMask = 2147483647;
			files = (
				9BDF201323FDC37600153E2B /* GitHubAPI.h in Headers */,
			);
			runOnlyForDeploymentPostprocessing = 0;
		};
		9FC750411D2A532C00458D91 /* Headers */ = {
			isa = PBXHeadersBuildPhase;
			buildActionMask = 2147483647;
			files = (
				9FC750481D2A532C00458D91 /* Apollo.h in Headers */,
			);
			runOnlyForDeploymentPostprocessing = 0;
		};
		9FCE2CF71E6C213D00E34457 /* Headers */ = {
			isa = PBXHeadersBuildPhase;
			buildActionMask = 2147483647;
			files = (
				9BCF0D0123FC9F060031D2A2 /* StarWarsAPI.h in Headers */,
			);
			runOnlyForDeploymentPostprocessing = 0;
		};
/* End PBXHeadersBuildPhase section */

/* Begin PBXNativeTarget section */
		9B2DFBB524E1FA0D00ED3AE6 /* UploadAPI */ = {
			isa = PBXNativeTarget;
			buildConfigurationList = 9B2DFBBE24E1FA0D00ED3AE6 /* Build configuration list for PBXNativeTarget "UploadAPI" */;
			buildPhases = (
				9B2DFBB124E1FA0D00ED3AE6 /* Headers */,
				9B2DFBB224E1FA0D00ED3AE6 /* Sources */,
				9B2DFBB324E1FA0D00ED3AE6 /* Frameworks */,
				9B2DFBB424E1FA0D00ED3AE6 /* Resources */,
				9B2DFBC324E1FA1A00ED3AE6 /* Embed Frameworks */,
			);
			buildRules = (
			);
			dependencies = (
				9B2DFBC224E1FA1A00ED3AE6 /* PBXTargetDependency */,
			);
			name = UploadAPI;
			productName = UploadAPI;
			productReference = 9B2DFBB624E1FA0D00ED3AE6 /* UploadAPI.framework */;
			productType = "com.apple.product-type.framework";
		};
		9B68353D2463481A00337AE6 /* ApolloCore */ = {
			isa = PBXNativeTarget;
			buildConfigurationList = 9B6835462463481A00337AE6 /* Build configuration list for PBXNativeTarget "ApolloCore" */;
			buildPhases = (
				9B6835392463481A00337AE6 /* Headers */,
				9B68353A2463481A00337AE6 /* Sources */,
				9B68353B2463481A00337AE6 /* Frameworks */,
				9B68353C2463481A00337AE6 /* Resources */,
			);
			buildRules = (
			);
			dependencies = (
			);
			name = ApolloCore;
			productName = ApolloCore;
			productReference = 9B68353E2463481A00337AE6 /* ApolloCore.framework */;
			productType = "com.apple.product-type.framework";
		};
		9B7B6F46233C26D100F32205 /* ApolloCodegenLib */ = {
			isa = PBXNativeTarget;
			buildConfigurationList = 9B7B6F4F233C26D200F32205 /* Build configuration list for PBXNativeTarget "ApolloCodegenLib" */;
			buildPhases = (
				9B7B6F42233C26D100F32205 /* Headers */,
				9B7B6F43233C26D100F32205 /* Sources */,
				9B7B6F44233C26D100F32205 /* Frameworks */,
				9B7B6F45233C26D100F32205 /* Resources */,
			);
			buildRules = (
			);
			dependencies = (
				9B683549246348CB00337AE6 /* PBXTargetDependency */,
			);
			name = ApolloCodegenLib;
			packageProductDependencies = (
				9B68F04C2413239100E97318 /* Stencil */,
				9B47515C2575AA4A0001FB87 /* InflectorKit */,
			);
			productName = ApolloCodegenLib;
			productReference = 9B7B6F47233C26D100F32205 /* ApolloCodegenLib.framework */;
			productType = "com.apple.product-type.framework";
		};
		9B7BDA6E23FDE8F200ACD198 /* ApolloWebSocketTests */ = {
			isa = PBXNativeTarget;
			buildConfigurationList = 9B7BDA7723FDE8F200ACD198 /* Build configuration list for PBXNativeTarget "ApolloWebSocketTests" */;
			buildPhases = (
				9B7BDA6B23FDE8F200ACD198 /* Sources */,
				9B7BDA6C23FDE8F200ACD198 /* Frameworks */,
				9B7BDA6D23FDE8F200ACD198 /* Resources */,
			);
			buildRules = (
			);
			dependencies = (
				9B7BDB0723FDF04000ACD198 /* PBXTargetDependency */,
				9B7BDB0323FDF01B00ACD198 /* PBXTargetDependency */,
				9B7BDB0123FDF01600ACD198 /* PBXTargetDependency */,
			);
			name = ApolloWebSocketTests;
			productName = ApolloWebSocketTests;
			productReference = 9B7BDA6F23FDE8F200ACD198 /* ApolloWebSocketTests.xctest */;
			productType = "com.apple.product-type.bundle.unit-test";
		};
		9B7BDA7C23FDE90400ACD198 /* ApolloWebSocket */ = {
			isa = PBXNativeTarget;
			buildConfigurationList = 9B7BDA8223FDE90400ACD198 /* Build configuration list for PBXNativeTarget "ApolloWebSocket" */;
			buildPhases = (
				9B7BDA7823FDE90400ACD198 /* Headers */,
				9B7BDA7923FDE90400ACD198 /* Sources */,
				9B7BDA7A23FDE90400ACD198 /* Frameworks */,
				9B7BDA7B23FDE90400ACD198 /* Resources */,
			);
			buildRules = (
			);
			dependencies = (
				9B7BDAFF23FDEF9E00ACD198 /* PBXTargetDependency */,
				9B7BDAFC23FDEE9000ACD198 /* PBXTargetDependency */,
			);
			name = ApolloWebSocket;
			packageProductDependencies = (
				9B7BDAAB23FDEA7B00ACD198 /* Starscream */,
			);
			productName = ApolloWebSocket;
			productReference = 9B7BDA7D23FDE90400ACD198 /* ApolloWebSocket.framework */;
			productType = "com.apple.product-type.framework";
		};
		9B7BDAB023FDEBA800ACD198 /* ApolloSQLiteTests */ = {
			isa = PBXNativeTarget;
			buildConfigurationList = 9B7BDAB623FDEBA800ACD198 /* Build configuration list for PBXNativeTarget "ApolloSQLiteTests" */;
			buildPhases = (
				9B7BDAAD23FDEBA800ACD198 /* Sources */,
				9B7BDAAE23FDEBA800ACD198 /* Frameworks */,
				9B7BDAAF23FDEBA800ACD198 /* Resources */,
			);
			buildRules = (
			);
			dependencies = (
				9B7BDB1C23FDF22000ACD198 /* PBXTargetDependency */,
				9B7BDB1023FDF08F00ACD198 /* PBXTargetDependency */,
				9B7BDB1223FDF08F00ACD198 /* PBXTargetDependency */,
			);
			name = ApolloSQLiteTests;
			productName = ApolloSQLiteTests;
			productReference = 9B7BDAB123FDEBA800ACD198 /* ApolloSQLiteTests.xctest */;
			productType = "com.apple.product-type.bundle.unit-test";
		};
		9B7BDABE23FDEBB600ACD198 /* ApolloSQLite */ = {
			isa = PBXNativeTarget;
			buildConfigurationList = 9B7BDAC823FDEBB600ACD198 /* Build configuration list for PBXNativeTarget "ApolloSQLite" */;
			buildPhases = (
				9B7BDABA23FDEBB600ACD198 /* Headers */,
				9B7BDABB23FDEBB600ACD198 /* Sources */,
				9B7BDABC23FDEBB600ACD198 /* Frameworks */,
				9B7BDABD23FDEBB600ACD198 /* Resources */,
			);
			buildRules = (
			);
			dependencies = (
				9B7BDB1723FDF10300ACD198 /* PBXTargetDependency */,
				9B7BDAF823FDEE8400ACD198 /* PBXTargetDependency */,
			);
			name = ApolloSQLite;
			packageProductDependencies = (
				9B7BDAF523FDEE2600ACD198 /* SQLite */,
			);
			productName = ApolloSQLite;
			productReference = 9B7BDABF23FDEBB600ACD198 /* ApolloSQLite.framework */;
			productType = "com.apple.product-type.framework";
		};
		9B7BDAE123FDED8000ACD198 /* ApolloSQLiteTestSupport */ = {
			isa = PBXNativeTarget;
			buildConfigurationList = 9B7BDAE723FDED8000ACD198 /* Build configuration list for PBXNativeTarget "ApolloSQLiteTestSupport" */;
			buildPhases = (
				9B7BDADD23FDED8000ACD198 /* Headers */,
				9B7BDADE23FDED8000ACD198 /* Sources */,
				9B7BDADF23FDED8000ACD198 /* Frameworks */,
				9B7BDAE023FDED8000ACD198 /* Resources */,
			);
			buildRules = (
			);
			dependencies = (
				9BAD16B823FE361F00007BEF /* PBXTargetDependency */,
				9B7BDB1923FDF11C00ACD198 /* PBXTargetDependency */,
			);
			name = ApolloSQLiteTestSupport;
			productName = ApolloSQLiteTestSupport;
			productReference = 9B7BDAE223FDED8000ACD198 /* ApolloSQLiteTestSupport.framework */;
			productType = "com.apple.product-type.framework";
		};
		9BAEEBFB234BB8FD00808306 /* ApolloCodegenTests */ = {
			isa = PBXNativeTarget;
			buildConfigurationList = 9BAEEC07234BB8FD00808306 /* Build configuration list for PBXNativeTarget "ApolloCodegenTests" */;
			buildPhases = (
				9BAEEBF8234BB8FD00808306 /* Sources */,
				9BAEEBF9234BB8FD00808306 /* Frameworks */,
				9BAEEBFA234BB8FD00808306 /* Resources */,
			);
			buildRules = (
			);
			dependencies = (
				9BEEDC2D24EB6419001D1294 /* PBXTargetDependency */,
				9B68354D24634A2000337AE6 /* PBXTargetDependency */,
				9BAEEC03234BB8FD00808306 /* PBXTargetDependency */,
			);
			name = ApolloCodegenTests;
			productName = ApolloCodegenTests;
			productReference = 9BAEEBFC234BB8FD00808306 /* ApolloCodegenTests.xctest */;
			productType = "com.apple.product-type.bundle.unit-test";
		};
		9F54C8B3255D760B0065AFD6 /* ApolloPerformanceTests */ = {
			isa = PBXNativeTarget;
			buildConfigurationList = 9F54C8BC255D760B0065AFD6 /* Build configuration list for PBXNativeTarget "ApolloPerformanceTests" */;
			buildPhases = (
				9F54C8B0255D760B0065AFD6 /* Sources */,
				9F54C8B1255D760B0065AFD6 /* Frameworks */,
				9F54C8B2255D760B0065AFD6 /* Resources */,
			);
			buildRules = (
			);
			dependencies = (
				9F54C8DF255D76810065AFD6 /* PBXTargetDependency */,
				9F54C8E1255D76810065AFD6 /* PBXTargetDependency */,
				9F54C8BB255D760B0065AFD6 /* PBXTargetDependency */,
			);
			name = ApolloPerformanceTests;
			productName = ApolloPerformanceTests;
			productReference = 9F54C8B4255D760B0065AFD6 /* ApolloPerformanceTests.xctest */;
			productType = "com.apple.product-type.bundle.unit-test";
		};
		9F8A95771EC0FC1200304A2D /* ApolloTestSupport */ = {
			isa = PBXNativeTarget;
			buildConfigurationList = 9F8A95801EC0FC1200304A2D /* Build configuration list for PBXNativeTarget "ApolloTestSupport" */;
			buildPhases = (
				9F8A95731EC0FC1200304A2D /* Sources */,
				9F8A95741EC0FC1200304A2D /* Frameworks */,
				9F8A95751EC0FC1200304A2D /* Headers */,
			);
			buildRules = (
			);
			dependencies = (
				9F65B1201EC106E80090B25F /* PBXTargetDependency */,
			);
			name = ApolloTestSupport;
			productName = ApolloTestSupport;
			productReference = 9F8A95781EC0FC1200304A2D /* ApolloTestSupport.framework */;
			productType = "com.apple.product-type.framework";
		};
		9FA6ABBB1EC0A988000017BE /* ApolloCacheDependentTests */ = {
			isa = PBXNativeTarget;
			buildConfigurationList = 9FA6ABC11EC0A988000017BE /* Build configuration list for PBXNativeTarget "ApolloCacheDependentTests" */;
			buildPhases = (
				9FA6ABB81EC0A988000017BE /* Sources */,
				9FA6ABB91EC0A988000017BE /* Frameworks */,
			);
			buildRules = (
			);
			dependencies = (
				9B60204C23FDF4B300D0C8E0 /* PBXTargetDependency */,
				9FA6ABD81EC0AA55000017BE /* PBXTargetDependency */,
				9F8A958F1EC0FFB800304A2D /* PBXTargetDependency */,
				9FA6ABD41EC0AA42000017BE /* PBXTargetDependency */,
			);
			name = ApolloCacheDependentTests;
			productName = ApolloCacheDependentTests;
			productReference = 9FA6ABBC1EC0A988000017BE /* ApolloCacheDependentTests.xctest */;
			productType = "com.apple.product-type.bundle.unit-test";
		};
		9FACA9B71F42E67200AE2DBD /* GitHubAPI */ = {
			isa = PBXNativeTarget;
			buildConfigurationList = 9FACA9C21F42E67200AE2DBD /* Build configuration list for PBXNativeTarget "GitHubAPI" */;
			buildPhases = (
				9FACA9BA1F42E67200AE2DBD /* Generate Apollo Client API */,
				9FACA9BB1F42E67200AE2DBD /* Sources */,
				9FACA9BD1F42E67200AE2DBD /* Frameworks */,
				9FACA9BF1F42E67200AE2DBD /* Headers */,
			);
			buildRules = (
			);
			dependencies = (
				9FACA9B81F42E67200AE2DBD /* PBXTargetDependency */,
			);
			name = GitHubAPI;
			productName = StarWarsAPI;
			productReference = 9FACA9C61F42E67200AE2DBD /* GitHubAPI.framework */;
			productType = "com.apple.product-type.framework";
		};
		9FC750431D2A532C00458D91 /* Apollo */ = {
			isa = PBXNativeTarget;
			buildConfigurationList = 9FC750581D2A532D00458D91 /* Build configuration list for PBXNativeTarget "Apollo" */;
			buildPhases = (
				90690D322243442F00FC2E54 /* Ensure no build settings are in the Xcode project */,
				9FC7503F1D2A532C00458D91 /* Sources */,
				9FC750411D2A532C00458D91 /* Headers */,
				9FC750421D2A532C00458D91 /* Resources */,
			);
			buildRules = (
			);
			dependencies = (
				9B8C3FBC248DAA0400707B13 /* PBXTargetDependency */,
			);
			name = Apollo;
			packageProductDependencies = (
			);
			productName = Apollo;
			productReference = 9FC750441D2A532C00458D91 /* Apollo.framework */;
			productType = "com.apple.product-type.framework";
		};
		9FC7504D1D2A532D00458D91 /* ApolloTests */ = {
			isa = PBXNativeTarget;
			buildConfigurationList = 9FC7505B1D2A532D00458D91 /* Build configuration list for PBXNativeTarget "ApolloTests" */;
			buildPhases = (
				9FC7504A1D2A532D00458D91 /* Sources */,
				9FC7504B1D2A532D00458D91 /* Frameworks */,
				C304EBD522DDC87800748F72 /* Resources */,
			);
			buildRules = (
			);
			dependencies = (
				9B2DFBCC24E201A000ED3AE6 /* PBXTargetDependency */,
				9FC750511D2A532D00458D91 /* PBXTargetDependency */,
				9F8A958C1EC0FF9F00304A2D /* PBXTargetDependency */,
				9FCE2D081E6C254000E34457 /* PBXTargetDependency */,
			);
			name = ApolloTests;
			productName = ApolloTests;
			productReference = 9FC7504E1D2A532D00458D91 /* ApolloTests.xctest */;
			productType = "com.apple.product-type.bundle.unit-test";
		};
		9FCE2CF91E6C213D00E34457 /* StarWarsAPI */ = {
			isa = PBXNativeTarget;
			buildConfigurationList = 9FCE2D031E6C213D00E34457 /* Build configuration list for PBXNativeTarget "StarWarsAPI" */;
			buildPhases = (
				9FCE2D061E6C251100E34457 /* Generate Apollo Client API */,
				9FCE2CF51E6C213D00E34457 /* Sources */,
				9FCE2CF61E6C213D00E34457 /* Frameworks */,
				9FCE2CF71E6C213D00E34457 /* Headers */,
			);
			buildRules = (
			);
			dependencies = (
				9FA5FBB61EC05CE900304A9D /* PBXTargetDependency */,
			);
			name = StarWarsAPI;
			productName = StarWarsAPI;
			productReference = 9FCE2CFA1E6C213D00E34457 /* StarWarsAPI.framework */;
			productType = "com.apple.product-type.framework";
		};
/* End PBXNativeTarget section */

/* Begin PBXProject section */
		9FC7503B1D2A532C00458D91 /* Project object */ = {
			isa = PBXProject;
			attributes = {
				LastSwiftUpdateCheck = 1210;
				LastUpgradeCheck = 1220;
				ORGANIZATIONNAME = "Apollo GraphQL";
				TargetAttributes = {
					9B2DFBB524E1FA0D00ED3AE6 = {
						CreatedOnToolsVersion = 11.6;
						LastSwiftMigration = 1160;
					};
					9B68353D2463481A00337AE6 = {
						CreatedOnToolsVersion = 11.4.1;
					};
					9B7B6F46233C26D100F32205 = {
						CreatedOnToolsVersion = 11.0;
						LastSwiftMigration = 1100;
					};
					9B7BDA6E23FDE8F200ACD198 = {
						CreatedOnToolsVersion = 11.3.1;
					};
					9B7BDA7C23FDE90400ACD198 = {
						CreatedOnToolsVersion = 11.3.1;
					};
					9B7BDAB023FDEBA800ACD198 = {
						CreatedOnToolsVersion = 11.3.1;
					};
					9B7BDABE23FDEBB600ACD198 = {
						CreatedOnToolsVersion = 11.3.1;
					};
					9B7BDAE123FDED8000ACD198 = {
						CreatedOnToolsVersion = 11.3.1;
					};
					9BAEEBFB234BB8FD00808306 = {
						CreatedOnToolsVersion = 11.0;
					};
					9F54C8B3255D760B0065AFD6 = {
						CreatedOnToolsVersion = 12.1.1;
					};
					9F8A95771EC0FC1200304A2D = {
						CreatedOnToolsVersion = 8.3.2;
						LastSwiftMigration = 1020;
						ProvisioningStyle = Manual;
					};
					9FA6ABBB1EC0A988000017BE = {
						CreatedOnToolsVersion = 8.3.2;
						LastSwiftMigration = 1020;
						ProvisioningStyle = Manual;
					};
					9FACA9B71F42E67200AE2DBD = {
						ProvisioningStyle = Manual;
					};
					9FC750431D2A532C00458D91 = {
						CreatedOnToolsVersion = 8.0;
						DevelopmentTeamName = "Martijn Walraven";
						LastSwiftMigration = 1020;
						ProvisioningStyle = Manual;
					};
					9FC7504D1D2A532D00458D91 = {
						CreatedOnToolsVersion = 8.0;
						DevelopmentTeamName = "Martijn Walraven";
						LastSwiftMigration = 1020;
						ProvisioningStyle = Manual;
					};
					9FCE2CF91E6C213D00E34457 = {
						CreatedOnToolsVersion = 8.2.1;
						LastSwiftMigration = 1020;
						ProvisioningStyle = Manual;
					};
				};
			};
			buildConfigurationList = 9FC7503E1D2A532C00458D91 /* Build configuration list for PBXProject "Apollo" */;
			compatibilityVersion = "Xcode 3.2";
			developmentRegion = en;
			hasScannedForEncodings = 0;
			knownRegions = (
				en,
				Base,
			);
			mainGroup = 9FC7503A1D2A532C00458D91;
			packageReferences = (
				9B7BDAAA23FDEA7B00ACD198 /* XCRemoteSwiftPackageReference "Starscream" */,
				9B7BDAF423FDEE2600ACD198 /* XCRemoteSwiftPackageReference "SQLite.swift" */,
				9B68F04B2413239100E97318 /* XCRemoteSwiftPackageReference "Stencil" */,
				9B47515B2575AA4A0001FB87 /* XCRemoteSwiftPackageReference "InflectorKit" */,
			);
			productRefGroup = 9FC750451D2A532C00458D91 /* Products */;
			projectDirPath = "";
			projectRoot = "";
			targets = (
				9FC750431D2A532C00458D91 /* Apollo */,
				9B68353D2463481A00337AE6 /* ApolloCore */,
				9FC7504D1D2A532D00458D91 /* ApolloTests */,
				9FA6ABBB1EC0A988000017BE /* ApolloCacheDependentTests */,
				9F54C8B3255D760B0065AFD6 /* ApolloPerformanceTests */,
				9FCE2CF91E6C213D00E34457 /* StarWarsAPI */,
				9FACA9B71F42E67200AE2DBD /* GitHubAPI */,
				9B2DFBB524E1FA0D00ED3AE6 /* UploadAPI */,
				9F8A95771EC0FC1200304A2D /* ApolloTestSupport */,
				9B7B6F46233C26D100F32205 /* ApolloCodegenLib */,
				9BAEEBFB234BB8FD00808306 /* ApolloCodegenTests */,
				9B7BDABE23FDEBB600ACD198 /* ApolloSQLite */,
				9B7BDAE123FDED8000ACD198 /* ApolloSQLiteTestSupport */,
				9B7BDAB023FDEBA800ACD198 /* ApolloSQLiteTests */,
				9B7BDA7C23FDE90400ACD198 /* ApolloWebSocket */,
				9B7BDA6E23FDE8F200ACD198 /* ApolloWebSocketTests */,
			);
		};
/* End PBXProject section */

/* Begin PBXResourcesBuildPhase section */
		9B2DFBB424E1FA0D00ED3AE6 /* Resources */ = {
			isa = PBXResourcesBuildPhase;
			buildActionMask = 2147483647;
			files = (
			);
			runOnlyForDeploymentPostprocessing = 0;
		};
		9B68353C2463481A00337AE6 /* Resources */ = {
			isa = PBXResourcesBuildPhase;
			buildActionMask = 2147483647;
			files = (
			);
			runOnlyForDeploymentPostprocessing = 0;
		};
		9B7B6F45233C26D100F32205 /* Resources */ = {
			isa = PBXResourcesBuildPhase;
			buildActionMask = 2147483647;
			files = (
			);
			runOnlyForDeploymentPostprocessing = 0;
		};
		9B7BDA6D23FDE8F200ACD198 /* Resources */ = {
			isa = PBXResourcesBuildPhase;
			buildActionMask = 2147483647;
			files = (
			);
			runOnlyForDeploymentPostprocessing = 0;
		};
		9B7BDA7B23FDE90400ACD198 /* Resources */ = {
			isa = PBXResourcesBuildPhase;
			buildActionMask = 2147483647;
			files = (
			);
			runOnlyForDeploymentPostprocessing = 0;
		};
		9B7BDAAF23FDEBA800ACD198 /* Resources */ = {
			isa = PBXResourcesBuildPhase;
			buildActionMask = 2147483647;
			files = (
			);
			runOnlyForDeploymentPostprocessing = 0;
		};
		9B7BDABD23FDEBB600ACD198 /* Resources */ = {
			isa = PBXResourcesBuildPhase;
			buildActionMask = 2147483647;
			files = (
			);
			runOnlyForDeploymentPostprocessing = 0;
		};
		9B7BDAE023FDED8000ACD198 /* Resources */ = {
			isa = PBXResourcesBuildPhase;
			buildActionMask = 2147483647;
			files = (
			);
			runOnlyForDeploymentPostprocessing = 0;
		};
		9BAEEBFA234BB8FD00808306 /* Resources */ = {
			isa = PBXResourcesBuildPhase;
			buildActionMask = 2147483647;
			files = (
			);
			runOnlyForDeploymentPostprocessing = 0;
		};
		9F54C8B2255D760B0065AFD6 /* Resources */ = {
			isa = PBXResourcesBuildPhase;
			buildActionMask = 2147483647;
			files = (
				9FD1519A255D7F30003BDAAA /* IssuesAndCommentsForRepository.json in Resources */,
			);
			runOnlyForDeploymentPostprocessing = 0;
		};
		9FC750421D2A532C00458D91 /* Resources */ = {
			isa = PBXResourcesBuildPhase;
			buildActionMask = 2147483647;
			files = (
			);
			runOnlyForDeploymentPostprocessing = 0;
		};
		C304EBD522DDC87800748F72 /* Resources */ = {
			isa = PBXResourcesBuildPhase;
			buildActionMask = 2147483647;
			files = (
				9B20611C2591B3550020D1E0 /* a.txt in Resources */,
				9B20611A2591B3550020D1E0 /* c.txt in Resources */,
				9B20611B2591B3550020D1E0 /* b.txt in Resources */,
			);
			runOnlyForDeploymentPostprocessing = 0;
		};
/* End PBXResourcesBuildPhase section */

/* Begin PBXShellScriptBuildPhase section */
		90690D322243442F00FC2E54 /* Ensure no build settings are in the Xcode project */ = {
			isa = PBXShellScriptBuildPhase;
			buildActionMask = 2147483647;
			files = (
			);
			inputFileListPaths = (
			);
			inputPaths = (
			);
			name = "Ensure no build settings are in the Xcode project";
			outputFileListPaths = (
			);
			outputPaths = (
			);
			runOnlyForDeploymentPostprocessing = 0;
			shellPath = /bin/sh;
			shellScript = "\"$SRCROOT\"/scripts/ensure-no-build-settings-in-pbxproj.sh \"${PROJECT_FILE_PATH}\"\n";
		};
		9FACA9BA1F42E67200AE2DBD /* Generate Apollo Client API */ = {
			isa = PBXShellScriptBuildPhase;
			buildActionMask = 2147483647;
			files = (
			);
			inputPaths = (
			);
			name = "Generate Apollo Client API";
			outputPaths = (
			);
			runOnlyForDeploymentPostprocessing = 0;
			shellPath = /bin/sh;
			shellScript = "cd \"${SRCROOT}/SwiftScripts\"\nxcrun -sdk macosx swift run Codegen -t \"GitHub\"\n";
		};
		9FCE2D061E6C251100E34457 /* Generate Apollo Client API */ = {
			isa = PBXShellScriptBuildPhase;
			buildActionMask = 2147483647;
			files = (
			);
			inputPaths = (
			);
			name = "Generate Apollo Client API";
			outputPaths = (
			);
			runOnlyForDeploymentPostprocessing = 0;
			shellPath = /bin/sh;
			shellScript = "cd \"${SRCROOT}/SwiftScripts\"\nxcrun -sdk macosx swift run Codegen -t \"StarWars\"\n";
			showEnvVarsInLog = 0;
		};
/* End PBXShellScriptBuildPhase section */

/* Begin PBXSourcesBuildPhase section */
		9B2DFBB224E1FA0D00ED3AE6 /* Sources */ = {
			isa = PBXSourcesBuildPhase;
			buildActionMask = 2147483647;
			files = (
				9B2DFBCF24E201DD00ED3AE6 /* API.swift in Sources */,
			);
			runOnlyForDeploymentPostprocessing = 0;
		};
		9B68353A2463481A00337AE6 /* Sources */ = {
			isa = PBXSourcesBuildPhase;
			buildActionMask = 2147483647;
			files = (
				9B206032259187EF0020D1E0 /* Crypt.swift in Sources */,
				9B68354E24634A3C00337AE6 /* GraphQLOptional.swift in Sources */,
				9B455CE52492D0A3002255A9 /* ApolloExtension.swift in Sources */,
				9B455CEB2492FB03002255A9 /* String+SHA.swift in Sources */,
				9B455CE62492D0A3002255A9 /* OptionalBoolean.swift in Sources */,
				9F30F02F255EDF8900506DE7 /* DispatchPreconditions.swift in Sources */,
				9B455CDF2492D05E002255A9 /* Atomic.swift in Sources */,
				9B455CE72492D0A3002255A9 /* Collection+Apollo.swift in Sources */,
			);
			runOnlyForDeploymentPostprocessing = 0;
		};
		9B7B6F43233C26D100F32205 /* Sources */ = {
			isa = PBXSourcesBuildPhase;
			buildActionMask = 2147483647;
			files = (
				9BAEEBEE2346644600808306 /* ApolloSchemaOptions.swift in Sources */,
				9B68F03D240ED3B300E97318 /* ASTCondition.swift in Sources */,
				9BD681402406F31A000874CB /* FlexibleDecoder.swift in Sources */,
				9BC2D9D3233C6EF0007BD083 /* Basher.swift in Sources */,
				9B8C3FB3248DA2FE00707B13 /* URL+Apollo.swift in Sources */,
				9BAEEBEF2346644B00808306 /* ApolloSchemaDownloader.swift in Sources */,
				9BAEEBF72346F0A000808306 /* StaticString+Apollo.swift in Sources */,
				9B68F03F240F3B0E00E97318 /* CodeGenerator.swift in Sources */,
				9B0E4718240AF6D70093BDA7 /* ASTVariableType.swift in Sources */,
				9B0E471C240B167C0093BDA7 /* String+Apollo.swift in Sources */,
				9BAEEBF32346DDAD00808306 /* CodegenLogger.swift in Sources */,
				9B47518D2575AA850001FB87 /* Pluralizer.swift in Sources */,
				9B3D70FE2488388E00D8BAF4 /* UnionEnumGenerator.swift in Sources */,
				9B518C8C235F8B5F004C426D /* ApolloFilePathHelper.swift in Sources */,
				9B518C87235F819E004C426D /* CLIDownloader.swift in Sources */,
				9B3D70FA2488340C00D8BAF4 /* ASTInterfaceType.swift in Sources */,
				9BAEEBF123467E0A00808306 /* ApolloCLI.swift in Sources */,
				9BD6812B2405F410000874CB /* ASTFragment.swift in Sources */,
				9B68F04A24130D6500E97318 /* EnumGenerator.swift in Sources */,
				9B68F06524198D1000E97318 /* InputObjectGenerator.swift in Sources */,
				9B7B6F69233C2C0C00F32205 /* FileManager+Apollo.swift in Sources */,
				9B3D70F92488340400D8BAF4 /* ASTUnionType.swift in Sources */,
				9BE74D3D23FB4A8E006D354F /* FileFinder.swift in Sources */,
				9B68F068241ADA9D00E97318 /* Dictionary+Apollo.swift in Sources */,
				9B7B6F59233C287200F32205 /* ApolloCodegen.swift in Sources */,
				9BD6813E2405FAC8000874CB /* ASTField.swift in Sources */,
				9BD681272405F0CB000874CB /* ASTOutput.swift in Sources */,
				9B0E471E240B239D0093BDA7 /* ASTEnumValue.swift in Sources */,
				9B7B6F5A233C287200F32205 /* ApolloCodegenOptions.swift in Sources */,
				9BAEEBF52346E90700808306 /* CLIExtractor.swift in Sources */,
				9B3D70FC2488388300D8BAF4 /* InterfaceEnumGenerator.swift in Sources */,
				9BD6813B2405FA56000874CB /* ASTOperation.swift in Sources */,
				9BD681292405F149000874CB /* ASTTypeUsed.swift in Sources */,
				9BD6812F2405F665000874CB /* JSON.swift in Sources */,
			);
			runOnlyForDeploymentPostprocessing = 0;
		};
		9B7BDA6B23FDE8F200ACD198 /* Sources */ = {
			isa = PBXSourcesBuildPhase;
			buildActionMask = 2147483647;
			files = (
				9B7BDA8D23FDE92A00ACD198 /* MockWebSocket.swift in Sources */,
				9B7BDA8F23FDE92A00ACD198 /* MockWebSocketTests.swift in Sources */,
				9B7BDA9223FDE92A00ACD198 /* StarWarsWebSocketTests.swift in Sources */,
				9B7BDA9023FDE92A00ACD198 /* SplitNetworkTransportTests.swift in Sources */,
				9B7BDA8E23FDE92A00ACD198 /* StarWarsSubscriptionTests.swift in Sources */,
				D90F1AFB2479E57A007A1534 /* WebSocketTransportTests.swift in Sources */,
			);
			runOnlyForDeploymentPostprocessing = 0;
		};
		9B7BDA7923FDE90400ACD198 /* Sources */ = {
			isa = PBXSourcesBuildPhase;
			buildActionMask = 2147483647;
			files = (
				9B7BDA9F23FDE94C00ACD198 /* ApolloWebSocket.swift in Sources */,
				9B7BDAA023FDE94C00ACD198 /* WebSocketTransport.swift in Sources */,
				9B7BDA9C23FDE94C00ACD198 /* WebSocketTask.swift in Sources */,
				9B7BDA9B23FDE94C00ACD198 /* WebSocketError.swift in Sources */,
				9B7BDA9D23FDE94C00ACD198 /* SplitNetworkTransport.swift in Sources */,
				9B7BDA9E23FDE94C00ACD198 /* OperationMessage.swift in Sources */,
			);
			runOnlyForDeploymentPostprocessing = 0;
		};
		9B7BDAAD23FDEBA800ACD198 /* Sources */ = {
			isa = PBXSourcesBuildPhase;
			buildActionMask = 2147483647;
			files = (
				9B7BDAD623FDEC9B00ACD198 /* CachePersistenceTests.swift in Sources */,
			);
			runOnlyForDeploymentPostprocessing = 0;
		};
		9B7BDABB23FDEBB600ACD198 /* Sources */ = {
			isa = PBXSourcesBuildPhase;
			buildActionMask = 2147483647;
			files = (
				9B7BDAD023FDEBE300ACD198 /* SQLiteSerialization.swift in Sources */,
				9B7BDAD223FDEBE300ACD198 /* SQLiteNormalizedCache.swift in Sources */,
			);
			runOnlyForDeploymentPostprocessing = 0;
		};
		9B7BDADE23FDED8000ACD198 /* Sources */ = {
			isa = PBXSourcesBuildPhase;
			buildActionMask = 2147483647;
			files = (
				9B7BDAEF23FDED9700ACD198 /* TestCacheProvider.swift in Sources */,
			);
			runOnlyForDeploymentPostprocessing = 0;
		};
		9BAEEBF8234BB8FD00808306 /* Sources */ = {
			isa = PBXSourcesBuildPhase;
			buildActionMask = 2147483647;
			files = (
				9B68F0572416B5F700E97318 /* ExpectedEpisodeEnumNoDescription.swift in Sources */,
				9B3FB4F124D9ED01002C8B1B /* ExpectedCharacterType.swift in Sources */,
				9B21FD782424305700998B5C /* ExpectedEnumWithDifferentCases.swift in Sources */,
				9B3D710F24884D7500D8BAF4 /* ExpectedSearchResultType.swift in Sources */,
				9B3D710B24884B2100D8BAF4 /* ExpectedEpisodeEnumWithoutModifier.swift in Sources */,
				9B6835342460B47900337AE6 /* ASTVariableType+TestHelpers.swift in Sources */,
				9B3D71032488448F00D8BAF4 /* IntefaceEnumGenerationTests.swift in Sources */,
				9B5A1F002435356400F066BB /* ExpectedColorInputNoModifier.swift in Sources */,
				9B68F04F2413271D00E97318 /* EnumGenerationTests.swift in Sources */,
				9BAEEC10234BB95B00808306 /* FileManagerExtensionsTests.swift in Sources */,
				9B21FD792424305E00998B5C /* ExpectedEnumWithSanitizedCases.swift in Sources */,
				9B68F0532415B1C800E97318 /* ExpectedEpisodeEnum.swift in Sources */,
				9BAEEC17234C275600808306 /* ApolloSchemaTests.swift in Sources */,
				9B5A1EFC243528AA00F066BB /* InputObjectGenerationTests.swift in Sources */,
				9B3D7105248847D400D8BAF4 /* ExpectedSanitizedCharacterType.swift in Sources */,
				9B0E471A240AFA060093BDA7 /* VariableToSwiftTypeTests.swift in Sources */,
				9B8C3FB5248DA3E000707B13 /* URLExtensionsTests.swift in Sources */,
				9BAEEC12234BBA9200808306 /* CodegenTestHelper.swift in Sources */,
				9B5A1EFD24352AC100F066BB /* ExpectedReviewInput.swift in Sources */,
				9B68F0592416BA7700E97318 /* ExpectedEnumWithNoCases.swift in Sources */,
				9B518C8D235F8B9E004C426D /* CLIDownloaderTests.swift in Sources */,
				9B68F05D2416BDCF00E97318 /* ExpectedEnumWithDeprecatedCases.swift in Sources */,
				9B68F05B2416BCF100E97318 /* ExpectedEnumOmittingDeprecatedCases.swift in Sources */,
				9B68F03B240D8D1800E97318 /* CodegenExtensionTests.swift in Sources */,
				9B683538246310D400337AE6 /* ExpectedReviewInputNoModifier.swift in Sources */,
				9B3D71072488495900D8BAF4 /* ExpectedNoCasesCharacterType.swift in Sources */,
				9B3D711724889EF200D8BAF4 /* ExpectedNoModifierSearchResultType.swift in Sources */,
				9B3D711324889DB200D8BAF4 /* ExpectedSanitizedSearchResultType.swift in Sources */,
				9BD681422406F516000874CB /* ASTParsingTests.swift in Sources */,
				9B3D711124884E1B00D8BAF4 /* UnionEnumGenerationTests.swift in Sources */,
				9B3D710924884A1500D8BAF4 /* ExpectedNoModifierCharacterType.swift in Sources */,
				9B3D711524889EB000D8BAF4 /* ExpectedNoCasesSearchResultType.swift in Sources */,
				9B68F0552416B33300E97318 /* LineByLineComparison.swift in Sources */,
				9BAEEC15234C132600808306 /* CLIExtractorTests.swift in Sources */,
				9B4751AD2575B5070001FB87 /* PluralizerTests.swift in Sources */,
				9B5A1EFE24352AED00F066BB /* ExpectedColorInput.swift in Sources */,
				9BD681382405F7F6000874CB /* JSONTestHelpers.swift in Sources */,
				9BAEEC19234C297800808306 /* ApolloCodegenTests.swift in Sources */,
				9BD681362405F725000874CB /* JSONTests.swift in Sources */,
			);
			runOnlyForDeploymentPostprocessing = 0;
		};
		9F54C8B0255D760B0065AFD6 /* Sources */ = {
			isa = PBXSourcesBuildPhase;
			buildActionMask = 2147483647;
			files = (
				9F54C8B7255D760B0065AFD6 /* ParsingPerformanceTests.swift in Sources */,
			);
			runOnlyForDeploymentPostprocessing = 0;
		};
		9F8A95731EC0FC1200304A2D /* Sources */ = {
			isa = PBXSourcesBuildPhase;
			buildActionMask = 2147483647;
			files = (
				9BCF0CE423FC9CA50031D2A2 /* MockURLSession.swift in Sources */,
				9FBE0D4025407B64002ED0B1 /* AsyncResultObserver.swift in Sources */,
				9F3910272549741400AF54A6 /* MockGraphQLServer.swift in Sources */,
				9BEEDC2B24E61995001D1294 /* TestURLs.swift in Sources */,
				9BCF0CE023FC9CA50031D2A2 /* TestCacheProvider.swift in Sources */,
				9BCF0CE323FC9CA50031D2A2 /* XCTAssertHelpers.swift in Sources */,
				9F68F9F125415827004F26D0 /* XCTestCase+Helpers.swift in Sources */,
				9BCF0CE523FC9CA50031D2A2 /* MockNetworkTransport.swift in Sources */,
			);
			runOnlyForDeploymentPostprocessing = 0;
		};
		9FA6ABB81EC0A988000017BE /* Sources */ = {
			isa = PBXSourcesBuildPhase;
			buildActionMask = 2147483647;
			files = (
				9BB4F5B22581AA50004F0BD6 /* CacheDependentInterceptorTests.swift in Sources */,
				9FD03C2E25527CE7002227DC /* StoreConcurrencyTests.swift in Sources */,
				9F39101725493DDC00AF54A6 /* FetchQueryTests.swift in Sources */,
				9FA6ABCD1EC0A9F7000017BE /* LoadQueryFromStoreTests.swift in Sources */,
				9FA6ABCF1EC0A9F7000017BE /* StarWarsServerCachingRoundtripTests.swift in Sources */,
				9FA6ABD21EC0A9F7000017BE /* WatchQueryTests.swift in Sources */,
				9B60204F23FDFA9F00D0C8E0 /* SQLiteCacheTests.swift in Sources */,
				9FA6ABD01EC0A9F7000017BE /* StarWarsServerTests.swift in Sources */,
				9F8622F81EC2004200C38162 /* ReadWriteFromStoreTests.swift in Sources */,
			);
			runOnlyForDeploymentPostprocessing = 0;
		};
		9FACA9BB1F42E67200AE2DBD /* Sources */ = {
			isa = PBXSourcesBuildPhase;
			buildActionMask = 2147483647;
			files = (
				9BDF201423FDC37600153E2B /* API.swift in Sources */,
			);
			runOnlyForDeploymentPostprocessing = 0;
		};
		9FC7503F1D2A532C00458D91 /* Sources */ = {
			isa = PBXSourcesBuildPhase;
			buildActionMask = 2147483647;
			files = (
				C377CCAB22D7992E00572E03 /* MultipartFormData.swift in Sources */,
				9B260C08245A437400562176 /* InterceptorProvider.swift in Sources */,
				9B9BBAF324DB39D70021C30F /* UploadRequest.swift in Sources */,
				9FCE2CEE1E6BE2D900E34457 /* NormalizedCache.swift in Sources */,
				9B260C0A245A532500562176 /* LegacyParsingInterceptor.swift in Sources */,
				9B96500C24BE7239003C29C0 /* LegacyCacheReadInterceptor.swift in Sources */,
				9F8F334C229044A200C0E83B /* Decoding.swift in Sources */,
				9F295E381E277B2A00A24949 /* GraphQLResultNormalizer.swift in Sources */,
				9F8E0BE325668559000D9FA5 /* PossiblyDeferred.swift in Sources */,
				9F86B68B1E6438D700B885FF /* GraphQLSelectionSetMapper.swift in Sources */,
				9F55347B1DE1DB2100E54264 /* ApolloStore.swift in Sources */,
				9BDE43D122C6655300FD7C7F /* Cancellable.swift in Sources */,
				9BE071B12368D3F500FA5952 /* Dictionary+Helpers.swift in Sources */,
				9F69FFA91D42855900E000B1 /* NetworkTransport.swift in Sources */,
				9F8E0BD325668552000D9FA5 /* DataLoader.swift in Sources */,
				9BE071AF2368D34D00FA5952 /* Matchable.swift in Sources */,
				9FCDFD291E33D0CE007519DC /* GraphQLQueryWatcher.swift in Sources */,
				9FC2333D1E66BBF7001E4541 /* GraphQLDependencyTracker.swift in Sources */,
				9FC9A9BF1E2C27FB0023C4D5 /* GraphQLResult.swift in Sources */,
				9FC9A9D31E2FD48B0023C4D5 /* GraphQLError.swift in Sources */,
				9FEB050D1DB5732300DA3B44 /* JSONSerializationFormat.swift in Sources */,
				9B260BEB245A020300562176 /* ApolloInterceptor.swift in Sources */,
				54DDB0921EA045870009DD99 /* InMemoryNormalizedCache.swift in Sources */,
				9FC9A9C51E2D6CE70023C4D5 /* GraphQLSelectionSet.swift in Sources */,
				9B260C01245A059700562176 /* CodableParsingInterceptor.swift in Sources */,
				9B554CC4247DC29A002F452A /* TaskData.swift in Sources */,
				9B9BBAF524DB4F890021C30F /* AutomaticPersistedQueryInterceptor.swift in Sources */,
				9BA1244A22D8A8EA00BF1D24 /* JSONSerialization+Sorting.swift in Sources */,
				9B260BF1245A025400562176 /* HTTPRequest.swift in Sources */,
				9B708AAD2305884500604A11 /* ApolloClientProtocol.swift in Sources */,
				C377CCA922D798BD00572E03 /* GraphQLFile.swift in Sources */,
				9BEEDC2824E351E5001D1294 /* MaxRetryInterceptor.swift in Sources */,
				9FC9A9CC1E2FD0760023C4D5 /* Record.swift in Sources */,
				9FC4B9201D2A6F8D0046A641 /* JSON.swift in Sources */,
				9B260BFB245A031900562176 /* NetworkFetchInterceptor.swift in Sources */,
				9B260BED245A021300562176 /* Parseable.swift in Sources */,
				9FEC15B41E681DAD00D461B4 /* GroupedSequence.swift in Sources */,
				9F578D901D8D2CB300C0EA36 /* HTTPURLResponse+Helpers.swift in Sources */,
				9B260C04245A090600562176 /* RequestChainNetworkTransport.swift in Sources */,
				9F7BA89922927A3700999B3B /* ResponsePath.swift in Sources */,
				9FC9A9BD1E2C271C0023C4D5 /* RecordSet.swift in Sources */,
				9BF1A95122CA6E71005292C2 /* GraphQLGETTransformer.swift in Sources */,
				9B260BFF245A054700562176 /* JSONRequest.swift in Sources */,
				9B260BF9245A030100562176 /* ResponseCodeInterceptor.swift in Sources */,
				9B260BF3245A026F00562176 /* RequestChain.swift in Sources */,
				9FF90A611DDDEB100034C3B6 /* GraphQLResponse.swift in Sources */,
				9F27D4641D40379500715680 /* JSONStandardTypeConversions.swift in Sources */,
				9BEDC79E22E5D2CF00549BF6 /* RequestBodyCreator.swift in Sources */,
				9BE071AD2368D08700FA5952 /* Collection+Helpers.swift in Sources */,
				9FA6F3681E65DF4700BF8D73 /* GraphQLResultAccumulator.swift in Sources */,
				9FF90A651DDDEB100034C3B6 /* GraphQLExecutor.swift in Sources */,
				9FC750611D2A59C300458D91 /* GraphQLOperation.swift in Sources */,
				9BDE43DF22C6708600FD7C7F /* GraphQLHTTPRequestError.swift in Sources */,
				9B1CCDD92360F02C007C9032 /* Bundle+Helpers.swift in Sources */,
				9B260BF5245A028D00562176 /* HTTPResponse.swift in Sources */,
				5AC6CA4322AAF7B200B7C94D /* GraphQLHTTPMethod.swift in Sources */,
				9B260BEF245A022E00562176 /* FlexibleDecoder.swift in Sources */,
				9BC742AE24CFB6450029282C /* LegacyCacheWriteInterceptor.swift in Sources */,
				9B4F453F244A27B900C2CF7D /* URLSessionClient.swift in Sources */,
				9BC742AC24CFB2FF0029282C /* ApolloErrorInterceptor.swift in Sources */,
				9FC750631D2A59F600458D91 /* ApolloClient.swift in Sources */,
				9BA3130E2302BEA5007B7FC5 /* DispatchQueue+Optional.swift in Sources */,
				9F86B6901E65533D00B885FF /* GraphQLResponseGenerator.swift in Sources */,
				9FC9A9C21E2D3CAF0023C4D5 /* GraphQLInputValue.swift in Sources */,
			);
			runOnlyForDeploymentPostprocessing = 0;
		};
		9FC7504A1D2A532D00458D91 /* Sources */ = {
			isa = PBXSourcesBuildPhase;
			buildActionMask = 2147483647;
			files = (
				5BB2C0232380836100774170 /* VersionNumberTests.swift in Sources */,
				9B78C71E2326E86E000C8C32 /* ErrorGenerationTests.swift in Sources */,
				9FC9A9C81E2EFE6E0023C4D5 /* CacheKeyForFieldTests.swift in Sources */,
				9BF6C99C25195019000D5B93 /* String+IncludesForTesting.swift in Sources */,
				9F91CF8F1F6C0DB2008DD0BE /* MutatingResultsTests.swift in Sources */,
				9B9BBB1C24DB760B0021C30F /* UploadTests.swift in Sources */,
				9BC139A424EDCA6C00876D29 /* InterceptorTests.swift in Sources */,
				F82E62E122BCD223000C311B /* AutomaticPersistedQueriesTests.swift in Sources */,
				9BC139A824EDCE4F00876D29 /* RetryToCountThenSucceedInterceptor.swift in Sources */,
				9B4F4543244A2AD300C2CF7D /* URLSessionClientTests.swift in Sources */,
				9F533AB31E6C4A4200CBE097 /* BatchedLoadTests.swift in Sources */,
				C3279FC72345234D00224790 /* TestCustomRequestBodyCreator.swift in Sources */,
				9B95EDC022CAA0B000702BB2 /* GETTransformerTests.swift in Sources */,
				9FF90A6F1DDDEB420034C3B6 /* InputValueEncodingTests.swift in Sources */,
				D87AC09F2564D60B0079FAA5 /* ApolloClientOperationTests.swift in Sources */,
				9B64F6762354D219002D1BB5 /* URL+QueryDict.swift in Sources */,
				9B2B66F42513FAFE00B53ABF /* CancellationHandlingInterceptor.swift in Sources */,
				9B21FD772422C8CC00998B5C /* TestFileHelper.swift in Sources */,
				9BC139A624EDCAD900876D29 /* BlindRetryingTestInterceptor.swift in Sources */,
				9B96500A24BE62B7003C29C0 /* RequestChainTests.swift in Sources */,
				9B21FD752422C29D00998B5C /* GraphQLFileTests.swift in Sources */,
				E86D8E05214B32FD0028EFE1 /* JSONTests.swift in Sources */,
				9F8622FA1EC2117C00C38162 /* FragmentConstructionAndConversionTests.swift in Sources */,
				9F21730E2567E6F000566121 /* DataLoaderTests.swift in Sources */,
				C338DF1722DD9DE9006AF33E /* RequestBodyCreatorTests.swift in Sources */,
				F16D083C21EF6F7300C458B8 /* QueryFromJSONBuildingTests.swift in Sources */,
				9BF6C97025194ED7000D5B93 /* MultipartFormDataTests.swift in Sources */,
				9FF90A711DDDEB420034C3B6 /* ReadFieldValueTests.swift in Sources */,
				9F295E311E27534800A24949 /* NormalizeQueryResults.swift in Sources */,
				9FF90A731DDDEB420034C3B6 /* ParseQueryResponseTests.swift in Sources */,
				9BF6C94325194DE2000D5B93 /* MultipartFormData+Testing.swift in Sources */,
				9B4F4541244A2A9200C2CF7D /* HTTPBinAPI.swift in Sources */,
				9F21735B2568F3E200566121 /* PossiblyDeferredTests.swift in Sources */,
			);
			runOnlyForDeploymentPostprocessing = 0;
		};
		9FCE2CF51E6C213D00E34457 /* Sources */ = {
			isa = PBXSourcesBuildPhase;
			buildActionMask = 2147483647;
			files = (
				9BCF0D0223FC9F060031D2A2 /* API.swift in Sources */,
			);
			runOnlyForDeploymentPostprocessing = 0;
		};
/* End PBXSourcesBuildPhase section */

/* Begin PBXTargetDependency section */
		9B2DFBC224E1FA1A00ED3AE6 /* PBXTargetDependency */ = {
			isa = PBXTargetDependency;
			target = 9FC750431D2A532C00458D91 /* Apollo */;
			targetProxy = 9B2DFBC124E1FA1A00ED3AE6 /* PBXContainerItemProxy */;
		};
		9B2DFBCC24E201A000ED3AE6 /* PBXTargetDependency */ = {
			isa = PBXTargetDependency;
			target = 9B2DFBB524E1FA0D00ED3AE6 /* UploadAPI */;
			targetProxy = 9B2DFBCB24E201A000ED3AE6 /* PBXContainerItemProxy */;
		};
		9B60204C23FDF4B300D0C8E0 /* PBXTargetDependency */ = {
			isa = PBXTargetDependency;
			target = 9B7BDAE123FDED8000ACD198 /* ApolloSQLiteTestSupport */;
			targetProxy = 9B60204B23FDF4B300D0C8E0 /* PBXContainerItemProxy */;
		};
		9B683549246348CB00337AE6 /* PBXTargetDependency */ = {
			isa = PBXTargetDependency;
			target = 9B68353D2463481A00337AE6 /* ApolloCore */;
			targetProxy = 9B683548246348CB00337AE6 /* PBXContainerItemProxy */;
		};
		9B68354D24634A2000337AE6 /* PBXTargetDependency */ = {
			isa = PBXTargetDependency;
			target = 9B68353D2463481A00337AE6 /* ApolloCore */;
			targetProxy = 9B68354C24634A2000337AE6 /* PBXContainerItemProxy */;
		};
		9B7BDAF823FDEE8400ACD198 /* PBXTargetDependency */ = {
			isa = PBXTargetDependency;
			target = 9FC750431D2A532C00458D91 /* Apollo */;
			targetProxy = 9B7BDAF723FDEE8400ACD198 /* PBXContainerItemProxy */;
		};
		9B7BDAFC23FDEE9000ACD198 /* PBXTargetDependency */ = {
			isa = PBXTargetDependency;
			target = 9FC750431D2A532C00458D91 /* Apollo */;
			targetProxy = 9B7BDAFB23FDEE9000ACD198 /* PBXContainerItemProxy */;
		};
		9B7BDAFF23FDEF9E00ACD198 /* PBXTargetDependency */ = {
			isa = PBXTargetDependency;
			productRef = 9B7BDAFE23FDEF9E00ACD198 /* Starscream */;
		};
		9B7BDB0123FDF01600ACD198 /* PBXTargetDependency */ = {
			isa = PBXTargetDependency;
			target = 9B7BDA7C23FDE90400ACD198 /* ApolloWebSocket */;
			targetProxy = 9B7BDB0023FDF01600ACD198 /* PBXContainerItemProxy */;
		};
		9B7BDB0323FDF01B00ACD198 /* PBXTargetDependency */ = {
			isa = PBXTargetDependency;
			target = 9FCE2CF91E6C213D00E34457 /* StarWarsAPI */;
			targetProxy = 9B7BDB0223FDF01B00ACD198 /* PBXContainerItemProxy */;
		};
		9B7BDB0723FDF04000ACD198 /* PBXTargetDependency */ = {
			isa = PBXTargetDependency;
			target = 9F8A95771EC0FC1200304A2D /* ApolloTestSupport */;
			targetProxy = 9B7BDB0623FDF04000ACD198 /* PBXContainerItemProxy */;
		};
		9B7BDB1023FDF08F00ACD198 /* PBXTargetDependency */ = {
			isa = PBXTargetDependency;
			target = 9B7BDAE123FDED8000ACD198 /* ApolloSQLiteTestSupport */;
			targetProxy = 9B7BDB0F23FDF08F00ACD198 /* PBXContainerItemProxy */;
		};
		9B7BDB1223FDF08F00ACD198 /* PBXTargetDependency */ = {
			isa = PBXTargetDependency;
			target = 9F8A95771EC0FC1200304A2D /* ApolloTestSupport */;
			targetProxy = 9B7BDB1123FDF08F00ACD198 /* PBXContainerItemProxy */;
		};
		9B7BDB1723FDF10300ACD198 /* PBXTargetDependency */ = {
			isa = PBXTargetDependency;
			productRef = 9B7BDB1623FDF10300ACD198 /* SQLite */;
		};
		9B7BDB1923FDF11C00ACD198 /* PBXTargetDependency */ = {
			isa = PBXTargetDependency;
			target = 9B7BDABE23FDEBB600ACD198 /* ApolloSQLite */;
			targetProxy = 9B7BDB1823FDF11C00ACD198 /* PBXContainerItemProxy */;
		};
		9B7BDB1C23FDF22000ACD198 /* PBXTargetDependency */ = {
			isa = PBXTargetDependency;
			target = 9FCE2CF91E6C213D00E34457 /* StarWarsAPI */;
			targetProxy = 9B7BDB1B23FDF22000ACD198 /* PBXContainerItemProxy */;
		};
		9B8C3FBC248DAA0400707B13 /* PBXTargetDependency */ = {
			isa = PBXTargetDependency;
			target = 9B68353D2463481A00337AE6 /* ApolloCore */;
			targetProxy = 9B8C3FBB248DAA0400707B13 /* PBXContainerItemProxy */;
		};
		9BAD16B823FE361F00007BEF /* PBXTargetDependency */ = {
			isa = PBXTargetDependency;
			target = 9F8A95771EC0FC1200304A2D /* ApolloTestSupport */;
			targetProxy = 9BAD16B723FE361F00007BEF /* PBXContainerItemProxy */;
		};
		9BAEEC03234BB8FD00808306 /* PBXTargetDependency */ = {
			isa = PBXTargetDependency;
			target = 9B7B6F46233C26D100F32205 /* ApolloCodegenLib */;
			targetProxy = 9BAEEC02234BB8FD00808306 /* PBXContainerItemProxy */;
		};
		9BEEDC2D24EB6419001D1294 /* PBXTargetDependency */ = {
			isa = PBXTargetDependency;
			target = 9F8A95771EC0FC1200304A2D /* ApolloTestSupport */;
			targetProxy = 9BEEDC2C24EB6419001D1294 /* PBXContainerItemProxy */;
		};
		9F54C8BB255D760B0065AFD6 /* PBXTargetDependency */ = {
			isa = PBXTargetDependency;
			target = 9FC750431D2A532C00458D91 /* Apollo */;
			targetProxy = 9F54C8BA255D760B0065AFD6 /* PBXContainerItemProxy */;
		};
		9F54C8DF255D76810065AFD6 /* PBXTargetDependency */ = {
			isa = PBXTargetDependency;
			target = 9F8A95771EC0FC1200304A2D /* ApolloTestSupport */;
			targetProxy = 9F54C8DE255D76810065AFD6 /* PBXContainerItemProxy */;
		};
		9F54C8E1255D76810065AFD6 /* PBXTargetDependency */ = {
			isa = PBXTargetDependency;
			target = 9FACA9B71F42E67200AE2DBD /* GitHubAPI */;
			targetProxy = 9F54C8E0255D76810065AFD6 /* PBXContainerItemProxy */;
		};
		9F65B1201EC106E80090B25F /* PBXTargetDependency */ = {
			isa = PBXTargetDependency;
			target = 9FC750431D2A532C00458D91 /* Apollo */;
			targetProxy = 9F65B11F1EC106E80090B25F /* PBXContainerItemProxy */;
		};
		9F8A958C1EC0FF9F00304A2D /* PBXTargetDependency */ = {
			isa = PBXTargetDependency;
			target = 9F8A95771EC0FC1200304A2D /* ApolloTestSupport */;
			targetProxy = 9F8A958B1EC0FF9F00304A2D /* PBXContainerItemProxy */;
		};
		9F8A958F1EC0FFB800304A2D /* PBXTargetDependency */ = {
			isa = PBXTargetDependency;
			target = 9F8A95771EC0FC1200304A2D /* ApolloTestSupport */;
			targetProxy = 9F8A958E1EC0FFB800304A2D /* PBXContainerItemProxy */;
		};
		9FA5FBB61EC05CE900304A9D /* PBXTargetDependency */ = {
			isa = PBXTargetDependency;
			target = 9FC750431D2A532C00458D91 /* Apollo */;
			targetProxy = 9FA5FBB51EC05CE900304A9D /* PBXContainerItemProxy */;
		};
		9FA6ABD41EC0AA42000017BE /* PBXTargetDependency */ = {
			isa = PBXTargetDependency;
			target = 9FCE2CF91E6C213D00E34457 /* StarWarsAPI */;
			targetProxy = 9FA6ABD31EC0AA42000017BE /* PBXContainerItemProxy */;
		};
		9FA6ABD81EC0AA55000017BE /* PBXTargetDependency */ = {
			isa = PBXTargetDependency;
			target = 9FC750431D2A532C00458D91 /* Apollo */;
			targetProxy = 9FA6ABD71EC0AA55000017BE /* PBXContainerItemProxy */;
		};
		9FACA9B81F42E67200AE2DBD /* PBXTargetDependency */ = {
			isa = PBXTargetDependency;
			target = 9FC750431D2A532C00458D91 /* Apollo */;
			targetProxy = 9FACA9B91F42E67200AE2DBD /* PBXContainerItemProxy */;
		};
		9FC750511D2A532D00458D91 /* PBXTargetDependency */ = {
			isa = PBXTargetDependency;
			target = 9FC750431D2A532C00458D91 /* Apollo */;
			targetProxy = 9FC750501D2A532D00458D91 /* PBXContainerItemProxy */;
		};
		9FCE2D081E6C254000E34457 /* PBXTargetDependency */ = {
			isa = PBXTargetDependency;
			target = 9FCE2CF91E6C213D00E34457 /* StarWarsAPI */;
			targetProxy = 9FCE2D071E6C254000E34457 /* PBXContainerItemProxy */;
		};
/* End PBXTargetDependency section */

/* Begin XCBuildConfiguration section */
		9B2DFBBB24E1FA0D00ED3AE6 /* Debug */ = {
			isa = XCBuildConfiguration;
			baseConfigurationReference = 9B2DFBC824E1FA7E00ED3AE6 /* Apollo-Target-UploadAPI.xcconfig */;
			buildSettings = {
			};
			name = Debug;
		};
		9B2DFBBC24E1FA0D00ED3AE6 /* Release */ = {
			isa = XCBuildConfiguration;
			baseConfigurationReference = 9B2DFBC824E1FA7E00ED3AE6 /* Apollo-Target-UploadAPI.xcconfig */;
			buildSettings = {
			};
			name = Release;
		};
		9B2DFBBD24E1FA0D00ED3AE6 /* PerformanceTesting */ = {
			isa = XCBuildConfiguration;
			baseConfigurationReference = 9B2DFBC824E1FA7E00ED3AE6 /* Apollo-Target-UploadAPI.xcconfig */;
			buildSettings = {
			};
			name = PerformanceTesting;
		};
		9B6835432463481A00337AE6 /* Debug */ = {
			isa = XCBuildConfiguration;
			baseConfigurationReference = 9B68354A2463498D00337AE6 /* Apollo-Target-ApolloCore.xcconfig */;
			buildSettings = {
			};
			name = Debug;
		};
		9B6835442463481A00337AE6 /* Release */ = {
			isa = XCBuildConfiguration;
			baseConfigurationReference = 9B68354A2463498D00337AE6 /* Apollo-Target-ApolloCore.xcconfig */;
			buildSettings = {
			};
			name = Release;
		};
		9B6835452463481A00337AE6 /* PerformanceTesting */ = {
			isa = XCBuildConfiguration;
			baseConfigurationReference = 9B68354A2463498D00337AE6 /* Apollo-Target-ApolloCore.xcconfig */;
			buildSettings = {
			};
			name = PerformanceTesting;
		};
		9B7B6F4C233C26D100F32205 /* Debug */ = {
			isa = XCBuildConfiguration;
			baseConfigurationReference = 9B7B6F55233C27A000F32205 /* Apollo-Target-ApolloCodegenLib.xcconfig */;
			buildSettings = {
			};
			name = Debug;
		};
		9B7B6F4D233C26D100F32205 /* Release */ = {
			isa = XCBuildConfiguration;
			baseConfigurationReference = 9B7B6F55233C27A000F32205 /* Apollo-Target-ApolloCodegenLib.xcconfig */;
			buildSettings = {
			};
			name = Release;
		};
		9B7B6F4E233C26D100F32205 /* PerformanceTesting */ = {
			isa = XCBuildConfiguration;
			baseConfigurationReference = 9B7B6F55233C27A000F32205 /* Apollo-Target-ApolloCodegenLib.xcconfig */;
			buildSettings = {
			};
			name = PerformanceTesting;
		};
		9B7BDA7423FDE8F200ACD198 /* Debug */ = {
			isa = XCBuildConfiguration;
			baseConfigurationReference = 9B7BDAA223FDE98B00ACD198 /* ApolloWebSocket-Target-Tests.xcconfig */;
			buildSettings = {
			};
			name = Debug;
		};
		9B7BDA7523FDE8F200ACD198 /* Release */ = {
			isa = XCBuildConfiguration;
			baseConfigurationReference = 9B7BDAA223FDE98B00ACD198 /* ApolloWebSocket-Target-Tests.xcconfig */;
			buildSettings = {
			};
			name = Release;
		};
		9B7BDA7623FDE8F200ACD198 /* PerformanceTesting */ = {
			isa = XCBuildConfiguration;
			baseConfigurationReference = 9B7BDAA223FDE98B00ACD198 /* ApolloWebSocket-Target-Tests.xcconfig */;
			buildSettings = {
			};
			name = PerformanceTesting;
		};
		9B7BDA8323FDE90400ACD198 /* Debug */ = {
			isa = XCBuildConfiguration;
			baseConfigurationReference = 9B7BDAA423FDE98C00ACD198 /* ApolloWebSocket-Target-Framework.xcconfig */;
			buildSettings = {
			};
			name = Debug;
		};
		9B7BDA8423FDE90400ACD198 /* Release */ = {
			isa = XCBuildConfiguration;
			baseConfigurationReference = 9B7BDAA423FDE98C00ACD198 /* ApolloWebSocket-Target-Framework.xcconfig */;
			buildSettings = {
			};
			name = Release;
		};
		9B7BDA8523FDE90400ACD198 /* PerformanceTesting */ = {
			isa = XCBuildConfiguration;
			baseConfigurationReference = 9B7BDAA423FDE98C00ACD198 /* ApolloWebSocket-Target-Framework.xcconfig */;
			buildSettings = {
			};
			name = PerformanceTesting;
		};
		9B7BDAB723FDEBA800ACD198 /* Debug */ = {
			isa = XCBuildConfiguration;
			baseConfigurationReference = 9B7BDAA223FDE98B00ACD198 /* ApolloWebSocket-Target-Tests.xcconfig */;
			buildSettings = {
			};
			name = Debug;
		};
		9B7BDAB823FDEBA800ACD198 /* Release */ = {
			isa = XCBuildConfiguration;
			baseConfigurationReference = 9B7BDADA23FDECB400ACD198 /* ApolloSQLite-Target-Tests.xcconfig */;
			buildSettings = {
			};
			name = Release;
		};
		9B7BDAB923FDEBA800ACD198 /* PerformanceTesting */ = {
			isa = XCBuildConfiguration;
			baseConfigurationReference = 9B7BDADA23FDECB400ACD198 /* ApolloSQLite-Target-Tests.xcconfig */;
			buildSettings = {
			};
			name = PerformanceTesting;
		};
		9B7BDAC923FDEBB600ACD198 /* Debug */ = {
			isa = XCBuildConfiguration;
			baseConfigurationReference = 9B7BDAD823FDECB300ACD198 /* ApolloSQLite-Target-Framework.xcconfig */;
			buildSettings = {
			};
			name = Debug;
		};
		9B7BDACA23FDEBB600ACD198 /* Release */ = {
			isa = XCBuildConfiguration;
			baseConfigurationReference = 9B7BDAD823FDECB300ACD198 /* ApolloSQLite-Target-Framework.xcconfig */;
			buildSettings = {
			};
			name = Release;
		};
		9B7BDACB23FDEBB600ACD198 /* PerformanceTesting */ = {
			isa = XCBuildConfiguration;
			baseConfigurationReference = 9B7BDAD823FDECB300ACD198 /* ApolloSQLite-Target-Framework.xcconfig */;
			buildSettings = {
			};
			name = PerformanceTesting;
		};
		9B7BDAE823FDED8000ACD198 /* Debug */ = {
			isa = XCBuildConfiguration;
			baseConfigurationReference = 9B7BDADB23FDECB400ACD198 /* ApolloSQLite-Target-TestSupport.xcconfig */;
			buildSettings = {
			};
			name = Debug;
		};
		9B7BDAE923FDED8000ACD198 /* Release */ = {
			isa = XCBuildConfiguration;
			baseConfigurationReference = 9B7BDADB23FDECB400ACD198 /* ApolloSQLite-Target-TestSupport.xcconfig */;
			buildSettings = {
			};
			name = Release;
		};
		9B7BDAEA23FDED8000ACD198 /* PerformanceTesting */ = {
			isa = XCBuildConfiguration;
			baseConfigurationReference = 9B7BDADB23FDECB400ACD198 /* ApolloSQLite-Target-TestSupport.xcconfig */;
			buildSettings = {
			};
			name = PerformanceTesting;
		};
		9BAEEC04234BB8FD00808306 /* Debug */ = {
			isa = XCBuildConfiguration;
			baseConfigurationReference = 9B4AA8AD239EFDC9003E1300 /* Apollo-Target-CodegenTests.xcconfig */;
			buildSettings = {
			};
			name = Debug;
		};
		9BAEEC05234BB8FD00808306 /* Release */ = {
			isa = XCBuildConfiguration;
			baseConfigurationReference = 9B4AA8AD239EFDC9003E1300 /* Apollo-Target-CodegenTests.xcconfig */;
			buildSettings = {
			};
			name = Release;
		};
		9BAEEC06234BB8FD00808306 /* PerformanceTesting */ = {
			isa = XCBuildConfiguration;
			baseConfigurationReference = 9B4AA8AD239EFDC9003E1300 /* Apollo-Target-CodegenTests.xcconfig */;
			buildSettings = {
			};
			name = PerformanceTesting;
		};
		9F54C8BD255D760B0065AFD6 /* Debug */ = {
			isa = XCBuildConfiguration;
			baseConfigurationReference = 90690D2422433C8000FC2E54 /* Apollo-Target-PerformanceTests.xcconfig */;
			buildSettings = {
			};
			name = Debug;
		};
		9F54C8BE255D760B0065AFD6 /* Release */ = {
			isa = XCBuildConfiguration;
			baseConfigurationReference = 90690D2422433C8000FC2E54 /* Apollo-Target-PerformanceTests.xcconfig */;
			buildSettings = {
			};
			name = Release;
		};
		9F54C8BF255D760B0065AFD6 /* PerformanceTesting */ = {
			isa = XCBuildConfiguration;
			baseConfigurationReference = 90690D2422433C8000FC2E54 /* Apollo-Target-PerformanceTests.xcconfig */;
			buildSettings = {
			};
			name = PerformanceTesting;
		};
		9F8A957D1EC0FC1200304A2D /* Debug */ = {
			isa = XCBuildConfiguration;
			baseConfigurationReference = 90690D2522433CAF00FC2E54 /* Apollo-Target-TestSupport.xcconfig */;
			buildSettings = {
			};
			name = Debug;
		};
		9F8A957E1EC0FC1200304A2D /* Release */ = {
			isa = XCBuildConfiguration;
			baseConfigurationReference = 90690D2522433CAF00FC2E54 /* Apollo-Target-TestSupport.xcconfig */;
			buildSettings = {
			};
			name = Release;
		};
		9F8A957F1EC0FC1200304A2D /* PerformanceTesting */ = {
			isa = XCBuildConfiguration;
			baseConfigurationReference = 90690D2522433CAF00FC2E54 /* Apollo-Target-TestSupport.xcconfig */;
			buildSettings = {
			};
			name = PerformanceTesting;
		};
		9FA6ABC21EC0A988000017BE /* Debug */ = {
			isa = XCBuildConfiguration;
			baseConfigurationReference = 90690D2322433C5900FC2E54 /* Apollo-Target-CacheDependentTests.xcconfig */;
			buildSettings = {
			};
			name = Debug;
		};
		9FA6ABC31EC0A988000017BE /* Release */ = {
			isa = XCBuildConfiguration;
			baseConfigurationReference = 90690D2322433C5900FC2E54 /* Apollo-Target-CacheDependentTests.xcconfig */;
			buildSettings = {
			};
			name = Release;
		};
		9FA6ABC41EC0A988000017BE /* PerformanceTesting */ = {
			isa = XCBuildConfiguration;
			baseConfigurationReference = 90690D2322433C5900FC2E54 /* Apollo-Target-CacheDependentTests.xcconfig */;
			buildSettings = {
			};
			name = PerformanceTesting;
		};
		9FACA9C31F42E67200AE2DBD /* Debug */ = {
			isa = XCBuildConfiguration;
			baseConfigurationReference = 90690D2222433C2800FC2E54 /* Apollo-Target-GitHubAPI.xcconfig */;
			buildSettings = {
			};
			name = Debug;
		};
		9FACA9C41F42E67200AE2DBD /* Release */ = {
			isa = XCBuildConfiguration;
			baseConfigurationReference = 90690D2222433C2800FC2E54 /* Apollo-Target-GitHubAPI.xcconfig */;
			buildSettings = {
			};
			name = Release;
		};
		9FACA9C51F42E67200AE2DBD /* PerformanceTesting */ = {
			isa = XCBuildConfiguration;
			baseConfigurationReference = 90690D2222433C2800FC2E54 /* Apollo-Target-GitHubAPI.xcconfig */;
			buildSettings = {
			};
			name = PerformanceTesting;
		};
		9FC750561D2A532D00458D91 /* Debug */ = {
			isa = XCBuildConfiguration;
			baseConfigurationReference = 90690D05224333DA00FC2E54 /* Apollo-Project-Debug.xcconfig */;
			buildSettings = {
			};
			name = Debug;
		};
		9FC750571D2A532D00458D91 /* Release */ = {
			isa = XCBuildConfiguration;
			baseConfigurationReference = 90690D07224333DA00FC2E54 /* Apollo-Project-Release.xcconfig */;
			buildSettings = {
			};
			name = Release;
		};
		9FC750591D2A532D00458D91 /* Debug */ = {
			isa = XCBuildConfiguration;
			baseConfigurationReference = 90690D06224333DA00FC2E54 /* Apollo-Target-Framework.xcconfig */;
			buildSettings = {
			};
			name = Debug;
		};
		9FC7505A1D2A532D00458D91 /* Release */ = {
			isa = XCBuildConfiguration;
			baseConfigurationReference = 90690D06224333DA00FC2E54 /* Apollo-Target-Framework.xcconfig */;
			buildSettings = {
			};
			name = Release;
		};
		9FC7505C1D2A532D00458D91 /* Debug */ = {
			isa = XCBuildConfiguration;
			baseConfigurationReference = 90690D0B2243345500FC2E54 /* Apollo-Target-Tests.xcconfig */;
			buildSettings = {
			};
			name = Debug;
		};
		9FC7505D1D2A532D00458D91 /* Release */ = {
			isa = XCBuildConfiguration;
			baseConfigurationReference = 90690D0B2243345500FC2E54 /* Apollo-Target-Tests.xcconfig */;
			buildSettings = {
			};
			name = Release;
		};
		9FCE2D041E6C213D00E34457 /* Debug */ = {
			isa = XCBuildConfiguration;
			baseConfigurationReference = 90690D2122433C1900FC2E54 /* Apollo-Target-StarWarsAPI.xcconfig */;
			buildSettings = {
			};
			name = Debug;
		};
		9FCE2D051E6C213D00E34457 /* Release */ = {
			isa = XCBuildConfiguration;
			baseConfigurationReference = 90690D2122433C1900FC2E54 /* Apollo-Target-StarWarsAPI.xcconfig */;
			buildSettings = {
			};
			name = Release;
		};
		9FEFCFCD1E6C65CE0061834C /* PerformanceTesting */ = {
			isa = XCBuildConfiguration;
			baseConfigurationReference = 90690D08224333DA00FC2E54 /* Apollo-Project-Performance-Testing.xcconfig */;
			buildSettings = {
			};
			name = PerformanceTesting;
		};
		9FEFCFCE1E6C65CE0061834C /* PerformanceTesting */ = {
			isa = XCBuildConfiguration;
			baseConfigurationReference = 90690D06224333DA00FC2E54 /* Apollo-Target-Framework.xcconfig */;
			buildSettings = {
			};
			name = PerformanceTesting;
		};
		9FEFCFD01E6C65CE0061834C /* PerformanceTesting */ = {
			isa = XCBuildConfiguration;
			baseConfigurationReference = 90690D0B2243345500FC2E54 /* Apollo-Target-Tests.xcconfig */;
			buildSettings = {
			};
			name = PerformanceTesting;
		};
		9FEFCFD61E6C65CE0061834C /* PerformanceTesting */ = {
			isa = XCBuildConfiguration;
			baseConfigurationReference = 90690D2122433C1900FC2E54 /* Apollo-Target-StarWarsAPI.xcconfig */;
			buildSettings = {
			};
			name = PerformanceTesting;
		};
/* End XCBuildConfiguration section */

/* Begin XCConfigurationList section */
		9B2DFBBE24E1FA0D00ED3AE6 /* Build configuration list for PBXNativeTarget "UploadAPI" */ = {
			isa = XCConfigurationList;
			buildConfigurations = (
				9B2DFBBB24E1FA0D00ED3AE6 /* Debug */,
				9B2DFBBC24E1FA0D00ED3AE6 /* Release */,
				9B2DFBBD24E1FA0D00ED3AE6 /* PerformanceTesting */,
			);
			defaultConfigurationIsVisible = 0;
			defaultConfigurationName = Release;
		};
		9B6835462463481A00337AE6 /* Build configuration list for PBXNativeTarget "ApolloCore" */ = {
			isa = XCConfigurationList;
			buildConfigurations = (
				9B6835432463481A00337AE6 /* Debug */,
				9B6835442463481A00337AE6 /* Release */,
				9B6835452463481A00337AE6 /* PerformanceTesting */,
			);
			defaultConfigurationIsVisible = 0;
			defaultConfigurationName = Release;
		};
		9B7B6F4F233C26D200F32205 /* Build configuration list for PBXNativeTarget "ApolloCodegenLib" */ = {
			isa = XCConfigurationList;
			buildConfigurations = (
				9B7B6F4C233C26D100F32205 /* Debug */,
				9B7B6F4D233C26D100F32205 /* Release */,
				9B7B6F4E233C26D100F32205 /* PerformanceTesting */,
			);
			defaultConfigurationIsVisible = 0;
			defaultConfigurationName = Release;
		};
		9B7BDA7723FDE8F200ACD198 /* Build configuration list for PBXNativeTarget "ApolloWebSocketTests" */ = {
			isa = XCConfigurationList;
			buildConfigurations = (
				9B7BDA7423FDE8F200ACD198 /* Debug */,
				9B7BDA7523FDE8F200ACD198 /* Release */,
				9B7BDA7623FDE8F200ACD198 /* PerformanceTesting */,
			);
			defaultConfigurationIsVisible = 0;
			defaultConfigurationName = Release;
		};
		9B7BDA8223FDE90400ACD198 /* Build configuration list for PBXNativeTarget "ApolloWebSocket" */ = {
			isa = XCConfigurationList;
			buildConfigurations = (
				9B7BDA8323FDE90400ACD198 /* Debug */,
				9B7BDA8423FDE90400ACD198 /* Release */,
				9B7BDA8523FDE90400ACD198 /* PerformanceTesting */,
			);
			defaultConfigurationIsVisible = 0;
			defaultConfigurationName = Release;
		};
		9B7BDAB623FDEBA800ACD198 /* Build configuration list for PBXNativeTarget "ApolloSQLiteTests" */ = {
			isa = XCConfigurationList;
			buildConfigurations = (
				9B7BDAB723FDEBA800ACD198 /* Debug */,
				9B7BDAB823FDEBA800ACD198 /* Release */,
				9B7BDAB923FDEBA800ACD198 /* PerformanceTesting */,
			);
			defaultConfigurationIsVisible = 0;
			defaultConfigurationName = Release;
		};
		9B7BDAC823FDEBB600ACD198 /* Build configuration list for PBXNativeTarget "ApolloSQLite" */ = {
			isa = XCConfigurationList;
			buildConfigurations = (
				9B7BDAC923FDEBB600ACD198 /* Debug */,
				9B7BDACA23FDEBB600ACD198 /* Release */,
				9B7BDACB23FDEBB600ACD198 /* PerformanceTesting */,
			);
			defaultConfigurationIsVisible = 0;
			defaultConfigurationName = Release;
		};
		9B7BDAE723FDED8000ACD198 /* Build configuration list for PBXNativeTarget "ApolloSQLiteTestSupport" */ = {
			isa = XCConfigurationList;
			buildConfigurations = (
				9B7BDAE823FDED8000ACD198 /* Debug */,
				9B7BDAE923FDED8000ACD198 /* Release */,
				9B7BDAEA23FDED8000ACD198 /* PerformanceTesting */,
			);
			defaultConfigurationIsVisible = 0;
			defaultConfigurationName = Release;
		};
		9BAEEC07234BB8FD00808306 /* Build configuration list for PBXNativeTarget "ApolloCodegenTests" */ = {
			isa = XCConfigurationList;
			buildConfigurations = (
				9BAEEC04234BB8FD00808306 /* Debug */,
				9BAEEC05234BB8FD00808306 /* Release */,
				9BAEEC06234BB8FD00808306 /* PerformanceTesting */,
			);
			defaultConfigurationIsVisible = 0;
			defaultConfigurationName = Release;
		};
		9F54C8BC255D760B0065AFD6 /* Build configuration list for PBXNativeTarget "ApolloPerformanceTests" */ = {
			isa = XCConfigurationList;
			buildConfigurations = (
				9F54C8BD255D760B0065AFD6 /* Debug */,
				9F54C8BE255D760B0065AFD6 /* Release */,
				9F54C8BF255D760B0065AFD6 /* PerformanceTesting */,
			);
			defaultConfigurationIsVisible = 0;
			defaultConfigurationName = Release;
		};
		9F8A95801EC0FC1200304A2D /* Build configuration list for PBXNativeTarget "ApolloTestSupport" */ = {
			isa = XCConfigurationList;
			buildConfigurations = (
				9F8A957D1EC0FC1200304A2D /* Debug */,
				9F8A957E1EC0FC1200304A2D /* Release */,
				9F8A957F1EC0FC1200304A2D /* PerformanceTesting */,
			);
			defaultConfigurationIsVisible = 0;
			defaultConfigurationName = Release;
		};
		9FA6ABC11EC0A988000017BE /* Build configuration list for PBXNativeTarget "ApolloCacheDependentTests" */ = {
			isa = XCConfigurationList;
			buildConfigurations = (
				9FA6ABC21EC0A988000017BE /* Debug */,
				9FA6ABC31EC0A988000017BE /* Release */,
				9FA6ABC41EC0A988000017BE /* PerformanceTesting */,
			);
			defaultConfigurationIsVisible = 0;
			defaultConfigurationName = Release;
		};
		9FACA9C21F42E67200AE2DBD /* Build configuration list for PBXNativeTarget "GitHubAPI" */ = {
			isa = XCConfigurationList;
			buildConfigurations = (
				9FACA9C31F42E67200AE2DBD /* Debug */,
				9FACA9C41F42E67200AE2DBD /* Release */,
				9FACA9C51F42E67200AE2DBD /* PerformanceTesting */,
			);
			defaultConfigurationIsVisible = 0;
			defaultConfigurationName = Release;
		};
		9FC7503E1D2A532C00458D91 /* Build configuration list for PBXProject "Apollo" */ = {
			isa = XCConfigurationList;
			buildConfigurations = (
				9FC750561D2A532D00458D91 /* Debug */,
				9FC750571D2A532D00458D91 /* Release */,
				9FEFCFCD1E6C65CE0061834C /* PerformanceTesting */,
			);
			defaultConfigurationIsVisible = 0;
			defaultConfigurationName = Release;
		};
		9FC750581D2A532D00458D91 /* Build configuration list for PBXNativeTarget "Apollo" */ = {
			isa = XCConfigurationList;
			buildConfigurations = (
				9FC750591D2A532D00458D91 /* Debug */,
				9FC7505A1D2A532D00458D91 /* Release */,
				9FEFCFCE1E6C65CE0061834C /* PerformanceTesting */,
			);
			defaultConfigurationIsVisible = 0;
			defaultConfigurationName = Release;
		};
		9FC7505B1D2A532D00458D91 /* Build configuration list for PBXNativeTarget "ApolloTests" */ = {
			isa = XCConfigurationList;
			buildConfigurations = (
				9FC7505C1D2A532D00458D91 /* Debug */,
				9FC7505D1D2A532D00458D91 /* Release */,
				9FEFCFD01E6C65CE0061834C /* PerformanceTesting */,
			);
			defaultConfigurationIsVisible = 0;
			defaultConfigurationName = Release;
		};
		9FCE2D031E6C213D00E34457 /* Build configuration list for PBXNativeTarget "StarWarsAPI" */ = {
			isa = XCConfigurationList;
			buildConfigurations = (
				9FCE2D041E6C213D00E34457 /* Debug */,
				9FCE2D051E6C213D00E34457 /* Release */,
				9FEFCFD61E6C65CE0061834C /* PerformanceTesting */,
			);
			defaultConfigurationIsVisible = 0;
			defaultConfigurationName = Release;
		};
/* End XCConfigurationList section */

/* Begin XCRemoteSwiftPackageReference section */
		9B47515B2575AA4A0001FB87 /* XCRemoteSwiftPackageReference "InflectorKit" */ = {
			isa = XCRemoteSwiftPackageReference;
			repositoryURL = "https://github.com/apollographql/InflectorKit.git";
			requirement = {
				kind = upToNextMinorVersion;
				minimumVersion = 0.0.2;
			};
		};
		9B68F04B2413239100E97318 /* XCRemoteSwiftPackageReference "Stencil" */ = {
			isa = XCRemoteSwiftPackageReference;
			repositoryURL = "https://github.com/stencilproject/Stencil.git";
			requirement = {
				kind = upToNextMinorVersion;
				minimumVersion = 0.14.0;
			};
		};
		9B7BDAAA23FDEA7B00ACD198 /* XCRemoteSwiftPackageReference "Starscream" */ = {
			isa = XCRemoteSwiftPackageReference;
			repositoryURL = "https://github.com/daltoniam/Starscream.git";
			requirement = {
				kind = upToNextMinorVersion;
				minimumVersion = 3.1.1;
			};
		};
		9B7BDAF423FDEE2600ACD198 /* XCRemoteSwiftPackageReference "SQLite.swift" */ = {
			isa = XCRemoteSwiftPackageReference;
			repositoryURL = "https://github.com/stephencelis/SQLite.swift.git";
			requirement = {
				kind = upToNextMinorVersion;
				minimumVersion = 0.12.2;
			};
		};
/* End XCRemoteSwiftPackageReference section */

/* Begin XCSwiftPackageProductDependency section */
		9B47515C2575AA4A0001FB87 /* InflectorKit */ = {
			isa = XCSwiftPackageProductDependency;
			package = 9B47515B2575AA4A0001FB87 /* XCRemoteSwiftPackageReference "InflectorKit" */;
			productName = InflectorKit;
		};
		9B68F04C2413239100E97318 /* Stencil */ = {
			isa = XCSwiftPackageProductDependency;
			package = 9B68F04B2413239100E97318 /* XCRemoteSwiftPackageReference "Stencil" */;
			productName = Stencil;
		};
		9B7BDAAB23FDEA7B00ACD198 /* Starscream */ = {
			isa = XCSwiftPackageProductDependency;
			package = 9B7BDAAA23FDEA7B00ACD198 /* XCRemoteSwiftPackageReference "Starscream" */;
			productName = Starscream;
		};
		9B7BDAF523FDEE2600ACD198 /* SQLite */ = {
			isa = XCSwiftPackageProductDependency;
			package = 9B7BDAF423FDEE2600ACD198 /* XCRemoteSwiftPackageReference "SQLite.swift" */;
			productName = SQLite;
		};
		9B7BDAFE23FDEF9E00ACD198 /* Starscream */ = {
			isa = XCSwiftPackageProductDependency;
			package = 9B7BDAAA23FDEA7B00ACD198 /* XCRemoteSwiftPackageReference "Starscream" */;
			productName = Starscream;
		};
		9B7BDB1623FDF10300ACD198 /* SQLite */ = {
			isa = XCSwiftPackageProductDependency;
			package = 9B7BDAF423FDEE2600ACD198 /* XCRemoteSwiftPackageReference "SQLite.swift" */;
			productName = SQLite;
		};
/* End XCSwiftPackageProductDependency section */
	};
	rootObject = 9FC7503B1D2A532C00458D91 /* Project object */;
}<|MERGE_RESOLUTION|>--- conflicted
+++ resolved
@@ -15,13 +15,10 @@
 		9B0E471C240B167C0093BDA7 /* String+Apollo.swift in Sources */ = {isa = PBXBuildFile; fileRef = 9B0E471B240B167C0093BDA7 /* String+Apollo.swift */; };
 		9B0E471E240B239D0093BDA7 /* ASTEnumValue.swift in Sources */ = {isa = PBXBuildFile; fileRef = 9B0E471D240B239D0093BDA7 /* ASTEnumValue.swift */; };
 		9B1CCDD92360F02C007C9032 /* Bundle+Helpers.swift in Sources */ = {isa = PBXBuildFile; fileRef = 9B1CCDD82360F02C007C9032 /* Bundle+Helpers.swift */; };
-<<<<<<< HEAD
 		9B206032259187EF0020D1E0 /* Crypt.swift in Sources */ = {isa = PBXBuildFile; fileRef = 9B206031259187EF0020D1E0 /* Crypt.swift */; };
-=======
 		9B20611A2591B3550020D1E0 /* c.txt in Resources */ = {isa = PBXBuildFile; fileRef = 9B2061172591B3550020D1E0 /* c.txt */; };
 		9B20611B2591B3550020D1E0 /* b.txt in Resources */ = {isa = PBXBuildFile; fileRef = 9B2061182591B3550020D1E0 /* b.txt */; };
 		9B20611C2591B3550020D1E0 /* a.txt in Resources */ = {isa = PBXBuildFile; fileRef = 9B2061192591B3550020D1E0 /* a.txt */; };
->>>>>>> 5d9022f6
 		9B21FD752422C29D00998B5C /* GraphQLFileTests.swift in Sources */ = {isa = PBXBuildFile; fileRef = 9B21FD742422C29D00998B5C /* GraphQLFileTests.swift */; };
 		9B21FD772422C8CC00998B5C /* TestFileHelper.swift in Sources */ = {isa = PBXBuildFile; fileRef = 9B21FD762422C8CC00998B5C /* TestFileHelper.swift */; };
 		9B21FD782424305700998B5C /* ExpectedEnumWithDifferentCases.swift in Sources */ = {isa = PBXBuildFile; fileRef = 9B68F05F2416F80C00E97318 /* ExpectedEnumWithDifferentCases.swift */; };
@@ -515,10 +512,8 @@
 		9B0E471B240B167C0093BDA7 /* String+Apollo.swift */ = {isa = PBXFileReference; lastKnownFileType = sourcecode.swift; path = "String+Apollo.swift"; sourceTree = "<group>"; };
 		9B0E471D240B239D0093BDA7 /* ASTEnumValue.swift */ = {isa = PBXFileReference; lastKnownFileType = sourcecode.swift; path = ASTEnumValue.swift; sourceTree = "<group>"; };
 		9B1CCDD82360F02C007C9032 /* Bundle+Helpers.swift */ = {isa = PBXFileReference; lastKnownFileType = sourcecode.swift; path = "Bundle+Helpers.swift"; sourceTree = "<group>"; };
-<<<<<<< HEAD
 		9B206031259187EF0020D1E0 /* Crypt.swift */ = {isa = PBXFileReference; fileEncoding = 4; lastKnownFileType = sourcecode.swift; path = Crypt.swift; sourceTree = "<group>"; };
 		9B2060422591903B0020D1E0 /* LinuxMain.swift */ = {isa = PBXFileReference; lastKnownFileType = sourcecode.swift; path = LinuxMain.swift; sourceTree = "<group>"; };
-=======
 		9B2061172591B3550020D1E0 /* c.txt */ = {isa = PBXFileReference; fileEncoding = 4; lastKnownFileType = text; path = c.txt; sourceTree = "<group>"; };
 		9B2061182591B3550020D1E0 /* b.txt */ = {isa = PBXFileReference; fileEncoding = 4; lastKnownFileType = text; path = b.txt; sourceTree = "<group>"; };
 		9B2061192591B3550020D1E0 /* a.txt */ = {isa = PBXFileReference; fileEncoding = 4; lastKnownFileType = text; path = a.txt; sourceTree = "<group>"; };
@@ -551,7 +546,6 @@
 		9B20616D2591B3A50020D1E0 /* RepoURL.graphql */ = {isa = PBXFileReference; lastKnownFileType = text; path = RepoURL.graphql; sourceTree = "<group>"; };
 		9B20616E2591B3A50020D1E0 /* Repository.graphql */ = {isa = PBXFileReference; lastKnownFileType = text; path = Repository.graphql; sourceTree = "<group>"; };
 		9B2061702591B3A50020D1E0 /* operationIDs.json */ = {isa = PBXFileReference; lastKnownFileType = text.json; path = operationIDs.json; sourceTree = "<group>"; };
->>>>>>> 5d9022f6
 		9B21FD742422C29D00998B5C /* GraphQLFileTests.swift */ = {isa = PBXFileReference; lastKnownFileType = sourcecode.swift; path = GraphQLFileTests.swift; sourceTree = "<group>"; };
 		9B21FD762422C8CC00998B5C /* TestFileHelper.swift */ = {isa = PBXFileReference; lastKnownFileType = sourcecode.swift; path = TestFileHelper.swift; sourceTree = "<group>"; };
 		9B260BEA245A020300562176 /* ApolloInterceptor.swift */ = {isa = PBXFileReference; lastKnownFileType = sourcecode.swift; path = ApolloInterceptor.swift; sourceTree = "<group>"; };
