// !$*UTF8*$!
{
	archiveVersion = 1;
	classes = {
	};
	objectVersion = 52;
	objects = {

/* Begin PBXBuildFile section */
		19E9F6AC26D58A9A003AB80E /* OperationMessageIdCreatorTests.swift in Sources */ = {isa = PBXBuildFile; fileRef = 19E9F6AA26D58A92003AB80E /* OperationMessageIdCreatorTests.swift */; };
		19E9F6B526D6BF25003AB80E /* OperationMessageIdCreator.swift in Sources */ = {isa = PBXBuildFile; fileRef = 19E9F6A826D5867E003AB80E /* OperationMessageIdCreator.swift */; };
		2EE7FFD0276802E30035DC39 /* CacheKeyConstructionTests.swift in Sources */ = {isa = PBXBuildFile; fileRef = 2EE7FFCF276802E30035DC39 /* CacheKeyConstructionTests.swift */; };
		54DDB0921EA045870009DD99 /* InMemoryNormalizedCache.swift in Sources */ = {isa = PBXBuildFile; fileRef = 54DDB0911EA045870009DD99 /* InMemoryNormalizedCache.swift */; };
		5AC6CA4322AAF7B200B7C94D /* GraphQLHTTPMethod.swift in Sources */ = {isa = PBXBuildFile; fileRef = 5AC6CA4222AAF7B200B7C94D /* GraphQLHTTPMethod.swift */; };
		5BB2C0232380836100774170 /* VersionNumberTests.swift in Sources */ = {isa = PBXBuildFile; fileRef = 5BB2C0222380836100774170 /* VersionNumberTests.swift */; };
		9B1CCDD92360F02C007C9032 /* Bundle+Helpers.swift in Sources */ = {isa = PBXBuildFile; fileRef = 9B1CCDD82360F02C007C9032 /* Bundle+Helpers.swift */; };
		9B21FD752422C29D00998B5C /* GraphQLFileTests.swift in Sources */ = {isa = PBXBuildFile; fileRef = 9B21FD742422C29D00998B5C /* GraphQLFileTests.swift */; };
		9B260BEB245A020300562176 /* ApolloInterceptor.swift in Sources */ = {isa = PBXBuildFile; fileRef = 9B260BEA245A020300562176 /* ApolloInterceptor.swift */; };
		9B260BF1245A025400562176 /* HTTPRequest.swift in Sources */ = {isa = PBXBuildFile; fileRef = 9B260BF0245A025400562176 /* HTTPRequest.swift */; };
		9B260BF3245A026F00562176 /* RequestChain.swift in Sources */ = {isa = PBXBuildFile; fileRef = 9B260BF2245A026F00562176 /* RequestChain.swift */; };
		9B260BF5245A028D00562176 /* HTTPResponse.swift in Sources */ = {isa = PBXBuildFile; fileRef = 9B260BF4245A028D00562176 /* HTTPResponse.swift */; };
		9B260BF9245A030100562176 /* ResponseCodeInterceptor.swift in Sources */ = {isa = PBXBuildFile; fileRef = 9B260BF8245A030100562176 /* ResponseCodeInterceptor.swift */; };
		9B260BFB245A031900562176 /* NetworkFetchInterceptor.swift in Sources */ = {isa = PBXBuildFile; fileRef = 9B260BFA245A031900562176 /* NetworkFetchInterceptor.swift */; };
		9B260BFF245A054700562176 /* JSONRequest.swift in Sources */ = {isa = PBXBuildFile; fileRef = 9B260BFE245A054700562176 /* JSONRequest.swift */; };
		9B260C04245A090600562176 /* RequestChainNetworkTransport.swift in Sources */ = {isa = PBXBuildFile; fileRef = 9B260C03245A090600562176 /* RequestChainNetworkTransport.swift */; };
		9B260C08245A437400562176 /* InterceptorProvider.swift in Sources */ = {isa = PBXBuildFile; fileRef = 9B260C07245A437400562176 /* InterceptorProvider.swift */; };
		9B260C0A245A532500562176 /* JSONResponseParsingInterceptor.swift in Sources */ = {isa = PBXBuildFile; fileRef = 9B260C09245A532500562176 /* JSONResponseParsingInterceptor.swift */; };
		9B2B66F42513FAFE00B53ABF /* CancellationHandlingInterceptor.swift in Sources */ = {isa = PBXBuildFile; fileRef = 9B2B66F32513FAFE00B53ABF /* CancellationHandlingInterceptor.swift */; };
		9B2DFBBF24E1FA1A00ED3AE6 /* Apollo.framework in Frameworks */ = {isa = PBXBuildFile; fileRef = 9FC750441D2A532C00458D91 /* Apollo.framework */; };
		9B2DFBC724E1FA4800ED3AE6 /* UploadAPI.h in Headers */ = {isa = PBXBuildFile; fileRef = 9B2DFBC524E1FA3E00ED3AE6 /* UploadAPI.h */; settings = {ATTRIBUTES = (Public, ); }; };
		9B2DFBCD24E201A800ED3AE6 /* UploadAPI.framework in Frameworks */ = {isa = PBXBuildFile; fileRef = 9B2DFBB624E1FA0D00ED3AE6 /* UploadAPI.framework */; };
		9B2DFBCF24E201DD00ED3AE6 /* API.swift in Sources */ = {isa = PBXBuildFile; fileRef = 9B2DFBCE24E201DD00ED3AE6 /* API.swift */; };
		9B455CDF2492D05E002255A9 /* Atomic.swift in Sources */ = {isa = PBXBuildFile; fileRef = 9B6CB23D238077B60007259D /* Atomic.swift */; };
		9B455CE52492D0A3002255A9 /* ApolloExtension.swift in Sources */ = {isa = PBXBuildFile; fileRef = 9B455CE22492D0A3002255A9 /* ApolloExtension.swift */; };
		9B455CE72492D0A3002255A9 /* Collection+Apollo.swift in Sources */ = {isa = PBXBuildFile; fileRef = 9B455CE42492D0A3002255A9 /* Collection+Apollo.swift */; };
		9B455CEB2492FB03002255A9 /* String+SHA.swift in Sources */ = {isa = PBXBuildFile; fileRef = 9B455CEA2492FB03002255A9 /* String+SHA.swift */; };
		9B47518D2575AA850001FB87 /* Pluralizer.swift in Sources */ = {isa = PBXBuildFile; fileRef = 9B47516D2575AA690001FB87 /* Pluralizer.swift */; };
		9B4751AD2575B5070001FB87 /* PluralizerTests.swift in Sources */ = {isa = PBXBuildFile; fileRef = 9B4751AC2575B5070001FB87 /* PluralizerTests.swift */; };
		9B4F453F244A27B900C2CF7D /* URLSessionClient.swift in Sources */ = {isa = PBXBuildFile; fileRef = 9B4F453E244A27B900C2CF7D /* URLSessionClient.swift */; };
		9B554CC4247DC29A002F452A /* TaskData.swift in Sources */ = {isa = PBXBuildFile; fileRef = 9B554CC3247DC29A002F452A /* TaskData.swift */; };
		9B64F6762354D219002D1BB5 /* URL+QueryDict.swift in Sources */ = {isa = PBXBuildFile; fileRef = 9B64F6752354D219002D1BB5 /* URL+QueryDict.swift */; };
		9B68F0552416B33300E97318 /* LineByLineComparison.swift in Sources */ = {isa = PBXBuildFile; fileRef = 9B68F0542416B33300E97318 /* LineByLineComparison.swift */; };
		9B708AAD2305884500604A11 /* ApolloClientProtocol.swift in Sources */ = {isa = PBXBuildFile; fileRef = 9B708AAC2305884500604A11 /* ApolloClientProtocol.swift */; };
		9B78C71E2326E86E000C8C32 /* ErrorGenerationTests.swift in Sources */ = {isa = PBXBuildFile; fileRef = 9B78C71B2326E859000C8C32 /* ErrorGenerationTests.swift */; };
		9B7B6F59233C287200F32205 /* ApolloCodegen.swift in Sources */ = {isa = PBXBuildFile; fileRef = 9B7B6F57233C287100F32205 /* ApolloCodegen.swift */; };
		9B7B6F5A233C287200F32205 /* ApolloCodegenConfiguration.swift in Sources */ = {isa = PBXBuildFile; fileRef = 9B7B6F58233C287100F32205 /* ApolloCodegenConfiguration.swift */; };
		9B7B6F69233C2C0C00F32205 /* FileManager+Apollo.swift in Sources */ = {isa = PBXBuildFile; fileRef = 9B7B6F68233C2C0C00F32205 /* FileManager+Apollo.swift */; };
		9B7BDA9B23FDE94C00ACD198 /* WebSocketError.swift in Sources */ = {isa = PBXBuildFile; fileRef = 9B7BDA9423FDE94C00ACD198 /* WebSocketError.swift */; };
		9B7BDA9C23FDE94C00ACD198 /* WebSocketTask.swift in Sources */ = {isa = PBXBuildFile; fileRef = 9B7BDA9523FDE94C00ACD198 /* WebSocketTask.swift */; };
		9B7BDA9D23FDE94C00ACD198 /* SplitNetworkTransport.swift in Sources */ = {isa = PBXBuildFile; fileRef = 9B7BDA9623FDE94C00ACD198 /* SplitNetworkTransport.swift */; };
		9B7BDA9E23FDE94C00ACD198 /* OperationMessage.swift in Sources */ = {isa = PBXBuildFile; fileRef = 9B7BDA9723FDE94C00ACD198 /* OperationMessage.swift */; };
		9B7BDA9F23FDE94C00ACD198 /* WebSocketClient.swift in Sources */ = {isa = PBXBuildFile; fileRef = 9B7BDA9823FDE94C00ACD198 /* WebSocketClient.swift */; };
		9B7BDAA023FDE94C00ACD198 /* WebSocketTransport.swift in Sources */ = {isa = PBXBuildFile; fileRef = 9B7BDA9923FDE94C00ACD198 /* WebSocketTransport.swift */; };
		9B7BDAD023FDEBE300ACD198 /* SQLiteSerialization.swift in Sources */ = {isa = PBXBuildFile; fileRef = 9B7BDACD23FDEBE300ACD198 /* SQLiteSerialization.swift */; };
		9B7BDAD223FDEBE300ACD198 /* SQLiteNormalizedCache.swift in Sources */ = {isa = PBXBuildFile; fileRef = 9B7BDACF23FDEBE300ACD198 /* SQLiteNormalizedCache.swift */; };
		9B7BDAF623FDEE2600ACD198 /* SQLite in Frameworks */ = {isa = PBXBuildFile; productRef = 9B7BDAF523FDEE2600ACD198 /* SQLite */; };
		9B7BDAFA23FDEE8A00ACD198 /* Apollo.framework in Frameworks */ = {isa = PBXBuildFile; fileRef = 9FC750441D2A532C00458D91 /* Apollo.framework */; };
		9B7BDAFD23FDEE9300ACD198 /* Apollo.framework in Frameworks */ = {isa = PBXBuildFile; fileRef = 9FC750441D2A532C00458D91 /* Apollo.framework */; };
		9B8C3FB3248DA2FE00707B13 /* URL+Apollo.swift in Sources */ = {isa = PBXBuildFile; fileRef = 9B8C3FB1248DA2EA00707B13 /* URL+Apollo.swift */; };
		9B8C3FB5248DA3E000707B13 /* URLExtensionsTests.swift in Sources */ = {isa = PBXBuildFile; fileRef = 9B8C3FB4248DA3E000707B13 /* URLExtensionsTests.swift */; };
		9B95EDC022CAA0B000702BB2 /* GETTransformerTests.swift in Sources */ = {isa = PBXBuildFile; fileRef = 9B95EDBF22CAA0AF00702BB2 /* GETTransformerTests.swift */; };
		9B96500A24BE62B7003C29C0 /* RequestChainTests.swift in Sources */ = {isa = PBXBuildFile; fileRef = 9B96500824BE6201003C29C0 /* RequestChainTests.swift */; };
		9B96500C24BE7239003C29C0 /* CacheReadInterceptor.swift in Sources */ = {isa = PBXBuildFile; fileRef = 9B96500B24BE7239003C29C0 /* CacheReadInterceptor.swift */; };
		9B9BBAF324DB39D70021C30F /* UploadRequest.swift in Sources */ = {isa = PBXBuildFile; fileRef = 9B9BBAF224DB39D70021C30F /* UploadRequest.swift */; };
		9B9BBAF524DB4F890021C30F /* AutomaticPersistedQueryInterceptor.swift in Sources */ = {isa = PBXBuildFile; fileRef = 9B9BBAF424DB4F890021C30F /* AutomaticPersistedQueryInterceptor.swift */; };
		9B9BBB1C24DB760B0021C30F /* UploadRequestTests.swift in Sources */ = {isa = PBXBuildFile; fileRef = 9B9BBB1A24DB75E60021C30F /* UploadRequestTests.swift */; };
		9B9F16A726013DAB00FB2F31 /* SQLiteDatabase.swift in Sources */ = {isa = PBXBuildFile; fileRef = 9B9F16A626013DAB00FB2F31 /* SQLiteDatabase.swift */; };
		9B9F16B82601532500FB2F31 /* SQLiteDotSwiftDatabase.swift in Sources */ = {isa = PBXBuildFile; fileRef = 9B9F16B72601532500FB2F31 /* SQLiteDotSwiftDatabase.swift */; };
		9BA1244A22D8A8EA00BF1D24 /* JSONSerialization+Sorting.swift in Sources */ = {isa = PBXBuildFile; fileRef = 9BA1244922D8A8EA00BF1D24 /* JSONSerialization+Sorting.swift */; };
		9BA3130E2302BEA5007B7FC5 /* DispatchQueue+Optional.swift in Sources */ = {isa = PBXBuildFile; fileRef = 9BA3130D2302BEA5007B7FC5 /* DispatchQueue+Optional.swift */; };
		9BAEEBEE2346644600808306 /* ApolloSchemaDownloadConfiguration.swift in Sources */ = {isa = PBXBuildFile; fileRef = 9BAEEBED2346644600808306 /* ApolloSchemaDownloadConfiguration.swift */; };
		9BAEEBEF2346644B00808306 /* ApolloSchemaDownloader.swift in Sources */ = {isa = PBXBuildFile; fileRef = 9BAEEBEB234663F200808306 /* ApolloSchemaDownloader.swift */; };
		9BAEEBF32346DDAD00808306 /* CodegenLogger.swift in Sources */ = {isa = PBXBuildFile; fileRef = 9BAEEBF22346DDAD00808306 /* CodegenLogger.swift */; };
		9BAEEBF72346F0A000808306 /* StaticString+Apollo.swift in Sources */ = {isa = PBXBuildFile; fileRef = 9BAEEBF62346F0A000808306 /* StaticString+Apollo.swift */; };
		9BAEEC01234BB8FD00808306 /* ApolloCodegenLib.framework in Frameworks */ = {isa = PBXBuildFile; fileRef = 9B7B6F47233C26D100F32205 /* ApolloCodegenLib.framework */; };
		9BAEEC10234BB95B00808306 /* FileManagerExtensionsTests.swift in Sources */ = {isa = PBXBuildFile; fileRef = 9BAEEC0D234BB95B00808306 /* FileManagerExtensionsTests.swift */; };
		9BAEEC17234C275600808306 /* ApolloSchemaPublicTests.swift in Sources */ = {isa = PBXBuildFile; fileRef = 9BAEEC16234C275600808306 /* ApolloSchemaPublicTests.swift */; };
		9BAEEC19234C297800808306 /* ApolloCodegenConfigurationTests.swift in Sources */ = {isa = PBXBuildFile; fileRef = 9BAEEC18234C297800808306 /* ApolloCodegenConfigurationTests.swift */; };
		9BC139A424EDCA6C00876D29 /* MaxRetryInterceptorTests.swift in Sources */ = {isa = PBXBuildFile; fileRef = 9BC139A224EDCA4400876D29 /* MaxRetryInterceptorTests.swift */; };
		9BC139A624EDCAD900876D29 /* BlindRetryingTestInterceptor.swift in Sources */ = {isa = PBXBuildFile; fileRef = 9BC139A524EDCAD900876D29 /* BlindRetryingTestInterceptor.swift */; };
		9BC139A824EDCE4F00876D29 /* RetryToCountThenSucceedInterceptor.swift in Sources */ = {isa = PBXBuildFile; fileRef = 9BC139A724EDCE4F00876D29 /* RetryToCountThenSucceedInterceptor.swift */; };
		9BC742AC24CFB2FF0029282C /* ApolloErrorInterceptor.swift in Sources */ = {isa = PBXBuildFile; fileRef = 9BC742AB24CFB2FF0029282C /* ApolloErrorInterceptor.swift */; };
		9BC742AE24CFB6450029282C /* CacheWriteInterceptor.swift in Sources */ = {isa = PBXBuildFile; fileRef = 9BC742AD24CFB6450029282C /* CacheWriteInterceptor.swift */; };
		9BCA8C0926618226004FF2F6 /* UntypedGraphQLRequestBodyCreator.swift in Sources */ = {isa = PBXBuildFile; fileRef = 9BCA8C0826618226004FF2F6 /* UntypedGraphQLRequestBodyCreator.swift */; };
		9BCF0CE023FC9CA50031D2A2 /* TestCacheProvider.swift in Sources */ = {isa = PBXBuildFile; fileRef = 9BCF0CD923FC9CA50031D2A2 /* TestCacheProvider.swift */; };
		9BCF0CE323FC9CA50031D2A2 /* XCTAssertHelpers.swift in Sources */ = {isa = PBXBuildFile; fileRef = 9BCF0CDC23FC9CA50031D2A2 /* XCTAssertHelpers.swift */; };
		9BCF0CE423FC9CA50031D2A2 /* MockURLSession.swift in Sources */ = {isa = PBXBuildFile; fileRef = 9BCF0CDD23FC9CA50031D2A2 /* MockURLSession.swift */; };
		9BCF0CE523FC9CA50031D2A2 /* MockNetworkTransport.swift in Sources */ = {isa = PBXBuildFile; fileRef = 9BCF0CDF23FC9CA50031D2A2 /* MockNetworkTransport.swift */; };
		9BCF0CE623FC9D7B0031D2A2 /* ApolloTestSupport.h in Headers */ = {isa = PBXBuildFile; fileRef = 9BCF0CDA23FC9CA50031D2A2 /* ApolloTestSupport.h */; settings = {ATTRIBUTES = (Public, ); }; };
		9BCF0D0123FC9F060031D2A2 /* StarWarsAPI.h in Headers */ = {isa = PBXBuildFile; fileRef = 9BCF0CF123FC9F060031D2A2 /* StarWarsAPI.h */; settings = {ATTRIBUTES = (Public, ); }; };
		9BDE43D122C6655300FD7C7F /* Cancellable.swift in Sources */ = {isa = PBXBuildFile; fileRef = 9BDE43D022C6655200FD7C7F /* Cancellable.swift */; };
		9BDE43DF22C6708600FD7C7F /* GraphQLHTTPRequestError.swift in Sources */ = {isa = PBXBuildFile; fileRef = 9BDE43DE22C6708600FD7C7F /* GraphQLHTTPRequestError.swift */; };
		9BDF201323FDC37600153E2B /* GitHubAPI.h in Headers */ = {isa = PBXBuildFile; fileRef = 9BDF200C23FDC37600153E2B /* GitHubAPI.h */; settings = {ATTRIBUTES = (Public, ); }; };
		9BDF201423FDC37600153E2B /* API.swift in Sources */ = {isa = PBXBuildFile; fileRef = 9BDF201123FDC37600153E2B /* API.swift */; };
		9BE071AD2368D08700FA5952 /* Collection+Helpers.swift in Sources */ = {isa = PBXBuildFile; fileRef = 9BE071AC2368D08700FA5952 /* Collection+Helpers.swift */; };
		9BE74D3D23FB4A8E006D354F /* FileFinder.swift in Sources */ = {isa = PBXBuildFile; fileRef = 9BE74D3C23FB4A8E006D354F /* FileFinder.swift */; };
		9BEDC79E22E5D2CF00549BF6 /* RequestBodyCreator.swift in Sources */ = {isa = PBXBuildFile; fileRef = 9BEDC79D22E5D2CF00549BF6 /* RequestBodyCreator.swift */; };
		9BEEDC2824E351E5001D1294 /* MaxRetryInterceptor.swift in Sources */ = {isa = PBXBuildFile; fileRef = 9BEEDC2724E351E5001D1294 /* MaxRetryInterceptor.swift */; };
		9BEEDC2B24E61995001D1294 /* TestURLs.swift in Sources */ = {isa = PBXBuildFile; fileRef = 9BEEDC2A24E61995001D1294 /* TestURLs.swift */; };
		9BF1A95122CA6E71005292C2 /* GraphQLGETTransformer.swift in Sources */ = {isa = PBXBuildFile; fileRef = 9BF1A95022CA6E71005292C2 /* GraphQLGETTransformer.swift */; };
		9BF6C94325194DE2000D5B93 /* MultipartFormData+Testing.swift in Sources */ = {isa = PBXBuildFile; fileRef = 9BF6C91725194D7B000D5B93 /* MultipartFormData+Testing.swift */; };
		9BF6C97025194ED7000D5B93 /* MultipartFormDataTests.swift in Sources */ = {isa = PBXBuildFile; fileRef = 9BF6C95225194EA5000D5B93 /* MultipartFormDataTests.swift */; };
		9BF6C99C25195019000D5B93 /* String+IncludesForTesting.swift in Sources */ = {isa = PBXBuildFile; fileRef = 9BF6C99B25195019000D5B93 /* String+IncludesForTesting.swift */; };
		9BFE8DA9265D5D8F000BBF81 /* URLDownloader.swift in Sources */ = {isa = PBXBuildFile; fileRef = 9BFE8DA8265D5D8F000BBF81 /* URLDownloader.swift */; };
		9F1A966B258F34BB00A06EEB /* GraphQLJSFrontend.swift in Sources */ = {isa = PBXBuildFile; fileRef = 9F1A9665258F34BB00A06EEB /* GraphQLJSFrontend.swift */; };
		9F1A966C258F34BB00A06EEB /* GraphQLSchema.swift in Sources */ = {isa = PBXBuildFile; fileRef = 9F1A9667258F34BB00A06EEB /* GraphQLSchema.swift */; };
		9F1A966D258F34BB00A06EEB /* CompilationResult.swift in Sources */ = {isa = PBXBuildFile; fileRef = 9F1A9668258F34BB00A06EEB /* CompilationResult.swift */; };
		9F1A966F258F34BB00A06EEB /* JavaScriptBridge.swift in Sources */ = {isa = PBXBuildFile; fileRef = 9F1A966A258F34BB00A06EEB /* JavaScriptBridge.swift */; };
		9F21730E2567E6F000566121 /* DataLoaderTests.swift in Sources */ = {isa = PBXBuildFile; fileRef = 9FADC8531E6B86D900C677E6 /* DataLoaderTests.swift */; };
		9F21735B2568F3E200566121 /* PossiblyDeferredTests.swift in Sources */ = {isa = PBXBuildFile; fileRef = 9F21735A2568F3E200566121 /* PossiblyDeferredTests.swift */; };
		9F295E311E27534800A24949 /* GraphQLExecutor_ResultNormalizer_FromResponse_Tests.swift in Sources */ = {isa = PBXBuildFile; fileRef = 9F295E301E27534800A24949 /* GraphQLExecutor_ResultNormalizer_FromResponse_Tests.swift */; };
		9F295E381E277B2A00A24949 /* GraphQLResultNormalizer.swift in Sources */ = {isa = PBXBuildFile; fileRef = 9F295E371E277B2A00A24949 /* GraphQLResultNormalizer.swift */; };
		9F3910272549741400AF54A6 /* MockGraphQLServer.swift in Sources */ = {isa = PBXBuildFile; fileRef = 9F3910262549741400AF54A6 /* MockGraphQLServer.swift */; };
		9F41CBF025A3490600C02CB7 /* schema.graphqls in Resources */ = {isa = PBXBuildFile; fileRef = 9F41CBEF25A3490600C02CB7 /* schema.graphqls */; };
		9F41CC0025A3491E00C02CB7 /* schema.json in Resources */ = {isa = PBXBuildFile; fileRef = 9B2061622591B3860020D1E0 /* schema.json */; };
		9F438D071E6C2FD9007BDC1A /* Apollo.framework in Frameworks */ = {isa = PBXBuildFile; fileRef = 9FC750441D2A532C00458D91 /* Apollo.framework */; };
		9F533AB31E6C4A4200CBE097 /* BatchedLoadTests.swift in Sources */ = {isa = PBXBuildFile; fileRef = 9F438D0B1E6C494C007BDC1A /* BatchedLoadTests.swift */; };
		9F54C8B7255D760B0065AFD6 /* ParsingPerformanceTests.swift in Sources */ = {isa = PBXBuildFile; fileRef = 9F54C8B6255D760B0065AFD6 /* ParsingPerformanceTests.swift */; };
		9F54C8B9255D760B0065AFD6 /* Apollo.framework in Frameworks */ = {isa = PBXBuildFile; fileRef = 9FC750441D2A532C00458D91 /* Apollo.framework */; };
		9F54C90F255D79C80065AFD6 /* ApolloTestSupport.framework in Frameworks */ = {isa = PBXBuildFile; fileRef = 9F8A95781EC0FC1200304A2D /* ApolloTestSupport.framework */; };
		9F54C910255D79C80065AFD6 /* GitHubAPI.framework in Frameworks */ = {isa = PBXBuildFile; fileRef = 9FACA9C61F42E67200AE2DBD /* GitHubAPI.framework */; };
		9F55347B1DE1DB2100E54264 /* ApolloStore.swift in Sources */ = {isa = PBXBuildFile; fileRef = 9F55347A1DE1DB2100E54264 /* ApolloStore.swift */; };
		9F578D901D8D2CB300C0EA36 /* HTTPURLResponse+Helpers.swift in Sources */ = {isa = PBXBuildFile; fileRef = 9F578D8F1D8D2CB300C0EA36 /* HTTPURLResponse+Helpers.swift */; };
		9F628E9525935BE600F94F9D /* GraphQLType.swift in Sources */ = {isa = PBXBuildFile; fileRef = 9F628E9425935BE600F94F9D /* GraphQLType.swift */; };
		9F628EB52593651B00F94F9D /* GraphQLValue.swift in Sources */ = {isa = PBXBuildFile; fileRef = 9F628EB42593651B00F94F9D /* GraphQLValue.swift */; };
		9F62DF8E2590539A00E6E808 /* SchemaIntrospectionTests.swift in Sources */ = {isa = PBXBuildFile; fileRef = 9F62DF8D2590539A00E6E808 /* SchemaIntrospectionTests.swift */; };
		9F62DFAE2590557F00E6E808 /* DocumentParsingAndValidationTests.swift in Sources */ = {isa = PBXBuildFile; fileRef = 9F62DFAD2590557F00E6E808 /* DocumentParsingAndValidationTests.swift */; };
		9F62DFBF2590560000E6E808 /* Helpers.swift in Sources */ = {isa = PBXBuildFile; fileRef = 9F62DFBE2590560000E6E808 /* Helpers.swift */; };
		9F62DFD02590710E00E6E808 /* GraphQLSource.swift in Sources */ = {isa = PBXBuildFile; fileRef = 9F62DFCF2590710E00E6E808 /* GraphQLSource.swift */; };
		9F62E0102590728000E6E808 /* CompilationTests.swift in Sources */ = {isa = PBXBuildFile; fileRef = 9F62E00F2590728000E6E808 /* CompilationTests.swift */; };
		9F62E03F2590896400E6E808 /* GraphQLError.swift in Sources */ = {isa = PBXBuildFile; fileRef = 9F62E03E2590896400E6E808 /* GraphQLError.swift */; };
		9F65B1211EC106F30090B25F /* Apollo.framework in Frameworks */ = {isa = PBXBuildFile; fileRef = 9FC750441D2A532C00458D91 /* Apollo.framework */; };
		9F68F9F125415827004F26D0 /* XCTestCase+Helpers.swift in Sources */ = {isa = PBXBuildFile; fileRef = 9F68F9F025415827004F26D0 /* XCTestCase+Helpers.swift */; };
		9F69FFA91D42855900E000B1 /* NetworkTransport.swift in Sources */ = {isa = PBXBuildFile; fileRef = 9F69FFA81D42855900E000B1 /* NetworkTransport.swift */; };
		9F8622FA1EC2117C00C38162 /* FragmentConstructionAndConversionTests.swift in Sources */ = {isa = PBXBuildFile; fileRef = 9F8622F91EC2117C00C38162 /* FragmentConstructionAndConversionTests.swift */; };
		9F86B68B1E6438D700B885FF /* GraphQLSelectionSetMapper.swift in Sources */ = {isa = PBXBuildFile; fileRef = 9F86B68A1E6438D700B885FF /* GraphQLSelectionSetMapper.swift */; };
		9F86B6901E65533D00B885FF /* GraphQLResponseGenerator.swift in Sources */ = {isa = PBXBuildFile; fileRef = 9F86B68F1E65533D00B885FF /* GraphQLResponseGenerator.swift */; };
		9F8A958D1EC0FFAB00304A2D /* ApolloTestSupport.framework in Frameworks */ = {isa = PBXBuildFile; fileRef = 9F8A95781EC0FC1200304A2D /* ApolloTestSupport.framework */; };
		9F8E0BD325668552000D9FA5 /* DataLoader.swift in Sources */ = {isa = PBXBuildFile; fileRef = 9FADC84E1E6B865E00C677E6 /* DataLoader.swift */; };
		9F8E0BE325668559000D9FA5 /* PossiblyDeferred.swift in Sources */ = {isa = PBXBuildFile; fileRef = 9F33D6A32566475600A1543F /* PossiblyDeferred.swift */; };
		9F91CF8F1F6C0DB2008DD0BE /* MutatingResultsTests.swift in Sources */ = {isa = PBXBuildFile; fileRef = 9F91CF8E1F6C0DB2008DD0BE /* MutatingResultsTests.swift */; };
		9FA6F3681E65DF4700BF8D73 /* GraphQLResultAccumulator.swift in Sources */ = {isa = PBXBuildFile; fileRef = 9FA6F3671E65DF4700BF8D73 /* GraphQLResultAccumulator.swift */; };
		9FACA9BE1F42E67200AE2DBD /* Apollo.framework in Frameworks */ = {isa = PBXBuildFile; fileRef = 9FC750441D2A532C00458D91 /* Apollo.framework */; };
		9FBE0D4025407B64002ED0B1 /* AsyncResultObserver.swift in Sources */ = {isa = PBXBuildFile; fileRef = 9FBE0D3F25407B64002ED0B1 /* AsyncResultObserver.swift */; };
		9FC2333D1E66BBF7001E4541 /* GraphQLDependencyTracker.swift in Sources */ = {isa = PBXBuildFile; fileRef = 9FC2333C1E66BBF7001E4541 /* GraphQLDependencyTracker.swift */; };
		9FC750481D2A532C00458D91 /* Apollo.h in Headers */ = {isa = PBXBuildFile; fileRef = 9FC750471D2A532C00458D91 /* Apollo.h */; settings = {ATTRIBUTES = (Public, ); }; };
		9FC7504F1D2A532D00458D91 /* Apollo.framework in Frameworks */ = {isa = PBXBuildFile; fileRef = 9FC750441D2A532C00458D91 /* Apollo.framework */; };
		9FC750631D2A59F600458D91 /* ApolloClient.swift in Sources */ = {isa = PBXBuildFile; fileRef = 9FC750621D2A59F600458D91 /* ApolloClient.swift */; };
		9FC9A9BD1E2C271C0023C4D5 /* RecordSet.swift in Sources */ = {isa = PBXBuildFile; fileRef = 9FC9A9BC1E2C271C0023C4D5 /* RecordSet.swift */; };
		9FC9A9BF1E2C27FB0023C4D5 /* GraphQLResult.swift in Sources */ = {isa = PBXBuildFile; fileRef = 9FC9A9BE1E2C27FB0023C4D5 /* GraphQLResult.swift */; };
		9FC9A9C81E2EFE6E0023C4D5 /* CacheKeyForFieldTests.swift in Sources */ = {isa = PBXBuildFile; fileRef = 9FC9A9C71E2EFE6E0023C4D5 /* CacheKeyForFieldTests.swift */; };
		9FC9A9CC1E2FD0760023C4D5 /* Record.swift in Sources */ = {isa = PBXBuildFile; fileRef = 9FC9A9CB1E2FD0760023C4D5 /* Record.swift */; };
		9FCDFD291E33D0CE007519DC /* GraphQLQueryWatcher.swift in Sources */ = {isa = PBXBuildFile; fileRef = 9FCDFD281E33D0CE007519DC /* GraphQLQueryWatcher.swift */; };
		9FCE2CEE1E6BE2D900E34457 /* NormalizedCache.swift in Sources */ = {isa = PBXBuildFile; fileRef = 9FCE2CED1E6BE2D800E34457 /* NormalizedCache.swift */; };
		9FCE2D091E6C254700E34457 /* StarWarsAPI.framework in Frameworks */ = {isa = PBXBuildFile; fileRef = 9FCE2CFA1E6C213D00E34457 /* StarWarsAPI.framework */; };
		9FD1519A255D7F30003BDAAA /* IssuesAndCommentsForRepository.json in Resources */ = {isa = PBXBuildFile; fileRef = 9FD15199255D7F30003BDAAA /* IssuesAndCommentsForRepository.json */; };
		9FDE0731258F3AA100DC0CA5 /* SchemaLoadingTests.swift in Sources */ = {isa = PBXBuildFile; fileRef = 9F1A96AF258F36B200A06EEB /* SchemaLoadingTests.swift */; };
		9FDE0752258F3BC200DC0CA5 /* StarWarsAPI.framework in Frameworks */ = {isa = PBXBuildFile; fileRef = 9FCE2CFA1E6C213D00E34457 /* StarWarsAPI.framework */; };
		9FEB050D1DB5732300DA3B44 /* JSONSerializationFormat.swift in Sources */ = {isa = PBXBuildFile; fileRef = 9FEB050C1DB5732300DA3B44 /* JSONSerializationFormat.swift */; };
		9FF90A611DDDEB100034C3B6 /* GraphQLResponse.swift in Sources */ = {isa = PBXBuildFile; fileRef = 9FF90A5B1DDDEB100034C3B6 /* GraphQLResponse.swift */; };
		9FF90A651DDDEB100034C3B6 /* GraphQLExecutor.swift in Sources */ = {isa = PBXBuildFile; fileRef = 9FF90A5C1DDDEB100034C3B6 /* GraphQLExecutor.swift */; };
		9FF90A6F1DDDEB420034C3B6 /* GraphQLMapEncodingTests.swift in Sources */ = {isa = PBXBuildFile; fileRef = 9FF90A6A1DDDEB420034C3B6 /* GraphQLMapEncodingTests.swift */; };
		9FF90A711DDDEB420034C3B6 /* GraphQLExecutor_SelectionSetMapper_FromResponse_Tests.swift in Sources */ = {isa = PBXBuildFile; fileRef = 9FF90A6B1DDDEB420034C3B6 /* GraphQLExecutor_SelectionSetMapper_FromResponse_Tests.swift */; };
		9FF90A731DDDEB420034C3B6 /* ParseQueryResponseTests.swift in Sources */ = {isa = PBXBuildFile; fileRef = 9FF90A6C1DDDEB420034C3B6 /* ParseQueryResponseTests.swift */; };
		C3279FC72345234D00224790 /* TestCustomRequestBodyCreator.swift in Sources */ = {isa = PBXBuildFile; fileRef = C3279FC52345233000224790 /* TestCustomRequestBodyCreator.swift */; };
		C338DF1722DD9DE9006AF33E /* RequestBodyCreatorTests.swift in Sources */ = {isa = PBXBuildFile; fileRef = C338DF1622DD9DE9006AF33E /* RequestBodyCreatorTests.swift */; };
		C377CCA922D798BD00572E03 /* GraphQLFile.swift in Sources */ = {isa = PBXBuildFile; fileRef = C377CCA822D798BD00572E03 /* GraphQLFile.swift */; };
		C377CCAB22D7992E00572E03 /* MultipartFormData.swift in Sources */ = {isa = PBXBuildFile; fileRef = C377CCAA22D7992E00572E03 /* MultipartFormData.swift */; };
		D87AC09F2564D60B0079FAA5 /* ApolloClientOperationTests.swift in Sources */ = {isa = PBXBuildFile; fileRef = D87AC09E2564D60B0079FAA5 /* ApolloClientOperationTests.swift */; };
		DE03FDDB2784D0B2007425BD /* DataDict.swift in Sources */ = {isa = PBXBuildFile; fileRef = DE03FDDA2784D0B2007425BD /* DataDict.swift */; };
		DE058609266978A100265760 /* Selection.swift in Sources */ = {isa = PBXBuildFile; fileRef = DE664ED326602AF60054DB4F /* Selection.swift */; };
		DE05860B266978A100265760 /* SelectionSet.swift in Sources */ = {isa = PBXBuildFile; fileRef = DE3C7B10260A6FC900D2F4FF /* SelectionSet.swift */; };
		DE05860C266978A100265760 /* FragmentProtocols.swift in Sources */ = {isa = PBXBuildFile; fileRef = DE3C7B12260A6FC900D2F4FF /* FragmentProtocols.swift */; };
		DE05860D266978A100265760 /* ScalarTypes.swift in Sources */ = {isa = PBXBuildFile; fileRef = DE3C7B15260A6FCA00D2F4FF /* ScalarTypes.swift */; };
		DE05860E266978A100265760 /* GraphQLNullable.swift in Sources */ = {isa = PBXBuildFile; fileRef = 9B68F06E241C649E00E97318 /* GraphQLNullable.swift */; };
		DE058610266978A100265760 /* InputValue.swift in Sources */ = {isa = PBXBuildFile; fileRef = 9FC9A9C11E2D3CAF0023C4D5 /* InputValue.swift */; };
		DE058616266978A100265760 /* GraphQLEnum.swift in Sources */ = {isa = PBXBuildFile; fileRef = DE3C7B14260A6FCA00D2F4FF /* GraphQLEnum.swift */; };
		DE05862D2669800000265760 /* Matchable.swift in Sources */ = {isa = PBXBuildFile; fileRef = 9BE071AE2368D34D00FA5952 /* Matchable.swift */; };
		DE0586332669948500265760 /* InputValue+Evaluation.swift in Sources */ = {isa = PBXBuildFile; fileRef = DE0586322669948500265760 /* InputValue+Evaluation.swift */; };
		DE0586372669958F00265760 /* GraphQLError.swift in Sources */ = {isa = PBXBuildFile; fileRef = 9FC9A9D21E2FD48B0023C4D5 /* GraphQLError.swift */; };
		DE0586392669985000265760 /* Dictionary+Helpers.swift in Sources */ = {isa = PBXBuildFile; fileRef = DE0586382669985000265760 /* Dictionary+Helpers.swift */; };
		DE09066F27A4713F00211300 /* OperationDefinitionTemplateTests.swift in Sources */ = {isa = PBXBuildFile; fileRef = DE09066E27A4713F00211300 /* OperationDefinitionTemplateTests.swift */; };
		DE09114E27288B1F000648E5 /* SortedSelections.swift in Sources */ = {isa = PBXBuildFile; fileRef = DE09114D27288B1F000648E5 /* SortedSelections.swift */; };
		DE09F9BD27024FEA00795949 /* InputObject.swift in Sources */ = {isa = PBXBuildFile; fileRef = DE09F9BC27024FEA00795949 /* InputObject.swift */; };
		DE09F9C3270269E800795949 /* MockJavaScriptObject.swift in Sources */ = {isa = PBXBuildFile; fileRef = DE09F9C0270269E800795949 /* MockJavaScriptObject.swift */; };
		DE09F9C6270269F800795949 /* OperationDefinitionTemplate_DocumentType_Tests.swift in Sources */ = {isa = PBXBuildFile; fileRef = DE09F9C5270269F800795949 /* OperationDefinitionTemplate_DocumentType_Tests.swift */; };
<<<<<<< HEAD
=======
		DE0BCCE127C020F300A04743 /* AnimalKingdomAPI.framework in Frameworks */ = {isa = PBXBuildFile; fileRef = DE3C7A11260A6B9800D2F4FF /* AnimalKingdomAPI.framework */; };
>>>>>>> 9db65f0f
		DE12B2D7273B204B003371CC /* TestError.swift in Sources */ = {isa = PBXBuildFile; fileRef = DE12B2D6273B204B003371CC /* TestError.swift */; };
		DE12B2D9273C4338003371CC /* MockIRSubscripts.swift in Sources */ = {isa = PBXBuildFile; fileRef = DE12B2D8273C4338003371CC /* MockIRSubscripts.swift */; };
		DE181A2C26C5C0CB000C0B9C /* WebSocket.swift in Sources */ = {isa = PBXBuildFile; fileRef = DE181A2B26C5C0CB000C0B9C /* WebSocket.swift */; };
		DE181A2E26C5C299000C0B9C /* SSLClientCertificate.swift in Sources */ = {isa = PBXBuildFile; fileRef = DE181A2D26C5C299000C0B9C /* SSLClientCertificate.swift */; };
		DE181A3026C5C38E000C0B9C /* SSLSecurity.swift in Sources */ = {isa = PBXBuildFile; fileRef = DE181A2F26C5C38E000C0B9C /* SSLSecurity.swift */; };
		DE181A3226C5C401000C0B9C /* Compression.swift in Sources */ = {isa = PBXBuildFile; fileRef = DE181A3126C5C401000C0B9C /* Compression.swift */; };
		DE181A3426C5D8D4000C0B9C /* CompressionTests.swift in Sources */ = {isa = PBXBuildFile; fileRef = DE181A3326C5D8D4000C0B9C /* CompressionTests.swift */; };
		DE181A3626C5DE4F000C0B9C /* WebSocketStream.swift in Sources */ = {isa = PBXBuildFile; fileRef = DE181A3526C5DE4F000C0B9C /* WebSocketStream.swift */; };
		DE223C1C271F3288004A0148 /* AnimalKingdomIRCreationTests.swift in Sources */ = {isa = PBXBuildFile; fileRef = DE223C1B271F3288004A0148 /* AnimalKingdomIRCreationTests.swift */; };
		DE223C1D271F332D004A0148 /* AllAnimalsQuery.graphql in Resources */ = {isa = PBXBuildFile; fileRef = DE2FCF2E26E8092B0057EA67 /* AllAnimalsQuery.graphql */; };
		DE223C1E271F332D004A0148 /* AnimalSchema.graphqls in Resources */ = {isa = PBXBuildFile; fileRef = DE2FCF2D26E8092B0057EA67 /* AnimalSchema.graphqls */; };
		DE223C1F271F332D004A0148 /* ClassroomPets.graphql in Resources */ = {isa = PBXBuildFile; fileRef = DE2FCF2F26E8092B0057EA67 /* ClassroomPets.graphql */; };
		DE223C20271F332D004A0148 /* HeightInMeters.graphql in Resources */ = {isa = PBXBuildFile; fileRef = DE2FCF3226E8092B0057EA67 /* HeightInMeters.graphql */; };
		DE223C21271F332D004A0148 /* PetDetails.graphql in Resources */ = {isa = PBXBuildFile; fileRef = DE2FCF3126E8092B0057EA67 /* PetDetails.graphql */; };
		DE223C22271F332D004A0148 /* WarmBloodedDetails.graphql in Resources */ = {isa = PBXBuildFile; fileRef = DE2FCF3026E8092B0057EA67 /* WarmBloodedDetails.graphql */; };
		DE223C24271F335D004A0148 /* Resources.swift in Sources */ = {isa = PBXBuildFile; fileRef = DE223C23271F335D004A0148 /* Resources.swift */; };
		DE223C292720B897004A0148 /* StringInterpolation+NestedIndentation.swift in Sources */ = {isa = PBXBuildFile; fileRef = DE223C282720B897004A0148 /* StringInterpolation+NestedIndentation.swift */; };
		DE223C2D2721FCE8004A0148 /* ScopedSelectionSetHashable.swift in Sources */ = {isa = PBXBuildFile; fileRef = DE223C2C2721FCE8004A0148 /* ScopedSelectionSetHashable.swift */; };
		DE223C3327221144004A0148 /* IRMatchers.swift in Sources */ = {isa = PBXBuildFile; fileRef = DE223C2A2721FAD6004A0148 /* IRMatchers.swift */; };
		DE2739112769AEBA00B886EF /* SelectionSetTemplate.swift in Sources */ = {isa = PBXBuildFile; fileRef = DE2739102769AEBA00B886EF /* SelectionSetTemplate.swift */; };
		DE296539279B3B8200BF9B49 /* SelectionSetTemplateTests.swift in Sources */ = {isa = PBXBuildFile; fileRef = DE296536279B3B8200BF9B49 /* SelectionSetTemplateTests.swift */; };
		DE29653B279B3B8200BF9B49 /* SelectionSetTemplate_RenderOperation_Tests.swift in Sources */ = {isa = PBXBuildFile; fileRef = DE296538279B3B8200BF9B49 /* SelectionSetTemplate_RenderOperation_Tests.swift */; };
		DE296BA527A07C37004F571F /* MockMergedSelections.swift in Sources */ = {isa = PBXBuildFile; fileRef = DE296BA427A07C37004F571F /* MockMergedSelections.swift */; };
		DE296BA727A09A11004F571F /* IsEverTrue.swift in Sources */ = {isa = PBXBuildFile; fileRef = DE296BA627A09A11004F571F /* IsEverTrue.swift */; };
		DE2FCF1D26E806710057EA67 /* SchemaConfiguration.swift in Sources */ = {isa = PBXBuildFile; fileRef = DE2FCF1C26E806710057EA67 /* SchemaConfiguration.swift */; };
		DE2FCF1F26E807CC0057EA67 /* CacheTransaction.swift in Sources */ = {isa = PBXBuildFile; fileRef = DE2FCF1E26E807CC0057EA67 /* CacheTransaction.swift */; };
		DE2FCF2126E807EF0057EA67 /* Cacheable.swift in Sources */ = {isa = PBXBuildFile; fileRef = DE2FCF2026E807EF0057EA67 /* Cacheable.swift */; };
		DE2FCF2726E8083A0057EA67 /* Union.swift in Sources */ = {isa = PBXBuildFile; fileRef = DE2FCF2326E8083A0057EA67 /* Union.swift */; };
		DE2FCF2826E8083A0057EA67 /* Interface.swift in Sources */ = {isa = PBXBuildFile; fileRef = DE2FCF2426E8083A0057EA67 /* Interface.swift */; };
		DE2FCF2926E8083A0057EA67 /* Object.swift in Sources */ = {isa = PBXBuildFile; fileRef = DE2FCF2526E8083A0057EA67 /* Object.swift */; };
		DE2FCF2A26E8083A0057EA67 /* Field.swift in Sources */ = {isa = PBXBuildFile; fileRef = DE2FCF2626E8083A0057EA67 /* Field.swift */; };
		DE2FCF2C26E808560057EA67 /* ObjectType.swift in Sources */ = {isa = PBXBuildFile; fileRef = DE2FCF2B26E808560057EA67 /* ObjectType.swift */; };
		DE2FCF4526E80CF10057EA67 /* GraphQLOperation.swift in Sources */ = {isa = PBXBuildFile; fileRef = 9FC750601D2A59C300458D91 /* GraphQLOperation.swift */; };
		DE2FCF4926E94D150057EA67 /* SelectionTests.swift in Sources */ = {isa = PBXBuildFile; fileRef = DE2FCF4826E94D150057EA67 /* SelectionTests.swift */; };
		DE3484622746FF8F0065B77E /* IR+OperationBuilder.swift in Sources */ = {isa = PBXBuildFile; fileRef = DE3484612746FF8F0065B77E /* IR+OperationBuilder.swift */; };
		DE363CB327640FBA001EC05B /* GraphQLJSFrontend+TestHelpers.swift in Sources */ = {isa = PBXBuildFile; fileRef = DE363CB227640FBA001EC05B /* GraphQLJSFrontend+TestHelpers.swift */; };
		DE3C7974260A646300D2F4FF /* dist in Resources */ = {isa = PBXBuildFile; fileRef = DE3C7973260A646300D2F4FF /* dist */; };
		DE3C7A94260A6C1000D2F4FF /* ApolloUtils.framework in Frameworks */ = {isa = PBXBuildFile; fileRef = 9B68353E2463481A00337AE6 /* ApolloUtils.framework */; };
		DE3C7B4A260A73D800D2F4FF /* AnimalKingdomAPI.h in Headers */ = {isa = PBXBuildFile; fileRef = DE3C79A9260A6ACD00D2F4FF /* AnimalKingdomAPI.h */; settings = {ATTRIBUTES = (Public, ); }; };
		DE46A55126EFEB6900357C52 /* JSONValueMatcher.swift in Sources */ = {isa = PBXBuildFile; fileRef = DE5EB9C626EFE0F80004176A /* JSONValueMatcher.swift */; };
		DE46A55626F13A7400357C52 /* JSONResponseParsingInterceptorTests.swift in Sources */ = {isa = PBXBuildFile; fileRef = DE46A55426F13A0900357C52 /* JSONResponseParsingInterceptorTests.swift */; };
		DE46A55826F13AD000357C52 /* ResponseCodeInterceptorTests.swift in Sources */ = {isa = PBXBuildFile; fileRef = DE46A55726F13AD000357C52 /* ResponseCodeInterceptorTests.swift */; };
		DE4766E826F92F30004622E0 /* MockSchemaConfiguration.swift in Sources */ = {isa = PBXBuildFile; fileRef = DE4766E726F92F30004622E0 /* MockSchemaConfiguration.swift */; };
		DE4841A92745BBF10001E594 /* LinkedList.swift in Sources */ = {isa = PBXBuildFile; fileRef = DE4841A82745BBF10001E594 /* LinkedList.swift */; };
		DE4841AA2745EF530001E594 /* ResponsePath.swift in Sources */ = {isa = PBXBuildFile; fileRef = 9F7BA89822927A3700999B3B /* ResponsePath.swift */; };
		DE4D54E727A3504B00D26B68 /* OperationFileGenerator.swift in Sources */ = {isa = PBXBuildFile; fileRef = DE4D54E627A3504B00D26B68 /* OperationFileGenerator.swift */; };
		DE4D54E927A3518100D26B68 /* FragmentFileGenerator.swift in Sources */ = {isa = PBXBuildFile; fileRef = DE4D54E827A3518100D26B68 /* FragmentFileGenerator.swift */; };
		DE56DC232683B2020090D6E4 /* DefaultInterceptorProvider.swift in Sources */ = {isa = PBXBuildFile; fileRef = DE56DC222683B2020090D6E4 /* DefaultInterceptorProvider.swift */; };
		DE5B313927A482920051C9D3 /* AllAnimalsQuery.graphql in Resources */ = {isa = PBXBuildFile; fileRef = DE2FCF2E26E8092B0057EA67 /* AllAnimalsQuery.graphql */; };
		DE5B313A27A482950051C9D3 /* AnimalSchema.graphqls in Resources */ = {isa = PBXBuildFile; fileRef = DE2FCF2D26E8092B0057EA67 /* AnimalSchema.graphqls */; };
		DE5B313B27A482980051C9D3 /* ClassroomPets.graphql in Resources */ = {isa = PBXBuildFile; fileRef = DE2FCF2F26E8092B0057EA67 /* ClassroomPets.graphql */; };
		DE5B313C27A4829C0051C9D3 /* HeightInMeters.graphql in Resources */ = {isa = PBXBuildFile; fileRef = DE2FCF3226E8092B0057EA67 /* HeightInMeters.graphql */; };
		DE5B313D27A4829F0051C9D3 /* PetDetails.graphql in Resources */ = {isa = PBXBuildFile; fileRef = DE2FCF3126E8092B0057EA67 /* PetDetails.graphql */; };
		DE5B313E27A482A30051C9D3 /* WarmBloodedDetails.graphql in Resources */ = {isa = PBXBuildFile; fileRef = DE2FCF3026E8092B0057EA67 /* WarmBloodedDetails.graphql */; };
		DE5B314027A482C80051C9D3 /* Resources.swift in Sources */ = {isa = PBXBuildFile; fileRef = DE5B313F27A482C80051C9D3 /* Resources.swift */; };
		DE5B318F27A48E060051C9D3 /* ImportStatementTemplate.swift in Sources */ = {isa = PBXBuildFile; fileRef = DE5B318E27A48E060051C9D3 /* ImportStatementTemplate.swift */; };
		DE5EB9C026EFCB010004176A /* TestObserver.swift in Sources */ = {isa = PBXBuildFile; fileRef = DE5EB9BF26EFCB010004176A /* TestObserver.swift */; };
		DE5EB9C226EFCBD40004176A /* MockApolloStore.swift in Sources */ = {isa = PBXBuildFile; fileRef = DE5EB9C126EFCBD40004176A /* MockApolloStore.swift */; };
		DE5EB9C526EFD4D10004176A /* Nimble in Frameworks */ = {isa = PBXBuildFile; productRef = DE5EB9C426EFD4D10004176A /* Nimble */; };
		DE5EB9CB26EFE5510004176A /* MockOperation.swift in Sources */ = {isa = PBXBuildFile; fileRef = DE5EB9CA26EFE5510004176A /* MockOperation.swift */; };
		DE5EEC83279796EA00AF5913 /* MockApolloCodegenConfiguration.swift in Sources */ = {isa = PBXBuildFile; fileRef = DE5FD5FE276922AA0033EE23 /* MockApolloCodegenConfiguration.swift */; };
		DE5EEC8527988F1A00AF5913 /* IR+SelectionSet.swift in Sources */ = {isa = PBXBuildFile; fileRef = DE5EEC8427988F1A00AF5913 /* IR+SelectionSet.swift */; };
		DE5FD5FD2769222D0033EE23 /* OperationDefinitionTemplate.swift in Sources */ = {isa = PBXBuildFile; fileRef = DE5FD5FC2769222D0033EE23 /* OperationDefinitionTemplate.swift */; };
		DE5FD601276923620033EE23 /* TemplateString.swift in Sources */ = {isa = PBXBuildFile; fileRef = DE5FD600276923620033EE23 /* TemplateString.swift */; };
		DE5FD603276926EF0033EE23 /* IR+Mocking.swift in Sources */ = {isa = PBXBuildFile; fileRef = DE5FD602276926EF0033EE23 /* IR+Mocking.swift */; };
		DE5FD60527694FA70033EE23 /* SchemaTemplate.swift in Sources */ = {isa = PBXBuildFile; fileRef = DE5FD60427694FA70033EE23 /* SchemaTemplate.swift */; };
		DE5FD607276950CC0033EE23 /* IR+Schema.swift in Sources */ = {isa = PBXBuildFile; fileRef = DE5FD606276950CC0033EE23 /* IR+Schema.swift */; };
		DE5FD609276956C70033EE23 /* SchemaTemplateTests.swift in Sources */ = {isa = PBXBuildFile; fileRef = DE5FD608276956C70033EE23 /* SchemaTemplateTests.swift */; };
		DE5FD60B276970FC0033EE23 /* FragmentTemplate.swift in Sources */ = {isa = PBXBuildFile; fileRef = DE5FD60A276970FC0033EE23 /* FragmentTemplate.swift */; };
		DE674D9D261CEEE4000E8FC8 /* c.txt in Resources */ = {isa = PBXBuildFile; fileRef = 9B2061172591B3550020D1E0 /* c.txt */; };
		DE674D9E261CEEE4000E8FC8 /* b.txt in Resources */ = {isa = PBXBuildFile; fileRef = 9B2061182591B3550020D1E0 /* b.txt */; };
		DE674D9F261CEEE4000E8FC8 /* a.txt in Resources */ = {isa = PBXBuildFile; fileRef = 9B2061192591B3550020D1E0 /* a.txt */; };
		DE6B15AF26152BE10068D642 /* DefaultInterceptorProviderIntegrationTests.swift in Sources */ = {isa = PBXBuildFile; fileRef = DE6B15AE26152BE10068D642 /* DefaultInterceptorProviderIntegrationTests.swift */; };
		DE6B15B126152BE10068D642 /* Apollo.framework in Frameworks */ = {isa = PBXBuildFile; fileRef = 9FC750441D2A532C00458D91 /* Apollo.framework */; };
<<<<<<< HEAD
=======
		DE6B650827C059A800970E4E /* ApolloAPI.framework in Frameworks */ = {isa = PBXBuildFile; fileRef = DE058621266978A100265760 /* ApolloAPI.framework */; };
		DE6B650C27C4293D00970E4E /* FieldArgumentRendering.swift in Sources */ = {isa = PBXBuildFile; fileRef = DE6B650B27C4293D00970E4E /* FieldArgumentRendering.swift */; };
		DE6D07F927BC3B6D009F5F33 /* GraphQLInputField+Rendered.swift in Sources */ = {isa = PBXBuildFile; fileRef = DE6D07F827BC3B6D009F5F33 /* GraphQLInputField+Rendered.swift */; };
		DE6D07FD27BC3D53009F5F33 /* OperationDefinition_VariableDefinition_Tests.swift in Sources */ = {isa = PBXBuildFile; fileRef = DE6D07FA27BC3BE9009F5F33 /* OperationDefinition_VariableDefinition_Tests.swift */; };
		DE6D07FF27BC7F78009F5F33 /* InputVariableRenderable.swift in Sources */ = {isa = PBXBuildFile; fileRef = DE6D07FE27BC7F78009F5F33 /* InputVariableRenderable.swift */; };
		DE6D080427BD9A91009F5F33 /* PetAdoptionMutation.swift in Sources */ = {isa = PBXBuildFile; fileRef = DE6D080327BD9A91009F5F33 /* PetAdoptionMutation.swift */; };
		DE6D080727BD9AA9009F5F33 /* PetAdoptionInput.swift in Sources */ = {isa = PBXBuildFile; fileRef = DE6D080627BD9AA9009F5F33 /* PetAdoptionInput.swift */; };
		DE6D080927BD9ABA009F5F33 /* Mutation.swift in Sources */ = {isa = PBXBuildFile; fileRef = DE6D080827BD9ABA009F5F33 /* Mutation.swift */; };
		DE6D083327BDA211009F5F33 /* MeasurementsInput.swift in Sources */ = {isa = PBXBuildFile; fileRef = DE6D083227BDA211009F5F33 /* MeasurementsInput.swift */; };
		DE72867A27BEEC4D00577A0E /* PetSearchQuery.graphql in Resources */ = {isa = PBXBuildFile; fileRef = DE72867927BEEC4D00577A0E /* PetSearchQuery.graphql */; };
		DE72867C27BEEDF900577A0E /* PetSearchQuery.swift in Sources */ = {isa = PBXBuildFile; fileRef = DE72867B27BEEDF900577A0E /* PetSearchQuery.swift */; };
		DE72867E27BEEE2D00577A0E /* PetSearchFilters.swift in Sources */ = {isa = PBXBuildFile; fileRef = DE72867D27BEEE2D00577A0E /* PetSearchFilters.swift */; };
>>>>>>> 9db65f0f
		DE736F4626FA6EE6007187F2 /* InflectorKit in Frameworks */ = {isa = PBXBuildFile; productRef = E6E4209126A7DF4200B82624 /* InflectorKit */; };
		DE796429276998B000978A03 /* IR+RootFieldBuilder.swift in Sources */ = {isa = PBXBuildFile; fileRef = DE796428276998B000978A03 /* IR+RootFieldBuilder.swift */; };
		DE79642B276999E700978A03 /* IRNamedFragmentBuilderTests.swift in Sources */ = {isa = PBXBuildFile; fileRef = DE79642A276999E700978A03 /* IRNamedFragmentBuilderTests.swift */; };
		DE79642D27699A6A00978A03 /* IR+NamedFragmentBuilder.swift in Sources */ = {isa = PBXBuildFile; fileRef = DE79642C27699A6A00978A03 /* IR+NamedFragmentBuilder.swift */; };
		DE79642F2769A1EB00978A03 /* IROperationBuilderTests.swift in Sources */ = {isa = PBXBuildFile; fileRef = DE79642E2769A1EB00978A03 /* IROperationBuilderTests.swift */; };
		DE7C183C272A12EB00727031 /* TypeScopeDescriptor.swift in Sources */ = {isa = PBXBuildFile; fileRef = DE7C183B272A12EB00727031 /* TypeScopeDescriptor.swift */; };
		DE7C183E272A154400727031 /* IR.swift in Sources */ = {isa = PBXBuildFile; fileRef = DE7C183D272A154400727031 /* IR.swift */; };
		DE9C04AC26EAAE4400EC35E7 /* JSON.swift in Sources */ = {isa = PBXBuildFile; fileRef = 9FC4B91F1D2A6F8D0046A641 /* JSON.swift */; };
		DE9C04AD26EAAE5400EC35E7 /* JSONStandardTypeConversions.swift in Sources */ = {isa = PBXBuildFile; fileRef = 9F27D4631D40379500715680 /* JSONStandardTypeConversions.swift */; };
		DE9C04AF26EAAEE800EC35E7 /* CacheReference.swift in Sources */ = {isa = PBXBuildFile; fileRef = DE9C04AE26EAAEE800EC35E7 /* CacheReference.swift */; };
		DE9C04B226EAB02C00EC35E7 /* JSONDecodingError.swift in Sources */ = {isa = PBXBuildFile; fileRef = DE9C04B026EAAFF900EC35E7 /* JSONDecodingError.swift */; };
		DEA6A83426F298660091AF8A /* ParentType.swift in Sources */ = {isa = PBXBuildFile; fileRef = DEA6A83326F298660091AF8A /* ParentType.swift */; };
		DEAFB77B2706444B00BE02F3 /* IRRootEntityFieldBuilderTests.swift in Sources */ = {isa = PBXBuildFile; fileRef = DEAFB77A2706444B00BE02F3 /* IRRootEntityFieldBuilderTests.swift */; };
		DEAFB77F2706474C00BE02F3 /* Nimble in Frameworks */ = {isa = PBXBuildFile; productRef = DEAFB77E2706474C00BE02F3 /* Nimble */; };
		DEAFB781270647D400BE02F3 /* MockCompilationResult.swift in Sources */ = {isa = PBXBuildFile; fileRef = DEAFB780270647D400BE02F3 /* MockCompilationResult.swift */; };
		DEAFB78327064F6900BE02F3 /* MockGraphQLType.swift in Sources */ = {isa = PBXBuildFile; fileRef = DEAFB78227064F6900BE02F3 /* MockGraphQLType.swift */; };
		DEAFB787270652D100BE02F3 /* OrderedCollections in Frameworks */ = {isa = PBXBuildFile; productRef = DEAFB786270652D100BE02F3 /* OrderedCollections */; };
		DECD46D0262F64D000924527 /* StarWarsApolloSchemaDownloaderTests.swift in Sources */ = {isa = PBXBuildFile; fileRef = DECD46CF262F64D000924527 /* StarWarsApolloSchemaDownloaderTests.swift */; };
		DECD46FB262F659500924527 /* ApolloCodegenLib.framework in Frameworks */ = {isa = PBXBuildFile; fileRef = 9B7B6F47233C26D100F32205 /* ApolloCodegenLib.framework */; };
		DECD4736262F668500924527 /* UploadAPI.framework in Frameworks */ = {isa = PBXBuildFile; fileRef = 9B2DFBB624E1FA0D00ED3AE6 /* UploadAPI.framework */; };
		DECD47C3262F779800924527 /* ApolloUtils.framework in Frameworks */ = {isa = PBXBuildFile; fileRef = 9B68353E2463481A00337AE6 /* ApolloUtils.framework */; };
		DECD490F262F81BF00924527 /* ApolloCodegenTestSupport.h in Headers */ = {isa = PBXBuildFile; fileRef = DECD490D262F81BF00924527 /* ApolloCodegenTestSupport.h */; settings = {ATTRIBUTES = (Public, ); }; };
		DECD4921262F81CE00924527 /* CodegenTestHelper.swift in Sources */ = {isa = PBXBuildFile; fileRef = 9BAEEC11234BBA9200808306 /* CodegenTestHelper.swift */; };
		DECD498F262F840700924527 /* ApolloCodegenTestSupport.framework in Frameworks */ = {isa = PBXBuildFile; fileRef = DECD490B262F81BF00924527 /* ApolloCodegenTestSupport.framework */; };
		DECD4992262F841600924527 /* ApolloCodegenTestSupport.framework in Frameworks */ = {isa = PBXBuildFile; fileRef = DECD490B262F81BF00924527 /* ApolloCodegenTestSupport.framework */; };
		DECD49C9262F88FE00924527 /* ApolloCodegenLib.framework in Frameworks */ = {isa = PBXBuildFile; fileRef = 9B7B6F47233C26D100F32205 /* ApolloCodegenLib.framework */; };
		DECD49DB262F8AAA00924527 /* ApolloTestSupport.framework in Frameworks */ = {isa = PBXBuildFile; fileRef = 9F8A95781EC0FC1200304A2D /* ApolloTestSupport.framework */; };
		DECD53CF26EC0EE50059A639 /* OutputTypeConvertible.swift in Sources */ = {isa = PBXBuildFile; fileRef = DECD53CE26EC0EE50059A639 /* OutputTypeConvertible.swift */; };
		DED45C2A2615319E0086EF63 /* DefaultInterceptorProviderTests.swift in Sources */ = {isa = PBXBuildFile; fileRef = DED45C292615319E0086EF63 /* DefaultInterceptorProviderTests.swift */; };
		DED45D73261675890086EF63 /* StarWarsServerTests.swift in Sources */ = {isa = PBXBuildFile; fileRef = 9FA6ABC91EC0A9F7000017BE /* StarWarsServerTests.swift */; };
		DED45D852616759C0086EF63 /* TestConfigs.swift in Sources */ = {isa = PBXBuildFile; fileRef = DED45D842616759C0086EF63 /* TestConfigs.swift */; };
		DED45D9626167F020086EF63 /* StarWarsServerCachingRoundtripTests.swift in Sources */ = {isa = PBXBuildFile; fileRef = 9FA6ABC81EC0A9F7000017BE /* StarWarsServerCachingRoundtripTests.swift */; };
		DED45DE9261B96B70086EF63 /* LoadQueryFromStoreTests.swift in Sources */ = {isa = PBXBuildFile; fileRef = 9FA6ABC61EC0A9F7000017BE /* LoadQueryFromStoreTests.swift */; };
		DED45DEA261B96B70086EF63 /* WatchQueryTests.swift in Sources */ = {isa = PBXBuildFile; fileRef = 9FA6ABCB1EC0A9F7000017BE /* WatchQueryTests.swift */; };
		DED45DEB261B96B70086EF63 /* SQLiteCacheTests.swift in Sources */ = {isa = PBXBuildFile; fileRef = 9B60204E23FDFA9F00D0C8E0 /* SQLiteCacheTests.swift */; };
		DED45DEC261B96B70086EF63 /* CacheDependentInterceptorTests.swift in Sources */ = {isa = PBXBuildFile; fileRef = 9BB4F5B12581AA50004F0BD6 /* CacheDependentInterceptorTests.swift */; };
		DED45DED261B96B70086EF63 /* StoreConcurrencyTests.swift in Sources */ = {isa = PBXBuildFile; fileRef = 9FD03C2D25527CE6002227DC /* StoreConcurrencyTests.swift */; };
		DED45DEE261B96B70086EF63 /* FetchQueryTests.swift in Sources */ = {isa = PBXBuildFile; fileRef = 9FA6ABC51EC0A9F7000017BE /* FetchQueryTests.swift */; };
		DED45DEF261B96B70086EF63 /* ReadWriteFromStoreTests.swift in Sources */ = {isa = PBXBuildFile; fileRef = 9F8622F71EC2004200C38162 /* ReadWriteFromStoreTests.swift */; };
		DED45E30261B972C0086EF63 /* CachePersistenceTests.swift in Sources */ = {isa = PBXBuildFile; fileRef = 9B7BDAD423FDEC9B00ACD198 /* CachePersistenceTests.swift */; };
		DED45E6B261B9EAC0086EF63 /* SQLiteTestCacheProvider.swift in Sources */ = {isa = PBXBuildFile; fileRef = 9B7BDAEC23FDED9700ACD198 /* SQLiteTestCacheProvider.swift */; };
		DED45EC3261BA0ED0086EF63 /* WebSocketTransportTests.swift in Sources */ = {isa = PBXBuildFile; fileRef = D90F1AF92479DEE5007A1534 /* WebSocketTransportTests.swift */; };
		DED45EC4261BA0ED0086EF63 /* SplitNetworkTransportTests.swift in Sources */ = {isa = PBXBuildFile; fileRef = 9B7BDA8A23FDE92900ACD198 /* SplitNetworkTransportTests.swift */; };
		DED45EC7261BA0ED0086EF63 /* WebSocketTests.swift in Sources */ = {isa = PBXBuildFile; fileRef = 9B7BDA8923FDE92900ACD198 /* WebSocketTests.swift */; };
		DED45EE4261BA1FB0086EF63 /* ApolloSQLite.framework in Frameworks */ = {isa = PBXBuildFile; fileRef = 9B7BDABF23FDEBB600ACD198 /* ApolloSQLite.framework */; };
		DED45EE5261BA1FB0086EF63 /* ApolloWebSocket.framework in Frameworks */ = {isa = PBXBuildFile; fileRef = 9B7BDA7D23FDE90400ACD198 /* ApolloWebSocket.framework */; };
		DED45EFE261CDA2A0086EF63 /* StarWarsSubscriptionTests.swift in Sources */ = {isa = PBXBuildFile; fileRef = 9B7BDA8823FDE92900ACD198 /* StarWarsSubscriptionTests.swift */; };
		DED45F17261CDA360086EF63 /* StarWarsWebSocketTests.swift in Sources */ = {isa = PBXBuildFile; fileRef = 9B7BDA8C23FDE92900ACD198 /* StarWarsWebSocketTests.swift */; };
		DED45F30261CDB560086EF63 /* URLSessionClientTests.swift in Sources */ = {isa = PBXBuildFile; fileRef = 9B4F4542244A2AD300C2CF7D /* URLSessionClientTests.swift */; };
		DED45F4A261CDBFC0086EF63 /* UploadTests.swift in Sources */ = {isa = PBXBuildFile; fileRef = DED45F49261CDBFC0086EF63 /* UploadTests.swift */; };
		DED45FD0261CE88C0086EF63 /* ApolloSQLite.framework in Frameworks */ = {isa = PBXBuildFile; fileRef = 9B7BDABF23FDEBB600ACD198 /* ApolloSQLite.framework */; };
		DED45FE7261CE8C50086EF63 /* ApolloWebSocket.framework in Frameworks */ = {isa = PBXBuildFile; fileRef = 9B7BDA7D23FDE90400ACD198 /* ApolloWebSocket.framework */; };
		DED46000261CE9080086EF63 /* HTTPBinAPI.swift in Sources */ = {isa = PBXBuildFile; fileRef = 9B4F4540244A2A9200C2CF7D /* HTTPBinAPI.swift */; };
		DED4600D261CE9260086EF63 /* TestFileHelper.swift in Sources */ = {isa = PBXBuildFile; fileRef = 9B21FD762422C8CC00998B5C /* TestFileHelper.swift */; };
		DED4601A261CE9880086EF63 /* MockWebSocket.swift in Sources */ = {isa = PBXBuildFile; fileRef = 9B7BDA8723FDE92900ACD198 /* MockWebSocket.swift */; };
		DED46035261CEA660086EF63 /* ApolloTestSupport.framework in Frameworks */ = {isa = PBXBuildFile; fileRef = 9F8A95781EC0FC1200304A2D /* ApolloTestSupport.framework */; };
		DED46042261CEA8A0086EF63 /* TestServerURLs.swift in Sources */ = {isa = PBXBuildFile; fileRef = DED45C172615308E0086EF63 /* TestServerURLs.swift */; };
		DED46051261CEAD20086EF63 /* StarWarsAPI.framework in Frameworks */ = {isa = PBXBuildFile; fileRef = 9FCE2CFA1E6C213D00E34457 /* StarWarsAPI.framework */; };
<<<<<<< HEAD
=======
		DEE2DAA227BAF00500EC0607 /* GraphQLType+Rendered.swift in Sources */ = {isa = PBXBuildFile; fileRef = DEE2DAA127BAF00500EC0607 /* GraphQLType+Rendered.swift */; };
>>>>>>> 9db65f0f
		DEFBBC86273470F70088AABC /* IR+Field.swift in Sources */ = {isa = PBXBuildFile; fileRef = DEFBBC85273470F70088AABC /* IR+Field.swift */; };
		DEFE0FC52748822900FFA440 /* IR+EntitySelectionTree.swift in Sources */ = {isa = PBXBuildFile; fileRef = DEFE0FC42748822900FFA440 /* IR+EntitySelectionTree.swift */; };
		E603863C27B2FB1D00E7B060 /* PetDetails.swift in Sources */ = {isa = PBXBuildFile; fileRef = E603765727B2FB1900E7B060 /* PetDetails.swift */; };
		E603863D27B2FB1D00E7B060 /* HeightInMeters.swift in Sources */ = {isa = PBXBuildFile; fileRef = E603765827B2FB1900E7B060 /* HeightInMeters.swift */; };
		E603863E27B2FB1D00E7B060 /* ClassroomPetDetails.swift in Sources */ = {isa = PBXBuildFile; fileRef = E603765927B2FB1900E7B060 /* ClassroomPetDetails.swift */; };
		E603863F27B2FB1D00E7B060 /* ClassroomPetsQuery.swift in Sources */ = {isa = PBXBuildFile; fileRef = E603765A27B2FB1900E7B060 /* ClassroomPetsQuery.swift */; };
		E603864027B2FB1D00E7B060 /* AllAnimalsQuery.swift in Sources */ = {isa = PBXBuildFile; fileRef = E603765B27B2FB1900E7B060 /* AllAnimalsQuery.swift */; };
		E603864127B2FB1D00E7B060 /* WarmBloodedDetails.swift in Sources */ = {isa = PBXBuildFile; fileRef = E603765C27B2FB1900E7B060 /* WarmBloodedDetails.swift */; };
		E603864227B2FB1D00E7B060 /* ClassroomPet.swift in Sources */ = {isa = PBXBuildFile; fileRef = E603765F27B2FB1900E7B060 /* ClassroomPet.swift */; };
		E603864327B2FB1D00E7B060 /* SkinCovering.swift in Sources */ = {isa = PBXBuildFile; fileRef = E603766127B2FB1900E7B060 /* SkinCovering.swift */; };
		E603864427B2FB1D00E7B060 /* RelativeSize.swift in Sources */ = {isa = PBXBuildFile; fileRef = E603766227B2FB1900E7B060 /* RelativeSize.swift */; };
		E603864527B2FB1D00E7B060 /* Query.swift in Sources */ = {isa = PBXBuildFile; fileRef = E603766427B2FB1900E7B060 /* Query.swift */; };
		E603864627B2FB1D00E7B060 /* Bird.swift in Sources */ = {isa = PBXBuildFile; fileRef = E603766527B2FB1900E7B060 /* Bird.swift */; };
		E603864727B2FB1D00E7B060 /* Human.swift in Sources */ = {isa = PBXBuildFile; fileRef = E603766627B2FB1900E7B060 /* Human.swift */; };
		E603864827B2FB1D00E7B060 /* Cat.swift in Sources */ = {isa = PBXBuildFile; fileRef = E603766727B2FB1900E7B060 /* Cat.swift */; };
		E603864927B2FB1D00E7B060 /* Rat.swift in Sources */ = {isa = PBXBuildFile; fileRef = E603766827B2FB1900E7B060 /* Rat.swift */; };
		E603864A27B2FB1D00E7B060 /* Height.swift in Sources */ = {isa = PBXBuildFile; fileRef = E603766927B2FB1900E7B060 /* Height.swift */; };
		E603864B27B2FB1D00E7B060 /* PetRock.swift in Sources */ = {isa = PBXBuildFile; fileRef = E603766A27B2FB1900E7B060 /* PetRock.swift */; };
		E603864C27B2FB1D00E7B060 /* Schema.swift in Sources */ = {isa = PBXBuildFile; fileRef = E603766B27B2FB1900E7B060 /* Schema.swift */; };
		E603864D27B2FB1D00E7B060 /* Animal.swift in Sources */ = {isa = PBXBuildFile; fileRef = E603766D27B2FB1900E7B060 /* Animal.swift */; };
		E603864E27B2FB1D00E7B060 /* Pet.swift in Sources */ = {isa = PBXBuildFile; fileRef = E603766E27B2FB1900E7B060 /* Pet.swift */; };
		E603864F27B2FB1D00E7B060 /* WarmBlooded.swift in Sources */ = {isa = PBXBuildFile; fileRef = E603766F27B2FB1900E7B060 /* WarmBlooded.swift */; };
		E607AD8E27A88F340026742A /* OperationFileGeneratorTests.swift in Sources */ = {isa = PBXBuildFile; fileRef = E607AD8D27A88F340026742A /* OperationFileGeneratorTests.swift */; };
		E608FBA527B1EFDF00493756 /* HeaderCommentTemplate.swift in Sources */ = {isa = PBXBuildFile; fileRef = E608FBA427B1EFDF00493756 /* HeaderCommentTemplate.swift */; };
		E610D8D7278EA2390023E495 /* EnumFileGenerator.swift in Sources */ = {isa = PBXBuildFile; fileRef = E610D8D6278EA2390023E495 /* EnumFileGenerator.swift */; };
		E610D8D9278EA2560023E495 /* EnumFileGeneratorTests.swift in Sources */ = {isa = PBXBuildFile; fileRef = E610D8D8278EA2560023E495 /* EnumFileGeneratorTests.swift */; };
		E610D8DB278EB0900023E495 /* InterfaceFileGenerator.swift in Sources */ = {isa = PBXBuildFile; fileRef = E610D8DA278EB0900023E495 /* InterfaceFileGenerator.swift */; };
		E610D8DD278EB1500023E495 /* InterfaceFileGeneratorTests.swift in Sources */ = {isa = PBXBuildFile; fileRef = E610D8DC278EB1500023E495 /* InterfaceFileGeneratorTests.swift */; };
		E610D8DF278F8F1E0023E495 /* UnionFileGenerator.swift in Sources */ = {isa = PBXBuildFile; fileRef = E610D8DE278F8F1E0023E495 /* UnionFileGenerator.swift */; };
		E610D8E1278F8F3D0023E495 /* UnionFileGeneratorTests.swift in Sources */ = {isa = PBXBuildFile; fileRef = E610D8E0278F8F3D0023E495 /* UnionFileGeneratorTests.swift */; };
		E616B6D126C3335600DB049E /* ExecutionTests.swift in Sources */ = {isa = PBXBuildFile; fileRef = E616B6D026C3335600DB049E /* ExecutionTests.swift */; };
		E61DD76526D60C1800C41614 /* SQLiteDotSwiftDatabaseBehaviorTests.swift in Sources */ = {isa = PBXBuildFile; fileRef = E61DD76426D60C1800C41614 /* SQLiteDotSwiftDatabaseBehaviorTests.swift */; };
		E61EF713275EC99A00191DA7 /* ApolloCodegenTests.swift in Sources */ = {isa = PBXBuildFile; fileRef = E61EF712275EC99A00191DA7 /* ApolloCodegenTests.swift */; };
		E61F4BF827A8FC8E0049886A /* FragmentFileGeneratorTests.swift in Sources */ = {isa = PBXBuildFile; fileRef = E61F4BF727A8FC8E0049886A /* FragmentFileGeneratorTests.swift */; };
		E623FD2A2797A6F4008B4CED /* InterfaceTemplate.swift in Sources */ = {isa = PBXBuildFile; fileRef = E623FD292797A6F4008B4CED /* InterfaceTemplate.swift */; };
		E64F7EB827A0854E0059C021 /* UnionTemplate.swift in Sources */ = {isa = PBXBuildFile; fileRef = E64F7EB727A0854E0059C021 /* UnionTemplate.swift */; };
		E64F7EBA27A085D90059C021 /* UnionTemplateTests.swift in Sources */ = {isa = PBXBuildFile; fileRef = E64F7EB927A085D90059C021 /* UnionTemplateTests.swift */; };
<<<<<<< HEAD
		E64F7EBC27A11A510059C021 /* GraphQLNamedType+Swift.swift in Sources */ = {isa = PBXBuildFile; fileRef = E64F7EBB27A11A510059C021 /* GraphQLNamedType+Swift.swift */; };
=======
		E64F7EBC27A11A510059C021 /* GraphQLNamedType+SwiftName.swift in Sources */ = {isa = PBXBuildFile; fileRef = E64F7EBB27A11A510059C021 /* GraphQLNamedType+SwiftName.swift */; };
>>>>>>> 9db65f0f
		E64F7EBF27A11B110059C021 /* GraphQLNamedType+SwiftTests.swift in Sources */ = {isa = PBXBuildFile; fileRef = E64F7EBE27A11B110059C021 /* GraphQLNamedType+SwiftTests.swift */; };
		E64F7EC127A122300059C021 /* ObjectTemplate.swift in Sources */ = {isa = PBXBuildFile; fileRef = E64F7EC027A122300059C021 /* ObjectTemplate.swift */; };
		E657CDBA26FD01D4005834D6 /* ApolloSchemaInternalTests.swift in Sources */ = {isa = PBXBuildFile; fileRef = E657CDB926FD01D4005834D6 /* ApolloSchemaInternalTests.swift */; };
		E6630B8C26F0639B002D9E41 /* MockNetworkSession.swift in Sources */ = {isa = PBXBuildFile; fileRef = E6D79AB926EC05290094434A /* MockNetworkSession.swift */; };
		E6630B8E26F071F9002D9E41 /* SchemaRegistryApolloSchemaDownloaderTests.swift in Sources */ = {isa = PBXBuildFile; fileRef = E6630B8D26F071F9002D9E41 /* SchemaRegistryApolloSchemaDownloaderTests.swift */; };
		E66F8897276C136B0000BDA8 /* ObjectFileGeneratorTests.swift in Sources */ = {isa = PBXBuildFile; fileRef = E66F8896276C136B0000BDA8 /* ObjectFileGeneratorTests.swift */; };
		E66F8899276C15580000BDA8 /* ObjectFileGenerator.swift in Sources */ = {isa = PBXBuildFile; fileRef = E66F8898276C15580000BDA8 /* ObjectFileGenerator.swift */; };
		E674DB41274C0A9B009BB90E /* Glob.swift in Sources */ = {isa = PBXBuildFile; fileRef = E674DB40274C0A9B009BB90E /* Glob.swift */; };
		E674DB43274C0AD9009BB90E /* GlobTests.swift in Sources */ = {isa = PBXBuildFile; fileRef = E674DB42274C0AD9009BB90E /* GlobTests.swift */; };
		E68D824527A1D8A60040A46F /* ObjectTemplateTests.swift in Sources */ = {isa = PBXBuildFile; fileRef = E64F7EC227A1243A0059C021 /* ObjectTemplateTests.swift */; };
		E68D824727A228A80040A46F /* SchemaModuleFileGenerator.swift in Sources */ = {isa = PBXBuildFile; fileRef = E68D824627A228A80040A46F /* SchemaModuleFileGenerator.swift */; };
		E69BEDA52798B86D00000D10 /* InputObjectTemplate.swift in Sources */ = {isa = PBXBuildFile; fileRef = E69BEDA42798B86D00000D10 /* InputObjectTemplate.swift */; };
		E69BEDA72798B89600000D10 /* InputObjectTemplateTests.swift in Sources */ = {isa = PBXBuildFile; fileRef = E69BEDA62798B89600000D10 /* InputObjectTemplateTests.swift */; };
		E6B42D0927A472A700A3BD58 /* SwiftPackageManagerModuleTemplate.swift in Sources */ = {isa = PBXBuildFile; fileRef = E6B42D0827A472A700A3BD58 /* SwiftPackageManagerModuleTemplate.swift */; };
		E6B42D0B27A4746800A3BD58 /* SchemaModuleFileGeneratorTests.swift in Sources */ = {isa = PBXBuildFile; fileRef = E6B42D0A27A4746800A3BD58 /* SchemaModuleFileGeneratorTests.swift */; };
		E6B42D0D27A4749100A3BD58 /* SwiftPackageManagerModuleTemplateTests.swift in Sources */ = {isa = PBXBuildFile; fileRef = E6B42D0C27A4749100A3BD58 /* SwiftPackageManagerModuleTemplateTests.swift */; };
		E6B4E9982798A8C6004EC8C4 /* FragmentTemplateTests.swift in Sources */ = {isa = PBXBuildFile; fileRef = DE5FD60C2769711E0033EE23 /* FragmentTemplateTests.swift */; };
		E6B4E9992798A8CB004EC8C4 /* InterfaceTemplateTests.swift in Sources */ = {isa = PBXBuildFile; fileRef = E623FD2B2797A700008B4CED /* InterfaceTemplateTests.swift */; };
		E6BF98FC272C8FFC00C1FED8 /* MockFileManager.swift in Sources */ = {isa = PBXBuildFile; fileRef = E6BF98FB272C8FFC00C1FED8 /* MockFileManager.swift */; };
		E6C4267B26F16CB400904AD2 /* introspection_response.json in Resources */ = {isa = PBXBuildFile; fileRef = E6C4267A26F16CB400904AD2 /* introspection_response.json */; };
		E6C9849327929EBE009481BE /* EnumTemplate.swift in Sources */ = {isa = PBXBuildFile; fileRef = E6C9849227929EBE009481BE /* EnumTemplate.swift */; };
		E6C9849527929FED009481BE /* EnumTemplateTests.swift in Sources */ = {isa = PBXBuildFile; fileRef = E6C9849427929FED009481BE /* EnumTemplateTests.swift */; };
		E6CA12C327ABBBDB00B7C998 /* ApolloCodegenConfiguration_ResolvePath_Tests.swift in Sources */ = {isa = PBXBuildFile; fileRef = E6CA12C227ABBBDB00B7C998 /* ApolloCodegenConfiguration_ResolvePath_Tests.swift */; };
		E6D79AB826E9D59C0094434A /* URLDownloaderTests.swift in Sources */ = {isa = PBXBuildFile; fileRef = E6D79AB626E97D0D0094434A /* URLDownloaderTests.swift */; };
		E6D90D07278FA595009CAC5D /* InputObjectFileGenerator.swift in Sources */ = {isa = PBXBuildFile; fileRef = E6D90D06278FA595009CAC5D /* InputObjectFileGenerator.swift */; };
		E6D90D09278FA5C3009CAC5D /* InputObjectFileGeneratorTests.swift in Sources */ = {isa = PBXBuildFile; fileRef = E6D90D08278FA5C3009CAC5D /* InputObjectFileGeneratorTests.swift */; };
		E6D90D0B278FFDDA009CAC5D /* SchemaFileGenerator.swift in Sources */ = {isa = PBXBuildFile; fileRef = E6D90D0A278FFDDA009CAC5D /* SchemaFileGenerator.swift */; };
		E6D90D0D278FFE35009CAC5D /* SchemaFileGeneratorTests.swift in Sources */ = {isa = PBXBuildFile; fileRef = E6D90D0C278FFE35009CAC5D /* SchemaFileGeneratorTests.swift */; };
		E6E3BBE2276A8D6200E5218B /* FileGenerator.swift in Sources */ = {isa = PBXBuildFile; fileRef = E6E3BBDD276A8D6200E5218B /* FileGenerator.swift */; };
		E86D8E05214B32FD0028EFE1 /* JSONTests.swift in Sources */ = {isa = PBXBuildFile; fileRef = E86D8E03214B32DA0028EFE1 /* JSONTests.swift */; };
		F16D083C21EF6F7300C458B8 /* QueryFromJSONBuildingTests.swift in Sources */ = {isa = PBXBuildFile; fileRef = F16D083B21EF6F7300C458B8 /* QueryFromJSONBuildingTests.swift */; };
		F82E62E122BCD223000C311B /* AutomaticPersistedQueriesTests.swift in Sources */ = {isa = PBXBuildFile; fileRef = F82E62E022BCD223000C311B /* AutomaticPersistedQueriesTests.swift */; };
/* End PBXBuildFile section */

/* Begin PBXContainerItemProxy section */
		9B2DFBC124E1FA1A00ED3AE6 /* PBXContainerItemProxy */ = {
			isa = PBXContainerItemProxy;
			containerPortal = 9FC7503B1D2A532C00458D91 /* Project object */;
			proxyType = 1;
			remoteGlobalIDString = 9FC750431D2A532C00458D91;
			remoteInfo = Apollo;
		};
		9B2DFBCB24E201A000ED3AE6 /* PBXContainerItemProxy */ = {
			isa = PBXContainerItemProxy;
			containerPortal = 9FC7503B1D2A532C00458D91 /* Project object */;
			proxyType = 1;
			remoteGlobalIDString = 9B2DFBB524E1FA0D00ED3AE6;
			remoteInfo = UploadAPI;
		};
		9B683548246348CB00337AE6 /* PBXContainerItemProxy */ = {
			isa = PBXContainerItemProxy;
			containerPortal = 9FC7503B1D2A532C00458D91 /* Project object */;
			proxyType = 1;
			remoteGlobalIDString = 9B68353D2463481A00337AE6;
			remoteInfo = ApolloCore;
		};
		9B7BDAF723FDEE8400ACD198 /* PBXContainerItemProxy */ = {
			isa = PBXContainerItemProxy;
			containerPortal = 9FC7503B1D2A532C00458D91 /* Project object */;
			proxyType = 1;
			remoteGlobalIDString = 9FC750431D2A532C00458D91;
			remoteInfo = Apollo;
		};
		9B7BDAFB23FDEE9000ACD198 /* PBXContainerItemProxy */ = {
			isa = PBXContainerItemProxy;
			containerPortal = 9FC7503B1D2A532C00458D91 /* Project object */;
			proxyType = 1;
			remoteGlobalIDString = 9FC750431D2A532C00458D91;
			remoteInfo = Apollo;
		};
		9B8C3FBB248DAA0400707B13 /* PBXContainerItemProxy */ = {
			isa = PBXContainerItemProxy;
			containerPortal = 9FC7503B1D2A532C00458D91 /* Project object */;
			proxyType = 1;
			remoteGlobalIDString = 9B68353D2463481A00337AE6;
			remoteInfo = ApolloCore;
		};
		9BAEEC02234BB8FD00808306 /* PBXContainerItemProxy */ = {
			isa = PBXContainerItemProxy;
			containerPortal = 9FC7503B1D2A532C00458D91 /* Project object */;
			proxyType = 1;
			remoteGlobalIDString = 9B7B6F46233C26D100F32205;
			remoteInfo = ApolloCodegenLib;
		};
		9F54C8BA255D760B0065AFD6 /* PBXContainerItemProxy */ = {
			isa = PBXContainerItemProxy;
			containerPortal = 9FC7503B1D2A532C00458D91 /* Project object */;
			proxyType = 1;
			remoteGlobalIDString = 9FC750431D2A532C00458D91;
			remoteInfo = Apollo;
		};
		9F54C8DE255D76810065AFD6 /* PBXContainerItemProxy */ = {
			isa = PBXContainerItemProxy;
			containerPortal = 9FC7503B1D2A532C00458D91 /* Project object */;
			proxyType = 1;
			remoteGlobalIDString = 9F8A95771EC0FC1200304A2D;
			remoteInfo = ApolloTestSupport;
		};
		9F54C8E0255D76810065AFD6 /* PBXContainerItemProxy */ = {
			isa = PBXContainerItemProxy;
			containerPortal = 9FC7503B1D2A532C00458D91 /* Project object */;
			proxyType = 1;
			remoteGlobalIDString = 9FACA9B71F42E67200AE2DBD;
			remoteInfo = GitHubAPI;
		};
		9F65B11F1EC106E80090B25F /* PBXContainerItemProxy */ = {
			isa = PBXContainerItemProxy;
			containerPortal = 9FC7503B1D2A532C00458D91 /* Project object */;
			proxyType = 1;
			remoteGlobalIDString = 9FC750431D2A532C00458D91;
			remoteInfo = Apollo;
		};
		9F8A958B1EC0FF9F00304A2D /* PBXContainerItemProxy */ = {
			isa = PBXContainerItemProxy;
			containerPortal = 9FC7503B1D2A532C00458D91 /* Project object */;
			proxyType = 1;
			remoteGlobalIDString = 9F8A95771EC0FC1200304A2D;
			remoteInfo = ApolloTestSupport;
		};
		9FA5FBB51EC05CE900304A9D /* PBXContainerItemProxy */ = {
			isa = PBXContainerItemProxy;
			containerPortal = 9FC7503B1D2A532C00458D91 /* Project object */;
			proxyType = 1;
			remoteGlobalIDString = 9FC750431D2A532C00458D91;
			remoteInfo = Apollo;
		};
		9FACA9B91F42E67200AE2DBD /* PBXContainerItemProxy */ = {
			isa = PBXContainerItemProxy;
			containerPortal = 9FC7503B1D2A532C00458D91 /* Project object */;
			proxyType = 1;
			remoteGlobalIDString = 9FC750431D2A532C00458D91;
			remoteInfo = Apollo;
		};
		9FC750501D2A532D00458D91 /* PBXContainerItemProxy */ = {
			isa = PBXContainerItemProxy;
			containerPortal = 9FC7503B1D2A532C00458D91 /* Project object */;
			proxyType = 1;
			remoteGlobalIDString = 9FC750431D2A532C00458D91;
			remoteInfo = Apollo;
		};
		9FCE2D071E6C254000E34457 /* PBXContainerItemProxy */ = {
			isa = PBXContainerItemProxy;
			containerPortal = 9FC7503B1D2A532C00458D91 /* Project object */;
			proxyType = 1;
			remoteGlobalIDString = 9FCE2CF91E6C213D00E34457;
			remoteInfo = StarWarsAPI;
		};
		9FDE0741258F3B6100DC0CA5 /* PBXContainerItemProxy */ = {
			isa = PBXContainerItemProxy;
			containerPortal = 9FC7503B1D2A532C00458D91 /* Project object */;
			proxyType = 1;
			remoteGlobalIDString = 9FCE2CF91E6C213D00E34457;
			remoteInfo = StarWarsAPI;
		};
		DE05862726697B1D00265760 /* PBXContainerItemProxy */ = {
			isa = PBXContainerItemProxy;
			containerPortal = 9FC7503B1D2A532C00458D91 /* Project object */;
			proxyType = 1;
			remoteGlobalIDString = DE058606266978A100265760;
			remoteInfo = ApolloModels;
		};
<<<<<<< HEAD
=======
		DE0BCCDF27C020EE00A04743 /* PBXContainerItemProxy */ = {
			isa = PBXContainerItemProxy;
			containerPortal = 9FC7503B1D2A532C00458D91 /* Project object */;
			proxyType = 1;
			remoteGlobalIDString = DE3C7A00260A6B9800D2F4FF;
			remoteInfo = AnimalKingdomAPI;
		};
>>>>>>> 9db65f0f
		DE3C7A96260A6C1000D2F4FF /* PBXContainerItemProxy */ = {
			isa = PBXContainerItemProxy;
			containerPortal = 9FC7503B1D2A532C00458D91 /* Project object */;
			proxyType = 1;
			remoteGlobalIDString = 9B68353D2463481A00337AE6;
			remoteInfo = ApolloCore;
		};
		DE6B15B226152BE10068D642 /* PBXContainerItemProxy */ = {
			isa = PBXContainerItemProxy;
			containerPortal = 9FC7503B1D2A532C00458D91 /* Project object */;
			proxyType = 1;
			remoteGlobalIDString = 9FC750431D2A532C00458D91;
			remoteInfo = Apollo;
		};
		DE6D083427BDAB9E009F5F33 /* PBXContainerItemProxy */ = {
			isa = PBXContainerItemProxy;
			containerPortal = 9FC7503B1D2A532C00458D91 /* Project object */;
			proxyType = 1;
			remoteGlobalIDString = DE058606266978A100265760;
			remoteInfo = ApolloAPI;
		};
		DECD46F9262F659100924527 /* PBXContainerItemProxy */ = {
			isa = PBXContainerItemProxy;
			containerPortal = 9FC7503B1D2A532C00458D91 /* Project object */;
			proxyType = 1;
			remoteGlobalIDString = 9B7B6F46233C26D100F32205;
			remoteInfo = ApolloCodegenLib;
		};
		DECD4734262F668200924527 /* PBXContainerItemProxy */ = {
			isa = PBXContainerItemProxy;
			containerPortal = 9FC7503B1D2A532C00458D91 /* Project object */;
			proxyType = 1;
			remoteGlobalIDString = 9B2DFBB524E1FA0D00ED3AE6;
			remoteInfo = UploadAPI;
		};
		DECD498D262F840100924527 /* PBXContainerItemProxy */ = {
			isa = PBXContainerItemProxy;
			containerPortal = 9FC7503B1D2A532C00458D91 /* Project object */;
			proxyType = 1;
			remoteGlobalIDString = DECD490A262F81BF00924527;
			remoteInfo = ApolloCodegenTestSupport;
		};
		DECD4990262F841300924527 /* PBXContainerItemProxy */ = {
			isa = PBXContainerItemProxy;
			containerPortal = 9FC7503B1D2A532C00458D91 /* Project object */;
			proxyType = 1;
			remoteGlobalIDString = DECD490A262F81BF00924527;
			remoteInfo = ApolloCodegenTestSupport;
		};
		DECD49C7262F88FA00924527 /* PBXContainerItemProxy */ = {
			isa = PBXContainerItemProxy;
			containerPortal = 9FC7503B1D2A532C00458D91 /* Project object */;
			proxyType = 1;
			remoteGlobalIDString = 9B7B6F46233C26D100F32205;
			remoteInfo = ApolloCodegenLib;
		};
		DECD49D9262F8AA500924527 /* PBXContainerItemProxy */ = {
			isa = PBXContainerItemProxy;
			containerPortal = 9FC7503B1D2A532C00458D91 /* Project object */;
			proxyType = 1;
			remoteGlobalIDString = 9F8A95771EC0FC1200304A2D;
			remoteInfo = ApolloTestSupport;
		};
		DED45E97261B9EFA0086EF63 /* PBXContainerItemProxy */ = {
			isa = PBXContainerItemProxy;
			containerPortal = 9FC7503B1D2A532C00458D91 /* Project object */;
			proxyType = 1;
			remoteGlobalIDString = 9B7BDABE23FDEBB600ACD198;
			remoteInfo = ApolloSQLite;
		};
		DED45E99261B9F000086EF63 /* PBXContainerItemProxy */ = {
			isa = PBXContainerItemProxy;
			containerPortal = 9FC7503B1D2A532C00458D91 /* Project object */;
			proxyType = 1;
			remoteGlobalIDString = 9B7BDA7C23FDE90400ACD198;
			remoteInfo = ApolloWebSocket;
		};
		DED45FCE261CE8890086EF63 /* PBXContainerItemProxy */ = {
			isa = PBXContainerItemProxy;
			containerPortal = 9FC7503B1D2A532C00458D91 /* Project object */;
			proxyType = 1;
			remoteGlobalIDString = 9B7BDABE23FDEBB600ACD198;
			remoteInfo = ApolloSQLite;
		};
		DED45FD5261CE89C0086EF63 /* PBXContainerItemProxy */ = {
			isa = PBXContainerItemProxy;
			containerPortal = 9FC7503B1D2A532C00458D91 /* Project object */;
			proxyType = 1;
			remoteGlobalIDString = 9B7BDA7C23FDE90400ACD198;
			remoteInfo = ApolloWebSocket;
		};
		DED46033261CEA610086EF63 /* PBXContainerItemProxy */ = {
			isa = PBXContainerItemProxy;
			containerPortal = 9FC7503B1D2A532C00458D91 /* Project object */;
			proxyType = 1;
			remoteGlobalIDString = 9F8A95771EC0FC1200304A2D;
			remoteInfo = ApolloTestSupport;
		};
		DED4606A261CEDD10086EF63 /* PBXContainerItemProxy */ = {
			isa = PBXContainerItemProxy;
			containerPortal = 9FC7503B1D2A532C00458D91 /* Project object */;
			proxyType = 1;
			remoteGlobalIDString = 9FCE2CF91E6C213D00E34457;
			remoteInfo = StarWarsAPI;
		};
/* End PBXContainerItemProxy section */

/* Begin PBXFileReference section */
		19E9F6A826D5867E003AB80E /* OperationMessageIdCreator.swift */ = {isa = PBXFileReference; lastKnownFileType = sourcecode.swift; path = OperationMessageIdCreator.swift; sourceTree = "<group>"; };
		19E9F6AA26D58A92003AB80E /* OperationMessageIdCreatorTests.swift */ = {isa = PBXFileReference; lastKnownFileType = sourcecode.swift; path = OperationMessageIdCreatorTests.swift; sourceTree = "<group>"; };
		2EE7FFCF276802E30035DC39 /* CacheKeyConstructionTests.swift */ = {isa = PBXFileReference; lastKnownFileType = sourcecode.swift; path = CacheKeyConstructionTests.swift; sourceTree = "<group>"; };
		54DDB0911EA045870009DD99 /* InMemoryNormalizedCache.swift */ = {isa = PBXFileReference; fileEncoding = 4; lastKnownFileType = sourcecode.swift; path = InMemoryNormalizedCache.swift; sourceTree = "<group>"; };
		5AC6CA4222AAF7B200B7C94D /* GraphQLHTTPMethod.swift */ = {isa = PBXFileReference; fileEncoding = 4; lastKnownFileType = sourcecode.swift; path = GraphQLHTTPMethod.swift; sourceTree = "<group>"; };
		5BB2C0222380836100774170 /* VersionNumberTests.swift */ = {isa = PBXFileReference; lastKnownFileType = sourcecode.swift; path = VersionNumberTests.swift; sourceTree = "<group>"; };
		90690D05224333DA00FC2E54 /* Apollo-Project-Debug.xcconfig */ = {isa = PBXFileReference; lastKnownFileType = text.xcconfig; path = "Apollo-Project-Debug.xcconfig"; sourceTree = "<group>"; };
		90690D06224333DA00FC2E54 /* Apollo-Target-Framework.xcconfig */ = {isa = PBXFileReference; lastKnownFileType = text.xcconfig; path = "Apollo-Target-Framework.xcconfig"; sourceTree = "<group>"; };
		90690D07224333DA00FC2E54 /* Apollo-Project-Release.xcconfig */ = {isa = PBXFileReference; lastKnownFileType = text.xcconfig; path = "Apollo-Project-Release.xcconfig"; sourceTree = "<group>"; };
		90690D08224333DA00FC2E54 /* Apollo-Project-Performance-Testing.xcconfig */ = {isa = PBXFileReference; lastKnownFileType = text.xcconfig; path = "Apollo-Project-Performance-Testing.xcconfig"; sourceTree = "<group>"; };
		90690D0B2243345500FC2E54 /* Apollo-Target-Tests.xcconfig */ = {isa = PBXFileReference; lastKnownFileType = text.xcconfig; path = "Apollo-Target-Tests.xcconfig"; sourceTree = "<group>"; };
		90690D142243363D00FC2E54 /* Apollo-Target-TestHost-iOS.xcconfig */ = {isa = PBXFileReference; lastKnownFileType = text.xcconfig; path = "Apollo-Target-TestHost-iOS.xcconfig"; sourceTree = "<group>"; };
		90690D2122433C1900FC2E54 /* Apollo-Target-StarWarsAPI.xcconfig */ = {isa = PBXFileReference; lastKnownFileType = text.xcconfig; path = "Apollo-Target-StarWarsAPI.xcconfig"; sourceTree = "<group>"; };
		90690D2222433C2800FC2E54 /* Apollo-Target-GitHubAPI.xcconfig */ = {isa = PBXFileReference; lastKnownFileType = text.xcconfig; path = "Apollo-Target-GitHubAPI.xcconfig"; sourceTree = "<group>"; };
		90690D2422433C8000FC2E54 /* Apollo-Target-PerformanceTests.xcconfig */ = {isa = PBXFileReference; lastKnownFileType = text.xcconfig; path = "Apollo-Target-PerformanceTests.xcconfig"; sourceTree = "<group>"; };
		90690D2522433CAF00FC2E54 /* Apollo-Target-TestSupport.xcconfig */ = {isa = PBXFileReference; lastKnownFileType = text.xcconfig; path = "Apollo-Target-TestSupport.xcconfig"; sourceTree = "<group>"; };
		9B1CCDD82360F02C007C9032 /* Bundle+Helpers.swift */ = {isa = PBXFileReference; lastKnownFileType = sourcecode.swift; path = "Bundle+Helpers.swift"; sourceTree = "<group>"; };
		9B2061172591B3550020D1E0 /* c.txt */ = {isa = PBXFileReference; fileEncoding = 4; lastKnownFileType = text; path = c.txt; sourceTree = "<group>"; };
		9B2061182591B3550020D1E0 /* b.txt */ = {isa = PBXFileReference; fileEncoding = 4; lastKnownFileType = text; path = b.txt; sourceTree = "<group>"; };
		9B2061192591B3550020D1E0 /* a.txt */ = {isa = PBXFileReference; fileEncoding = 4; lastKnownFileType = text; path = a.txt; sourceTree = "<group>"; };
		9B20614B2591B3700020D1E0 /* UploadMultipleFiles.graphql */ = {isa = PBXFileReference; lastKnownFileType = text; path = UploadMultipleFiles.graphql; sourceTree = "<group>"; };
		9B20614C2591B3700020D1E0 /* operationIDs.json */ = {isa = PBXFileReference; lastKnownFileType = text.json; path = operationIDs.json; sourceTree = "<group>"; };
		9B20614D2591B3700020D1E0 /* schema.json */ = {isa = PBXFileReference; lastKnownFileType = text.json; path = schema.json; sourceTree = "<group>"; };
		9B20614E2591B3700020D1E0 /* UploadOneFile.graphql */ = {isa = PBXFileReference; lastKnownFileType = text; path = UploadOneFile.graphql; sourceTree = "<group>"; };
		9B2061522591B3860020D1E0 /* Human.graphql */ = {isa = PBXFileReference; lastKnownFileType = text; path = Human.graphql; sourceTree = "<group>"; };
		9B2061532591B3860020D1E0 /* HeroAndFriendsNames.graphql */ = {isa = PBXFileReference; lastKnownFileType = text; path = HeroAndFriendsNames.graphql; sourceTree = "<group>"; };
		9B2061542591B3860020D1E0 /* API.json */ = {isa = PBXFileReference; lastKnownFileType = text.json; path = API.json; sourceTree = "<group>"; };
		9B2061552591B3860020D1E0 /* HeroFriendsOfFriends.graphql */ = {isa = PBXFileReference; lastKnownFileType = text; path = HeroFriendsOfFriends.graphql; sourceTree = "<group>"; };
		9B2061562591B3860020D1E0 /* HeroNameAndAppearsIn.graphql */ = {isa = PBXFileReference; lastKnownFileType = text; path = HeroNameAndAppearsIn.graphql; sourceTree = "<group>"; };
		9B2061572591B3860020D1E0 /* Starship.graphql */ = {isa = PBXFileReference; lastKnownFileType = text; path = Starship.graphql; sourceTree = "<group>"; };
		9B2061582591B3860020D1E0 /* HeroAppearsIn.graphql */ = {isa = PBXFileReference; lastKnownFileType = text; path = HeroAppearsIn.graphql; sourceTree = "<group>"; };
		9B2061592591B3860020D1E0 /* HeroDetails.graphql */ = {isa = PBXFileReference; lastKnownFileType = text; path = HeroDetails.graphql; sourceTree = "<group>"; };
		9B20615A2591B3860020D1E0 /* SameHeroTwice.graphql */ = {isa = PBXFileReference; lastKnownFileType = text; path = SameHeroTwice.graphql; sourceTree = "<group>"; };
		9B20615B2591B3860020D1E0 /* TwoHeroes.graphql */ = {isa = PBXFileReference; lastKnownFileType = text; path = TwoHeroes.graphql; sourceTree = "<group>"; };
		9B20615C2591B3860020D1E0 /* HeroConditional.graphql */ = {isa = PBXFileReference; lastKnownFileType = text; path = HeroConditional.graphql; sourceTree = "<group>"; };
		9B20615D2591B3860020D1E0 /* Search.graphql */ = {isa = PBXFileReference; lastKnownFileType = text; path = Search.graphql; sourceTree = "<group>"; };
		9B20615E2591B3860020D1E0 /* HeroName.graphql */ = {isa = PBXFileReference; lastKnownFileType = text; path = HeroName.graphql; sourceTree = "<group>"; };
		9B20615F2591B3860020D1E0 /* operationIDs.json */ = {isa = PBXFileReference; lastKnownFileType = text.json; path = operationIDs.json; sourceTree = "<group>"; };
		9B2061602591B3860020D1E0 /* CharacterAndSubTypesFragments.graphql */ = {isa = PBXFileReference; lastKnownFileType = text; path = CharacterAndSubTypesFragments.graphql; sourceTree = "<group>"; };
		9B2061612591B3860020D1E0 /* HeroTypeDependentAliasedField.graphql */ = {isa = PBXFileReference; lastKnownFileType = text; path = HeroTypeDependentAliasedField.graphql; sourceTree = "<group>"; };
		9B2061622591B3860020D1E0 /* schema.json */ = {isa = PBXFileReference; lastKnownFileType = text.json; path = schema.json; sourceTree = "<group>"; };
		9B2061632591B3860020D1E0 /* SubscribeReview.graphql */ = {isa = PBXFileReference; lastKnownFileType = text; path = SubscribeReview.graphql; sourceTree = "<group>"; };
		9B2061642591B3860020D1E0 /* HeroParentTypeDependentField.graphql */ = {isa = PBXFileReference; lastKnownFileType = text; path = HeroParentTypeDependentField.graphql; sourceTree = "<group>"; };
		9B2061652591B3860020D1E0 /* CreateReviewForEpisode.graphql */ = {isa = PBXFileReference; lastKnownFileType = text; path = CreateReviewForEpisode.graphql; sourceTree = "<group>"; };
		9B2061672591B3A50020D1E0 /* schema.docs.graphql */ = {isa = PBXFileReference; lastKnownFileType = text; path = schema.docs.graphql; sourceTree = "<group>"; };
		9B2061692591B3A50020D1E0 /* IssuesAndCommentsForRepository.graphql */ = {isa = PBXFileReference; lastKnownFileType = text; path = IssuesAndCommentsForRepository.graphql; sourceTree = "<group>"; };
		9B20616D2591B3A50020D1E0 /* RepoURL.graphql */ = {isa = PBXFileReference; lastKnownFileType = text; path = RepoURL.graphql; sourceTree = "<group>"; };
		9B20616E2591B3A50020D1E0 /* Repository.graphql */ = {isa = PBXFileReference; lastKnownFileType = text; path = Repository.graphql; sourceTree = "<group>"; };
		9B2061702591B3A50020D1E0 /* operationIDs.json */ = {isa = PBXFileReference; lastKnownFileType = text.json; path = operationIDs.json; sourceTree = "<group>"; };
		9B21FD742422C29D00998B5C /* GraphQLFileTests.swift */ = {isa = PBXFileReference; lastKnownFileType = sourcecode.swift; path = GraphQLFileTests.swift; sourceTree = "<group>"; };
		9B21FD762422C8CC00998B5C /* TestFileHelper.swift */ = {isa = PBXFileReference; lastKnownFileType = sourcecode.swift; path = TestFileHelper.swift; sourceTree = "<group>"; };
		9B260BEA245A020300562176 /* ApolloInterceptor.swift */ = {isa = PBXFileReference; lastKnownFileType = sourcecode.swift; path = ApolloInterceptor.swift; sourceTree = "<group>"; };
		9B260BF0245A025400562176 /* HTTPRequest.swift */ = {isa = PBXFileReference; lastKnownFileType = sourcecode.swift; path = HTTPRequest.swift; sourceTree = "<group>"; };
		9B260BF2245A026F00562176 /* RequestChain.swift */ = {isa = PBXFileReference; lastKnownFileType = sourcecode.swift; path = RequestChain.swift; sourceTree = "<group>"; };
		9B260BF4245A028D00562176 /* HTTPResponse.swift */ = {isa = PBXFileReference; lastKnownFileType = sourcecode.swift; path = HTTPResponse.swift; sourceTree = "<group>"; };
		9B260BF8245A030100562176 /* ResponseCodeInterceptor.swift */ = {isa = PBXFileReference; lastKnownFileType = sourcecode.swift; path = ResponseCodeInterceptor.swift; sourceTree = "<group>"; };
		9B260BFA245A031900562176 /* NetworkFetchInterceptor.swift */ = {isa = PBXFileReference; lastKnownFileType = sourcecode.swift; path = NetworkFetchInterceptor.swift; sourceTree = "<group>"; };
		9B260BFE245A054700562176 /* JSONRequest.swift */ = {isa = PBXFileReference; lastKnownFileType = sourcecode.swift; path = JSONRequest.swift; sourceTree = "<group>"; };
		9B260C03245A090600562176 /* RequestChainNetworkTransport.swift */ = {isa = PBXFileReference; lastKnownFileType = sourcecode.swift; path = RequestChainNetworkTransport.swift; sourceTree = "<group>"; };
		9B260C07245A437400562176 /* InterceptorProvider.swift */ = {isa = PBXFileReference; lastKnownFileType = sourcecode.swift; path = InterceptorProvider.swift; sourceTree = "<group>"; };
		9B260C09245A532500562176 /* JSONResponseParsingInterceptor.swift */ = {isa = PBXFileReference; lastKnownFileType = sourcecode.swift; path = JSONResponseParsingInterceptor.swift; sourceTree = "<group>"; };
		9B2B66F32513FAFE00B53ABF /* CancellationHandlingInterceptor.swift */ = {isa = PBXFileReference; lastKnownFileType = sourcecode.swift; path = CancellationHandlingInterceptor.swift; sourceTree = "<group>"; };
		9B2DFBB624E1FA0D00ED3AE6 /* UploadAPI.framework */ = {isa = PBXFileReference; explicitFileType = wrapper.framework; includeInIndex = 0; path = UploadAPI.framework; sourceTree = BUILT_PRODUCTS_DIR; };
		9B2DFBC524E1FA3E00ED3AE6 /* UploadAPI.h */ = {isa = PBXFileReference; lastKnownFileType = sourcecode.c.h; path = UploadAPI.h; sourceTree = "<group>"; };
		9B2DFBC624E1FA3E00ED3AE6 /* Info.plist */ = {isa = PBXFileReference; lastKnownFileType = text.plist.xml; path = Info.plist; sourceTree = "<group>"; };
		9B2DFBC824E1FA7E00ED3AE6 /* Apollo-Target-UploadAPI.xcconfig */ = {isa = PBXFileReference; lastKnownFileType = text.xcconfig; path = "Apollo-Target-UploadAPI.xcconfig"; sourceTree = "<group>"; };
		9B2DFBCA24E2016800ED3AE6 /* UploadAPI.framework */ = {isa = PBXFileReference; explicitFileType = wrapper.framework; includeInIndex = 0; path = UploadAPI.framework; sourceTree = BUILT_PRODUCTS_DIR; };
		9B2DFBCE24E201DD00ED3AE6 /* API.swift */ = {isa = PBXFileReference; fileEncoding = 4; lastKnownFileType = sourcecode.swift; path = API.swift; sourceTree = "<group>"; };
		9B455CE22492D0A3002255A9 /* ApolloExtension.swift */ = {isa = PBXFileReference; fileEncoding = 4; lastKnownFileType = sourcecode.swift; path = ApolloExtension.swift; sourceTree = "<group>"; };
		9B455CE42492D0A3002255A9 /* Collection+Apollo.swift */ = {isa = PBXFileReference; fileEncoding = 4; lastKnownFileType = sourcecode.swift; path = "Collection+Apollo.swift"; sourceTree = "<group>"; };
		9B455CEA2492FB03002255A9 /* String+SHA.swift */ = {isa = PBXFileReference; fileEncoding = 4; lastKnownFileType = sourcecode.swift; path = "String+SHA.swift"; sourceTree = "<group>"; };
		9B47516D2575AA690001FB87 /* Pluralizer.swift */ = {isa = PBXFileReference; lastKnownFileType = sourcecode.swift; path = Pluralizer.swift; sourceTree = "<group>"; };
		9B4751AC2575B5070001FB87 /* PluralizerTests.swift */ = {isa = PBXFileReference; lastKnownFileType = sourcecode.swift; path = PluralizerTests.swift; sourceTree = "<group>"; };
		9B4AA8AD239EFDC9003E1300 /* Apollo-Target-CodegenTests.xcconfig */ = {isa = PBXFileReference; lastKnownFileType = text.xcconfig; path = "Apollo-Target-CodegenTests.xcconfig"; sourceTree = "<group>"; };
		9B4F453E244A27B900C2CF7D /* URLSessionClient.swift */ = {isa = PBXFileReference; lastKnownFileType = sourcecode.swift; path = URLSessionClient.swift; sourceTree = "<group>"; };
		9B4F4540244A2A9200C2CF7D /* HTTPBinAPI.swift */ = {isa = PBXFileReference; lastKnownFileType = sourcecode.swift; path = HTTPBinAPI.swift; sourceTree = "<group>"; };
		9B4F4542244A2AD300C2CF7D /* URLSessionClientTests.swift */ = {isa = PBXFileReference; lastKnownFileType = sourcecode.swift; path = URLSessionClientTests.swift; sourceTree = "<group>"; };
		9B554CC3247DC29A002F452A /* TaskData.swift */ = {isa = PBXFileReference; lastKnownFileType = sourcecode.swift; path = TaskData.swift; sourceTree = "<group>"; };
		9B5A1EE3243284F300F066BB /* Package.swift */ = {isa = PBXFileReference; indentWidth = 2; lastKnownFileType = sourcecode.swift; path = Package.swift; sourceTree = "<group>"; tabWidth = 2; };
		9B60204E23FDFA9F00D0C8E0 /* SQLiteCacheTests.swift */ = {isa = PBXFileReference; lastKnownFileType = sourcecode.swift; path = SQLiteCacheTests.swift; sourceTree = "<group>"; };
		9B64F6752354D219002D1BB5 /* URL+QueryDict.swift */ = {isa = PBXFileReference; lastKnownFileType = sourcecode.swift; path = "URL+QueryDict.swift"; sourceTree = "<group>"; };
		9B68353E2463481A00337AE6 /* ApolloUtils.framework */ = {isa = PBXFileReference; explicitFileType = wrapper.framework; includeInIndex = 0; path = ApolloUtils.framework; sourceTree = BUILT_PRODUCTS_DIR; };
		9B68354A2463498D00337AE6 /* Apollo-Target-ApolloUtils.xcconfig */ = {isa = PBXFileReference; fileEncoding = 4; lastKnownFileType = text.xcconfig; path = "Apollo-Target-ApolloUtils.xcconfig"; sourceTree = "<group>"; };
		9B68F0542416B33300E97318 /* LineByLineComparison.swift */ = {isa = PBXFileReference; lastKnownFileType = sourcecode.swift; path = LineByLineComparison.swift; sourceTree = "<group>"; };
		9B68F06E241C649E00E97318 /* GraphQLNullable.swift */ = {isa = PBXFileReference; lastKnownFileType = sourcecode.swift; path = GraphQLNullable.swift; sourceTree = "<group>"; };
		9B6CB23D238077B60007259D /* Atomic.swift */ = {isa = PBXFileReference; fileEncoding = 4; lastKnownFileType = sourcecode.swift; path = Atomic.swift; sourceTree = "<group>"; };
		9B708AAC2305884500604A11 /* ApolloClientProtocol.swift */ = {isa = PBXFileReference; lastKnownFileType = sourcecode.swift; path = ApolloClientProtocol.swift; sourceTree = "<group>"; };
		9B74BCBE2333F4ED00508F84 /* run-bundled-codegen.sh */ = {isa = PBXFileReference; lastKnownFileType = text.script.sh; name = "run-bundled-codegen.sh"; path = "scripts/run-bundled-codegen.sh"; sourceTree = SOURCE_ROOT; };
		9B78C71B2326E859000C8C32 /* ErrorGenerationTests.swift */ = {isa = PBXFileReference; lastKnownFileType = sourcecode.swift; path = ErrorGenerationTests.swift; sourceTree = "<group>"; };
		9B7B6F47233C26D100F32205 /* ApolloCodegenLib.framework */ = {isa = PBXFileReference; explicitFileType = wrapper.framework; includeInIndex = 0; path = ApolloCodegenLib.framework; sourceTree = BUILT_PRODUCTS_DIR; };
		9B7B6F51233C26E400F32205 /* Info.plist */ = {isa = PBXFileReference; fileEncoding = 4; lastKnownFileType = text.plist.xml; path = Info.plist; sourceTree = "<group>"; };
		9B7B6F55233C27A000F32205 /* Apollo-Target-ApolloCodegenLib.xcconfig */ = {isa = PBXFileReference; fileEncoding = 4; lastKnownFileType = text.xcconfig; path = "Apollo-Target-ApolloCodegenLib.xcconfig"; sourceTree = "<group>"; };
		9B7B6F57233C287100F32205 /* ApolloCodegen.swift */ = {isa = PBXFileReference; fileEncoding = 4; lastKnownFileType = sourcecode.swift; path = ApolloCodegen.swift; sourceTree = "<group>"; };
		9B7B6F58233C287100F32205 /* ApolloCodegenConfiguration.swift */ = {isa = PBXFileReference; fileEncoding = 4; lastKnownFileType = sourcecode.swift; path = ApolloCodegenConfiguration.swift; sourceTree = "<group>"; };
		9B7B6F68233C2C0C00F32205 /* FileManager+Apollo.swift */ = {isa = PBXFileReference; lastKnownFileType = sourcecode.swift; path = "FileManager+Apollo.swift"; sourceTree = "<group>"; };
		9B7BDA7D23FDE90400ACD198 /* ApolloWebSocket.framework */ = {isa = PBXFileReference; explicitFileType = wrapper.framework; includeInIndex = 0; path = ApolloWebSocket.framework; sourceTree = BUILT_PRODUCTS_DIR; };
		9B7BDA8723FDE92900ACD198 /* MockWebSocket.swift */ = {isa = PBXFileReference; fileEncoding = 4; lastKnownFileType = sourcecode.swift; path = MockWebSocket.swift; sourceTree = "<group>"; };
		9B7BDA8823FDE92900ACD198 /* StarWarsSubscriptionTests.swift */ = {isa = PBXFileReference; fileEncoding = 4; lastKnownFileType = sourcecode.swift; path = StarWarsSubscriptionTests.swift; sourceTree = "<group>"; };
		9B7BDA8923FDE92900ACD198 /* WebSocketTests.swift */ = {isa = PBXFileReference; fileEncoding = 4; lastKnownFileType = sourcecode.swift; path = WebSocketTests.swift; sourceTree = "<group>"; };
		9B7BDA8A23FDE92900ACD198 /* SplitNetworkTransportTests.swift */ = {isa = PBXFileReference; fileEncoding = 4; lastKnownFileType = sourcecode.swift; path = SplitNetworkTransportTests.swift; sourceTree = "<group>"; };
		9B7BDA8C23FDE92900ACD198 /* StarWarsWebSocketTests.swift */ = {isa = PBXFileReference; fileEncoding = 4; lastKnownFileType = sourcecode.swift; path = StarWarsWebSocketTests.swift; sourceTree = "<group>"; };
		9B7BDA9423FDE94C00ACD198 /* WebSocketError.swift */ = {isa = PBXFileReference; fileEncoding = 4; lastKnownFileType = sourcecode.swift; path = WebSocketError.swift; sourceTree = "<group>"; };
		9B7BDA9523FDE94C00ACD198 /* WebSocketTask.swift */ = {isa = PBXFileReference; fileEncoding = 4; lastKnownFileType = sourcecode.swift; path = WebSocketTask.swift; sourceTree = "<group>"; };
		9B7BDA9623FDE94C00ACD198 /* SplitNetworkTransport.swift */ = {isa = PBXFileReference; fileEncoding = 4; lastKnownFileType = sourcecode.swift; path = SplitNetworkTransport.swift; sourceTree = "<group>"; };
		9B7BDA9723FDE94C00ACD198 /* OperationMessage.swift */ = {isa = PBXFileReference; fileEncoding = 4; lastKnownFileType = sourcecode.swift; path = OperationMessage.swift; sourceTree = "<group>"; };
		9B7BDA9823FDE94C00ACD198 /* WebSocketClient.swift */ = {isa = PBXFileReference; fileEncoding = 4; lastKnownFileType = sourcecode.swift; path = WebSocketClient.swift; sourceTree = "<group>"; };
		9B7BDA9923FDE94C00ACD198 /* WebSocketTransport.swift */ = {isa = PBXFileReference; fileEncoding = 4; lastKnownFileType = sourcecode.swift; path = WebSocketTransport.swift; sourceTree = "<group>"; };
		9B7BDA9A23FDE94C00ACD198 /* Info.plist */ = {isa = PBXFileReference; fileEncoding = 4; lastKnownFileType = text.plist.xml; path = Info.plist; sourceTree = "<group>"; };
		9B7BDAA323FDE98C00ACD198 /* ApolloWebSocket-Project-Release.xcconfig */ = {isa = PBXFileReference; fileEncoding = 4; lastKnownFileType = text.xcconfig; path = "ApolloWebSocket-Project-Release.xcconfig"; sourceTree = "<group>"; };
		9B7BDAA423FDE98C00ACD198 /* ApolloWebSocket-Target-Framework.xcconfig */ = {isa = PBXFileReference; fileEncoding = 4; lastKnownFileType = text.xcconfig; path = "ApolloWebSocket-Target-Framework.xcconfig"; sourceTree = "<group>"; };
		9B7BDAA523FDE98C00ACD198 /* ApolloWebSocket-Project-Debug.xcconfig */ = {isa = PBXFileReference; fileEncoding = 4; lastKnownFileType = text.xcconfig; path = "ApolloWebSocket-Project-Debug.xcconfig"; sourceTree = "<group>"; };
		9B7BDABF23FDEBB600ACD198 /* ApolloSQLite.framework */ = {isa = PBXFileReference; explicitFileType = wrapper.framework; includeInIndex = 0; path = ApolloSQLite.framework; sourceTree = BUILT_PRODUCTS_DIR; };
		9B7BDACD23FDEBE300ACD198 /* SQLiteSerialization.swift */ = {isa = PBXFileReference; fileEncoding = 4; lastKnownFileType = sourcecode.swift; path = SQLiteSerialization.swift; sourceTree = "<group>"; };
		9B7BDACE23FDEBE300ACD198 /* Info.plist */ = {isa = PBXFileReference; fileEncoding = 4; lastKnownFileType = text.plist.xml; path = Info.plist; sourceTree = "<group>"; };
		9B7BDACF23FDEBE300ACD198 /* SQLiteNormalizedCache.swift */ = {isa = PBXFileReference; fileEncoding = 4; lastKnownFileType = sourcecode.swift; path = SQLiteNormalizedCache.swift; sourceTree = "<group>"; };
		9B7BDAD423FDEC9B00ACD198 /* CachePersistenceTests.swift */ = {isa = PBXFileReference; fileEncoding = 4; lastKnownFileType = sourcecode.swift; path = CachePersistenceTests.swift; sourceTree = "<group>"; };
		9B7BDAD823FDECB300ACD198 /* ApolloSQLite-Target-Framework.xcconfig */ = {isa = PBXFileReference; lastKnownFileType = text.xcconfig; path = "ApolloSQLite-Target-Framework.xcconfig"; sourceTree = "<group>"; };
		9B7BDAD923FDECB400ACD198 /* ApolloSQLite-Project-Debug.xcconfig */ = {isa = PBXFileReference; lastKnownFileType = text.xcconfig; path = "ApolloSQLite-Project-Debug.xcconfig"; sourceTree = "<group>"; };
		9B7BDADC23FDECB400ACD198 /* ApolloSQLite-Project-Release.xcconfig */ = {isa = PBXFileReference; lastKnownFileType = text.xcconfig; path = "ApolloSQLite-Project-Release.xcconfig"; sourceTree = "<group>"; };
		9B7BDAEC23FDED9700ACD198 /* SQLiteTestCacheProvider.swift */ = {isa = PBXFileReference; fileEncoding = 4; lastKnownFileType = sourcecode.swift; path = SQLiteTestCacheProvider.swift; sourceTree = "<group>"; };
		9B8110A723A1995D00688AC4 /* .keep */ = {isa = PBXFileReference; lastKnownFileType = text; path = .keep; sourceTree = "<group>"; };
		9B8C3FB1248DA2EA00707B13 /* URL+Apollo.swift */ = {isa = PBXFileReference; lastKnownFileType = sourcecode.swift; path = "URL+Apollo.swift"; sourceTree = "<group>"; };
		9B8C3FB4248DA3E000707B13 /* URLExtensionsTests.swift */ = {isa = PBXFileReference; lastKnownFileType = sourcecode.swift; path = URLExtensionsTests.swift; sourceTree = "<group>"; };
		9B95EDBF22CAA0AF00702BB2 /* GETTransformerTests.swift */ = {isa = PBXFileReference; lastKnownFileType = sourcecode.swift; path = GETTransformerTests.swift; sourceTree = "<group>"; };
		9B96500824BE6201003C29C0 /* RequestChainTests.swift */ = {isa = PBXFileReference; lastKnownFileType = sourcecode.swift; path = RequestChainTests.swift; sourceTree = "<group>"; };
		9B96500B24BE7239003C29C0 /* CacheReadInterceptor.swift */ = {isa = PBXFileReference; lastKnownFileType = sourcecode.swift; path = CacheReadInterceptor.swift; sourceTree = "<group>"; };
		9B9BBAF224DB39D70021C30F /* UploadRequest.swift */ = {isa = PBXFileReference; lastKnownFileType = sourcecode.swift; path = UploadRequest.swift; sourceTree = "<group>"; };
		9B9BBAF424DB4F890021C30F /* AutomaticPersistedQueryInterceptor.swift */ = {isa = PBXFileReference; lastKnownFileType = sourcecode.swift; path = AutomaticPersistedQueryInterceptor.swift; sourceTree = "<group>"; };
		9B9BBB1624DB74720021C30F /* Apollo-Target-UploadAPI.xcconfig */ = {isa = PBXFileReference; fileEncoding = 4; lastKnownFileType = text.xcconfig; path = "Apollo-Target-UploadAPI.xcconfig"; sourceTree = "<group>"; };
		9B9BBB1A24DB75E60021C30F /* UploadRequestTests.swift */ = {isa = PBXFileReference; lastKnownFileType = sourcecode.swift; path = UploadRequestTests.swift; sourceTree = "<group>"; };
		9B9F16A626013DAB00FB2F31 /* SQLiteDatabase.swift */ = {isa = PBXFileReference; lastKnownFileType = sourcecode.swift; path = SQLiteDatabase.swift; sourceTree = "<group>"; };
		9B9F16B72601532500FB2F31 /* SQLiteDotSwiftDatabase.swift */ = {isa = PBXFileReference; lastKnownFileType = sourcecode.swift; path = SQLiteDotSwiftDatabase.swift; sourceTree = "<group>"; };
		9BA1244922D8A8EA00BF1D24 /* JSONSerialization+Sorting.swift */ = {isa = PBXFileReference; lastKnownFileType = sourcecode.swift; path = "JSONSerialization+Sorting.swift"; sourceTree = "<group>"; };
		9BA3130D2302BEA5007B7FC5 /* DispatchQueue+Optional.swift */ = {isa = PBXFileReference; lastKnownFileType = sourcecode.swift; path = "DispatchQueue+Optional.swift"; sourceTree = "<group>"; };
		9BAEEBEB234663F200808306 /* ApolloSchemaDownloader.swift */ = {isa = PBXFileReference; lastKnownFileType = sourcecode.swift; path = ApolloSchemaDownloader.swift; sourceTree = "<group>"; };
		9BAEEBED2346644600808306 /* ApolloSchemaDownloadConfiguration.swift */ = {isa = PBXFileReference; lastKnownFileType = sourcecode.swift; path = ApolloSchemaDownloadConfiguration.swift; sourceTree = "<group>"; };
		9BAEEBF22346DDAD00808306 /* CodegenLogger.swift */ = {isa = PBXFileReference; lastKnownFileType = sourcecode.swift; path = CodegenLogger.swift; sourceTree = "<group>"; };
		9BAEEBF62346F0A000808306 /* StaticString+Apollo.swift */ = {isa = PBXFileReference; lastKnownFileType = sourcecode.swift; path = "StaticString+Apollo.swift"; sourceTree = "<group>"; };
		9BAEEBFC234BB8FD00808306 /* ApolloCodegenTests.xctest */ = {isa = PBXFileReference; explicitFileType = wrapper.cfbundle; includeInIndex = 0; path = ApolloCodegenTests.xctest; sourceTree = BUILT_PRODUCTS_DIR; };
		9BAEEC0C234BB95B00808306 /* Info.plist */ = {isa = PBXFileReference; fileEncoding = 4; lastKnownFileType = text.plist.xml; path = Info.plist; sourceTree = "<group>"; };
		9BAEEC0D234BB95B00808306 /* FileManagerExtensionsTests.swift */ = {isa = PBXFileReference; fileEncoding = 4; lastKnownFileType = sourcecode.swift; path = FileManagerExtensionsTests.swift; sourceTree = "<group>"; };
		9BAEEC11234BBA9200808306 /* CodegenTestHelper.swift */ = {isa = PBXFileReference; lastKnownFileType = sourcecode.swift; path = CodegenTestHelper.swift; sourceTree = "<group>"; };
		9BAEEC16234C275600808306 /* ApolloSchemaPublicTests.swift */ = {isa = PBXFileReference; lastKnownFileType = sourcecode.swift; path = ApolloSchemaPublicTests.swift; sourceTree = "<group>"; };
		9BAEEC18234C297800808306 /* ApolloCodegenConfigurationTests.swift */ = {isa = PBXFileReference; lastKnownFileType = sourcecode.swift; path = ApolloCodegenConfigurationTests.swift; sourceTree = "<group>"; };
		9BB4F5B12581AA50004F0BD6 /* CacheDependentInterceptorTests.swift */ = {isa = PBXFileReference; lastKnownFileType = sourcecode.swift; path = CacheDependentInterceptorTests.swift; sourceTree = "<group>"; };
		9BC139A224EDCA4400876D29 /* MaxRetryInterceptorTests.swift */ = {isa = PBXFileReference; lastKnownFileType = sourcecode.swift; path = MaxRetryInterceptorTests.swift; sourceTree = "<group>"; };
		9BC139A524EDCAD900876D29 /* BlindRetryingTestInterceptor.swift */ = {isa = PBXFileReference; lastKnownFileType = sourcecode.swift; path = BlindRetryingTestInterceptor.swift; sourceTree = "<group>"; };
		9BC139A724EDCE4F00876D29 /* RetryToCountThenSucceedInterceptor.swift */ = {isa = PBXFileReference; lastKnownFileType = sourcecode.swift; path = RetryToCountThenSucceedInterceptor.swift; sourceTree = "<group>"; };
		9BC742AB24CFB2FF0029282C /* ApolloErrorInterceptor.swift */ = {isa = PBXFileReference; lastKnownFileType = sourcecode.swift; path = ApolloErrorInterceptor.swift; sourceTree = "<group>"; };
		9BC742AD24CFB6450029282C /* CacheWriteInterceptor.swift */ = {isa = PBXFileReference; lastKnownFileType = sourcecode.swift; path = CacheWriteInterceptor.swift; sourceTree = "<group>"; };
		9BCA8C0826618226004FF2F6 /* UntypedGraphQLRequestBodyCreator.swift */ = {isa = PBXFileReference; lastKnownFileType = sourcecode.swift; path = UntypedGraphQLRequestBodyCreator.swift; sourceTree = "<group>"; };
		9BCF0CD923FC9CA50031D2A2 /* TestCacheProvider.swift */ = {isa = PBXFileReference; fileEncoding = 4; lastKnownFileType = sourcecode.swift; path = TestCacheProvider.swift; sourceTree = "<group>"; };
		9BCF0CDA23FC9CA50031D2A2 /* ApolloTestSupport.h */ = {isa = PBXFileReference; fileEncoding = 4; lastKnownFileType = sourcecode.c.h; path = ApolloTestSupport.h; sourceTree = "<group>"; };
		9BCF0CDC23FC9CA50031D2A2 /* XCTAssertHelpers.swift */ = {isa = PBXFileReference; fileEncoding = 4; lastKnownFileType = sourcecode.swift; path = XCTAssertHelpers.swift; sourceTree = "<group>"; };
		9BCF0CDD23FC9CA50031D2A2 /* MockURLSession.swift */ = {isa = PBXFileReference; fileEncoding = 4; lastKnownFileType = sourcecode.swift; path = MockURLSession.swift; sourceTree = "<group>"; };
		9BCF0CDE23FC9CA50031D2A2 /* Info.plist */ = {isa = PBXFileReference; fileEncoding = 4; lastKnownFileType = text.plist.xml; path = Info.plist; sourceTree = "<group>"; };
		9BCF0CDF23FC9CA50031D2A2 /* MockNetworkTransport.swift */ = {isa = PBXFileReference; fileEncoding = 4; lastKnownFileType = sourcecode.swift; path = MockNetworkTransport.swift; sourceTree = "<group>"; };
		9BCF0CF123FC9F060031D2A2 /* StarWarsAPI.h */ = {isa = PBXFileReference; fileEncoding = 4; lastKnownFileType = sourcecode.c.h; path = StarWarsAPI.h; sourceTree = "<group>"; };
		9BCF0CFC23FC9F060031D2A2 /* API.swift */ = {isa = PBXFileReference; fileEncoding = 4; lastKnownFileType = sourcecode.swift; path = API.swift; sourceTree = "<group>"; };
		9BCF0CFF23FC9F060031D2A2 /* Info.plist */ = {isa = PBXFileReference; fileEncoding = 4; lastKnownFileType = text.plist.xml; path = Info.plist; sourceTree = "<group>"; };
		9BDE43D022C6655200FD7C7F /* Cancellable.swift */ = {isa = PBXFileReference; lastKnownFileType = sourcecode.swift; path = Cancellable.swift; sourceTree = "<group>"; };
		9BDE43DE22C6708600FD7C7F /* GraphQLHTTPRequestError.swift */ = {isa = PBXFileReference; lastKnownFileType = sourcecode.swift; path = GraphQLHTTPRequestError.swift; sourceTree = "<group>"; };
		9BDF200C23FDC37600153E2B /* GitHubAPI.h */ = {isa = PBXFileReference; fileEncoding = 4; lastKnownFileType = sourcecode.c.h; path = GitHubAPI.h; sourceTree = "<group>"; };
		9BDF201123FDC37600153E2B /* API.swift */ = {isa = PBXFileReference; fileEncoding = 4; lastKnownFileType = sourcecode.swift; path = API.swift; sourceTree = "<group>"; };
		9BDF201223FDC37600153E2B /* Info.plist */ = {isa = PBXFileReference; fileEncoding = 4; lastKnownFileType = text.plist.xml; path = Info.plist; sourceTree = "<group>"; };
		9BE071AC2368D08700FA5952 /* Collection+Helpers.swift */ = {isa = PBXFileReference; lastKnownFileType = sourcecode.swift; path = "Collection+Helpers.swift"; sourceTree = "<group>"; };
		9BE071AE2368D34D00FA5952 /* Matchable.swift */ = {isa = PBXFileReference; lastKnownFileType = sourcecode.swift; path = Matchable.swift; sourceTree = "<group>"; };
		9BE74D3C23FB4A8E006D354F /* FileFinder.swift */ = {isa = PBXFileReference; fileEncoding = 4; lastKnownFileType = sourcecode.swift; path = FileFinder.swift; sourceTree = "<group>"; };
		9BEDC79D22E5D2CF00549BF6 /* RequestBodyCreator.swift */ = {isa = PBXFileReference; lastKnownFileType = sourcecode.swift; path = RequestBodyCreator.swift; sourceTree = "<group>"; };
		9BEEDC2724E351E5001D1294 /* MaxRetryInterceptor.swift */ = {isa = PBXFileReference; lastKnownFileType = sourcecode.swift; path = MaxRetryInterceptor.swift; sourceTree = "<group>"; };
		9BEEDC2A24E61995001D1294 /* TestURLs.swift */ = {isa = PBXFileReference; lastKnownFileType = sourcecode.swift; path = TestURLs.swift; sourceTree = "<group>"; };
		9BF1A95022CA6E71005292C2 /* GraphQLGETTransformer.swift */ = {isa = PBXFileReference; lastKnownFileType = sourcecode.swift; path = GraphQLGETTransformer.swift; sourceTree = "<group>"; };
		9BF6C91725194D7B000D5B93 /* MultipartFormData+Testing.swift */ = {isa = PBXFileReference; lastKnownFileType = sourcecode.swift; path = "MultipartFormData+Testing.swift"; sourceTree = "<group>"; };
		9BF6C95225194EA5000D5B93 /* MultipartFormDataTests.swift */ = {isa = PBXFileReference; lastKnownFileType = sourcecode.swift; path = MultipartFormDataTests.swift; sourceTree = "<group>"; };
		9BF6C99B25195019000D5B93 /* String+IncludesForTesting.swift */ = {isa = PBXFileReference; lastKnownFileType = sourcecode.swift; path = "String+IncludesForTesting.swift"; sourceTree = "<group>"; };
		9BFE8DA8265D5D8F000BBF81 /* URLDownloader.swift */ = {isa = PBXFileReference; lastKnownFileType = sourcecode.swift; path = URLDownloader.swift; sourceTree = "<group>"; };
		9F1A9665258F34BB00A06EEB /* GraphQLJSFrontend.swift */ = {isa = PBXFileReference; fileEncoding = 4; lastKnownFileType = sourcecode.swift; path = GraphQLJSFrontend.swift; sourceTree = "<group>"; };
		9F1A9667258F34BB00A06EEB /* GraphQLSchema.swift */ = {isa = PBXFileReference; fileEncoding = 4; lastKnownFileType = sourcecode.swift; path = GraphQLSchema.swift; sourceTree = "<group>"; };
		9F1A9668258F34BB00A06EEB /* CompilationResult.swift */ = {isa = PBXFileReference; fileEncoding = 4; lastKnownFileType = sourcecode.swift; path = CompilationResult.swift; sourceTree = "<group>"; };
		9F1A966A258F34BB00A06EEB /* JavaScriptBridge.swift */ = {isa = PBXFileReference; fileEncoding = 4; lastKnownFileType = sourcecode.swift; path = JavaScriptBridge.swift; sourceTree = "<group>"; };
		9F1A96AF258F36B200A06EEB /* SchemaLoadingTests.swift */ = {isa = PBXFileReference; lastKnownFileType = sourcecode.swift; path = SchemaLoadingTests.swift; sourceTree = "<group>"; };
		9F21735A2568F3E200566121 /* PossiblyDeferredTests.swift */ = {isa = PBXFileReference; lastKnownFileType = sourcecode.swift; path = PossiblyDeferredTests.swift; sourceTree = "<group>"; };
		9F27D4631D40379500715680 /* JSONStandardTypeConversions.swift */ = {isa = PBXFileReference; fileEncoding = 4; lastKnownFileType = sourcecode.swift; path = JSONStandardTypeConversions.swift; sourceTree = "<group>"; };
		9F295E301E27534800A24949 /* GraphQLExecutor_ResultNormalizer_FromResponse_Tests.swift */ = {isa = PBXFileReference; fileEncoding = 4; lastKnownFileType = sourcecode.swift; path = GraphQLExecutor_ResultNormalizer_FromResponse_Tests.swift; sourceTree = "<group>"; };
		9F295E371E277B2A00A24949 /* GraphQLResultNormalizer.swift */ = {isa = PBXFileReference; fileEncoding = 4; lastKnownFileType = sourcecode.swift; path = GraphQLResultNormalizer.swift; sourceTree = "<group>"; };
		9F33D6A32566475600A1543F /* PossiblyDeferred.swift */ = {isa = PBXFileReference; lastKnownFileType = sourcecode.swift; path = PossiblyDeferred.swift; sourceTree = "<group>"; };
		9F3910262549741400AF54A6 /* MockGraphQLServer.swift */ = {isa = PBXFileReference; lastKnownFileType = sourcecode.swift; path = MockGraphQLServer.swift; sourceTree = "<group>"; };
		9F41CBEF25A3490600C02CB7 /* schema.graphqls */ = {isa = PBXFileReference; lastKnownFileType = text; path = schema.graphqls; sourceTree = "<group>"; };
		9F438D0B1E6C494C007BDC1A /* BatchedLoadTests.swift */ = {isa = PBXFileReference; fileEncoding = 4; lastKnownFileType = sourcecode.swift; path = BatchedLoadTests.swift; sourceTree = "<group>"; };
		9F54C8B4255D760B0065AFD6 /* ApolloPerformanceTests.xctest */ = {isa = PBXFileReference; explicitFileType = wrapper.cfbundle; includeInIndex = 0; path = ApolloPerformanceTests.xctest; sourceTree = BUILT_PRODUCTS_DIR; };
		9F54C8B6255D760B0065AFD6 /* ParsingPerformanceTests.swift */ = {isa = PBXFileReference; lastKnownFileType = sourcecode.swift; path = ParsingPerformanceTests.swift; sourceTree = "<group>"; };
		9F54C8B8255D760B0065AFD6 /* Info.plist */ = {isa = PBXFileReference; lastKnownFileType = text.plist.xml; path = Info.plist; sourceTree = "<group>"; };
		9F55347A1DE1DB2100E54264 /* ApolloStore.swift */ = {isa = PBXFileReference; fileEncoding = 4; lastKnownFileType = sourcecode.swift; path = ApolloStore.swift; sourceTree = "<group>"; };
		9F578D8F1D8D2CB300C0EA36 /* HTTPURLResponse+Helpers.swift */ = {isa = PBXFileReference; fileEncoding = 4; lastKnownFileType = sourcecode.swift; path = "HTTPURLResponse+Helpers.swift"; sourceTree = "<group>"; };
		9F628E9425935BE600F94F9D /* GraphQLType.swift */ = {isa = PBXFileReference; lastKnownFileType = sourcecode.swift; path = GraphQLType.swift; sourceTree = "<group>"; };
		9F628EB42593651B00F94F9D /* GraphQLValue.swift */ = {isa = PBXFileReference; lastKnownFileType = sourcecode.swift; path = GraphQLValue.swift; sourceTree = "<group>"; };
		9F62DF8D2590539A00E6E808 /* SchemaIntrospectionTests.swift */ = {isa = PBXFileReference; lastKnownFileType = sourcecode.swift; path = SchemaIntrospectionTests.swift; sourceTree = "<group>"; };
		9F62DFAD2590557F00E6E808 /* DocumentParsingAndValidationTests.swift */ = {isa = PBXFileReference; lastKnownFileType = sourcecode.swift; path = DocumentParsingAndValidationTests.swift; sourceTree = "<group>"; };
		9F62DFBE2590560000E6E808 /* Helpers.swift */ = {isa = PBXFileReference; lastKnownFileType = sourcecode.swift; path = Helpers.swift; sourceTree = "<group>"; };
		9F62DFCF2590710E00E6E808 /* GraphQLSource.swift */ = {isa = PBXFileReference; lastKnownFileType = sourcecode.swift; path = GraphQLSource.swift; sourceTree = "<group>"; };
		9F62E00F2590728000E6E808 /* CompilationTests.swift */ = {isa = PBXFileReference; lastKnownFileType = sourcecode.swift; path = CompilationTests.swift; sourceTree = "<group>"; };
		9F62E03E2590896400E6E808 /* GraphQLError.swift */ = {isa = PBXFileReference; lastKnownFileType = sourcecode.swift; path = GraphQLError.swift; sourceTree = "<group>"; };
		9F68F9F025415827004F26D0 /* XCTestCase+Helpers.swift */ = {isa = PBXFileReference; lastKnownFileType = sourcecode.swift; path = "XCTestCase+Helpers.swift"; sourceTree = "<group>"; };
		9F69FFA81D42855900E000B1 /* NetworkTransport.swift */ = {isa = PBXFileReference; fileEncoding = 4; lastKnownFileType = sourcecode.swift; path = NetworkTransport.swift; sourceTree = "<group>"; };
		9F7BA89822927A3700999B3B /* ResponsePath.swift */ = {isa = PBXFileReference; lastKnownFileType = sourcecode.swift; path = ResponsePath.swift; sourceTree = "<group>"; };
		9F8622F71EC2004200C38162 /* ReadWriteFromStoreTests.swift */ = {isa = PBXFileReference; fileEncoding = 4; lastKnownFileType = sourcecode.swift; path = ReadWriteFromStoreTests.swift; sourceTree = "<group>"; };
		9F8622F91EC2117C00C38162 /* FragmentConstructionAndConversionTests.swift */ = {isa = PBXFileReference; fileEncoding = 4; lastKnownFileType = sourcecode.swift; path = FragmentConstructionAndConversionTests.swift; sourceTree = "<group>"; };
		9F86B68A1E6438D700B885FF /* GraphQLSelectionSetMapper.swift */ = {isa = PBXFileReference; fileEncoding = 4; lastKnownFileType = sourcecode.swift; path = GraphQLSelectionSetMapper.swift; sourceTree = "<group>"; };
		9F86B68F1E65533D00B885FF /* GraphQLResponseGenerator.swift */ = {isa = PBXFileReference; fileEncoding = 4; lastKnownFileType = sourcecode.swift; path = GraphQLResponseGenerator.swift; sourceTree = "<group>"; };
		9F8A95781EC0FC1200304A2D /* ApolloTestSupport.framework */ = {isa = PBXFileReference; explicitFileType = wrapper.framework; includeInIndex = 0; path = ApolloTestSupport.framework; sourceTree = BUILT_PRODUCTS_DIR; };
		9F91CF8E1F6C0DB2008DD0BE /* MutatingResultsTests.swift */ = {isa = PBXFileReference; lastKnownFileType = sourcecode.swift; path = MutatingResultsTests.swift; sourceTree = "<group>"; };
		9FA6ABC51EC0A9F7000017BE /* FetchQueryTests.swift */ = {isa = PBXFileReference; fileEncoding = 4; lastKnownFileType = sourcecode.swift; path = FetchQueryTests.swift; sourceTree = "<group>"; };
		9FA6ABC61EC0A9F7000017BE /* LoadQueryFromStoreTests.swift */ = {isa = PBXFileReference; fileEncoding = 4; lastKnownFileType = sourcecode.swift; path = LoadQueryFromStoreTests.swift; sourceTree = "<group>"; };
		9FA6ABC81EC0A9F7000017BE /* StarWarsServerCachingRoundtripTests.swift */ = {isa = PBXFileReference; fileEncoding = 4; lastKnownFileType = sourcecode.swift; path = StarWarsServerCachingRoundtripTests.swift; sourceTree = "<group>"; };
		9FA6ABC91EC0A9F7000017BE /* StarWarsServerTests.swift */ = {isa = PBXFileReference; fileEncoding = 4; lastKnownFileType = sourcecode.swift; path = StarWarsServerTests.swift; sourceTree = "<group>"; };
		9FA6ABCB1EC0A9F7000017BE /* WatchQueryTests.swift */ = {isa = PBXFileReference; fileEncoding = 4; lastKnownFileType = sourcecode.swift; path = WatchQueryTests.swift; sourceTree = "<group>"; };
		9FA6F3671E65DF4700BF8D73 /* GraphQLResultAccumulator.swift */ = {isa = PBXFileReference; fileEncoding = 4; lastKnownFileType = sourcecode.swift; path = GraphQLResultAccumulator.swift; sourceTree = "<group>"; };
		9FACA9C61F42E67200AE2DBD /* GitHubAPI.framework */ = {isa = PBXFileReference; explicitFileType = wrapper.framework; includeInIndex = 0; path = GitHubAPI.framework; sourceTree = BUILT_PRODUCTS_DIR; };
		9FADC84E1E6B865E00C677E6 /* DataLoader.swift */ = {isa = PBXFileReference; fileEncoding = 4; lastKnownFileType = sourcecode.swift; path = DataLoader.swift; sourceTree = "<group>"; };
		9FADC8531E6B86D900C677E6 /* DataLoaderTests.swift */ = {isa = PBXFileReference; fileEncoding = 4; lastKnownFileType = sourcecode.swift; path = DataLoaderTests.swift; sourceTree = "<group>"; };
		9FBE0D3F25407B64002ED0B1 /* AsyncResultObserver.swift */ = {isa = PBXFileReference; lastKnownFileType = sourcecode.swift; path = AsyncResultObserver.swift; sourceTree = "<group>"; };
		9FC2333C1E66BBF7001E4541 /* GraphQLDependencyTracker.swift */ = {isa = PBXFileReference; fileEncoding = 4; lastKnownFileType = sourcecode.swift; path = GraphQLDependencyTracker.swift; sourceTree = "<group>"; };
		9FC4B91F1D2A6F8D0046A641 /* JSON.swift */ = {isa = PBXFileReference; fileEncoding = 4; lastKnownFileType = sourcecode.swift; path = JSON.swift; sourceTree = "<group>"; };
		9FC750441D2A532C00458D91 /* Apollo.framework */ = {isa = PBXFileReference; explicitFileType = wrapper.framework; includeInIndex = 0; path = Apollo.framework; sourceTree = BUILT_PRODUCTS_DIR; };
		9FC750471D2A532C00458D91 /* Apollo.h */ = {isa = PBXFileReference; lastKnownFileType = sourcecode.c.h; path = Apollo.h; sourceTree = "<group>"; };
		9FC750491D2A532C00458D91 /* Info.plist */ = {isa = PBXFileReference; lastKnownFileType = text.plist.xml; path = Info.plist; sourceTree = "<group>"; };
		9FC7504E1D2A532D00458D91 /* ApolloTests.xctest */ = {isa = PBXFileReference; explicitFileType = wrapper.cfbundle; includeInIndex = 0; path = ApolloTests.xctest; sourceTree = BUILT_PRODUCTS_DIR; };
		9FC750551D2A532D00458D91 /* Info.plist */ = {isa = PBXFileReference; lastKnownFileType = text.plist.xml; path = Info.plist; sourceTree = "<group>"; };
		9FC750601D2A59C300458D91 /* GraphQLOperation.swift */ = {isa = PBXFileReference; fileEncoding = 4; lastKnownFileType = sourcecode.swift; path = GraphQLOperation.swift; sourceTree = "<group>"; };
		9FC750621D2A59F600458D91 /* ApolloClient.swift */ = {isa = PBXFileReference; fileEncoding = 4; lastKnownFileType = sourcecode.swift; path = ApolloClient.swift; sourceTree = "<group>"; };
		9FC9A9BC1E2C271C0023C4D5 /* RecordSet.swift */ = {isa = PBXFileReference; fileEncoding = 4; lastKnownFileType = sourcecode.swift; path = RecordSet.swift; sourceTree = "<group>"; };
		9FC9A9BE1E2C27FB0023C4D5 /* GraphQLResult.swift */ = {isa = PBXFileReference; fileEncoding = 4; lastKnownFileType = sourcecode.swift; path = GraphQLResult.swift; sourceTree = "<group>"; };
		9FC9A9C11E2D3CAF0023C4D5 /* InputValue.swift */ = {isa = PBXFileReference; fileEncoding = 4; lastKnownFileType = sourcecode.swift; path = InputValue.swift; sourceTree = "<group>"; };
		9FC9A9C71E2EFE6E0023C4D5 /* CacheKeyForFieldTests.swift */ = {isa = PBXFileReference; fileEncoding = 4; lastKnownFileType = sourcecode.swift; path = CacheKeyForFieldTests.swift; sourceTree = "<group>"; };
		9FC9A9CB1E2FD0760023C4D5 /* Record.swift */ = {isa = PBXFileReference; fileEncoding = 4; lastKnownFileType = sourcecode.swift; path = Record.swift; sourceTree = "<group>"; };
		9FC9A9D21E2FD48B0023C4D5 /* GraphQLError.swift */ = {isa = PBXFileReference; fileEncoding = 4; lastKnownFileType = sourcecode.swift; path = GraphQLError.swift; sourceTree = "<group>"; };
		9FCDFD281E33D0CE007519DC /* GraphQLQueryWatcher.swift */ = {isa = PBXFileReference; fileEncoding = 4; lastKnownFileType = sourcecode.swift; path = GraphQLQueryWatcher.swift; sourceTree = "<group>"; };
		9FCE2CED1E6BE2D800E34457 /* NormalizedCache.swift */ = {isa = PBXFileReference; fileEncoding = 4; lastKnownFileType = sourcecode.swift; path = NormalizedCache.swift; sourceTree = "<group>"; };
		9FCE2CFA1E6C213D00E34457 /* StarWarsAPI.framework */ = {isa = PBXFileReference; explicitFileType = wrapper.framework; includeInIndex = 0; path = StarWarsAPI.framework; sourceTree = BUILT_PRODUCTS_DIR; };
		9FD03C2D25527CE6002227DC /* StoreConcurrencyTests.swift */ = {isa = PBXFileReference; lastKnownFileType = sourcecode.swift; path = StoreConcurrencyTests.swift; sourceTree = "<group>"; };
		9FD15199255D7F30003BDAAA /* IssuesAndCommentsForRepository.json */ = {isa = PBXFileReference; fileEncoding = 4; lastKnownFileType = text.json; path = IssuesAndCommentsForRepository.json; sourceTree = "<group>"; };
		9FEB050C1DB5732300DA3B44 /* JSONSerializationFormat.swift */ = {isa = PBXFileReference; fileEncoding = 4; lastKnownFileType = sourcecode.swift; path = JSONSerializationFormat.swift; sourceTree = "<group>"; };
		9FF90A5B1DDDEB100034C3B6 /* GraphQLResponse.swift */ = {isa = PBXFileReference; fileEncoding = 4; lastKnownFileType = sourcecode.swift; path = GraphQLResponse.swift; sourceTree = "<group>"; };
		9FF90A5C1DDDEB100034C3B6 /* GraphQLExecutor.swift */ = {isa = PBXFileReference; fileEncoding = 4; lastKnownFileType = sourcecode.swift; path = GraphQLExecutor.swift; sourceTree = "<group>"; };
		9FF90A6A1DDDEB420034C3B6 /* GraphQLMapEncodingTests.swift */ = {isa = PBXFileReference; fileEncoding = 4; lastKnownFileType = sourcecode.swift; path = GraphQLMapEncodingTests.swift; sourceTree = "<group>"; };
		9FF90A6B1DDDEB420034C3B6 /* GraphQLExecutor_SelectionSetMapper_FromResponse_Tests.swift */ = {isa = PBXFileReference; fileEncoding = 4; lastKnownFileType = sourcecode.swift; path = GraphQLExecutor_SelectionSetMapper_FromResponse_Tests.swift; sourceTree = "<group>"; };
		9FF90A6C1DDDEB420034C3B6 /* ParseQueryResponseTests.swift */ = {isa = PBXFileReference; fileEncoding = 4; lastKnownFileType = sourcecode.swift; path = ParseQueryResponseTests.swift; sourceTree = "<group>"; };
		C3279FC52345233000224790 /* TestCustomRequestBodyCreator.swift */ = {isa = PBXFileReference; lastKnownFileType = sourcecode.swift; path = TestCustomRequestBodyCreator.swift; sourceTree = "<group>"; };
		C338DF1622DD9DE9006AF33E /* RequestBodyCreatorTests.swift */ = {isa = PBXFileReference; lastKnownFileType = sourcecode.swift; path = RequestBodyCreatorTests.swift; sourceTree = "<group>"; };
		C377CCA822D798BD00572E03 /* GraphQLFile.swift */ = {isa = PBXFileReference; lastKnownFileType = sourcecode.swift; path = GraphQLFile.swift; sourceTree = "<group>"; };
		C377CCAA22D7992E00572E03 /* MultipartFormData.swift */ = {isa = PBXFileReference; lastKnownFileType = sourcecode.swift; path = MultipartFormData.swift; sourceTree = "<group>"; };
		D87AC09E2564D60B0079FAA5 /* ApolloClientOperationTests.swift */ = {isa = PBXFileReference; lastKnownFileType = sourcecode.swift; path = ApolloClientOperationTests.swift; sourceTree = "<group>"; };
		D90F1AF92479DEE5007A1534 /* WebSocketTransportTests.swift */ = {isa = PBXFileReference; lastKnownFileType = sourcecode.swift; path = WebSocketTransportTests.swift; sourceTree = "<group>"; };
		DE03FDDA2784D0B2007425BD /* DataDict.swift */ = {isa = PBXFileReference; fileEncoding = 4; lastKnownFileType = sourcecode.swift; path = DataDict.swift; sourceTree = "<group>"; };
		DE058621266978A100265760 /* ApolloAPI.framework */ = {isa = PBXFileReference; explicitFileType = wrapper.framework; includeInIndex = 0; path = ApolloAPI.framework; sourceTree = BUILT_PRODUCTS_DIR; };
		DE0586222669793200265760 /* Apollo-Target-ApolloAPI.xcconfig */ = {isa = PBXFileReference; lastKnownFileType = text.xcconfig; path = "Apollo-Target-ApolloAPI.xcconfig"; sourceTree = "<group>"; };
		DE05862426697A8C00265760 /* Info.plist */ = {isa = PBXFileReference; fileEncoding = 4; lastKnownFileType = text.plist.xml; path = Info.plist; sourceTree = "<group>"; };
		DE0586322669948500265760 /* InputValue+Evaluation.swift */ = {isa = PBXFileReference; lastKnownFileType = sourcecode.swift; path = "InputValue+Evaluation.swift"; sourceTree = "<group>"; };
		DE0586382669985000265760 /* Dictionary+Helpers.swift */ = {isa = PBXFileReference; lastKnownFileType = sourcecode.swift; path = "Dictionary+Helpers.swift"; sourceTree = "<group>"; };
		DE09066E27A4713F00211300 /* OperationDefinitionTemplateTests.swift */ = {isa = PBXFileReference; lastKnownFileType = sourcecode.swift; path = OperationDefinitionTemplateTests.swift; sourceTree = "<group>"; };
		DE09114D27288B1F000648E5 /* SortedSelections.swift */ = {isa = PBXFileReference; lastKnownFileType = sourcecode.swift; path = SortedSelections.swift; sourceTree = "<group>"; };
		DE09F9BC27024FEA00795949 /* InputObject.swift */ = {isa = PBXFileReference; lastKnownFileType = sourcecode.swift; path = InputObject.swift; sourceTree = "<group>"; };
		DE09F9C0270269E800795949 /* MockJavaScriptObject.swift */ = {isa = PBXFileReference; fileEncoding = 4; lastKnownFileType = sourcecode.swift; path = MockJavaScriptObject.swift; sourceTree = "<group>"; };
		DE09F9C5270269F800795949 /* OperationDefinitionTemplate_DocumentType_Tests.swift */ = {isa = PBXFileReference; fileEncoding = 4; lastKnownFileType = sourcecode.swift; path = OperationDefinitionTemplate_DocumentType_Tests.swift; sourceTree = "<group>"; };
		DE09F9C727026E0B00795949 /* Schema.swift */ = {isa = PBXFileReference; lastKnownFileType = sourcecode.swift; path = Schema.swift; sourceTree = "<group>"; };
		DE12B2D6273B204B003371CC /* TestError.swift */ = {isa = PBXFileReference; lastKnownFileType = sourcecode.swift; path = TestError.swift; sourceTree = "<group>"; };
		DE12B2D8273C4338003371CC /* MockIRSubscripts.swift */ = {isa = PBXFileReference; lastKnownFileType = sourcecode.swift; path = MockIRSubscripts.swift; sourceTree = "<group>"; };
		DE181A2B26C5C0CB000C0B9C /* WebSocket.swift */ = {isa = PBXFileReference; lastKnownFileType = sourcecode.swift; path = WebSocket.swift; sourceTree = "<group>"; };
		DE181A2D26C5C299000C0B9C /* SSLClientCertificate.swift */ = {isa = PBXFileReference; lastKnownFileType = sourcecode.swift; path = SSLClientCertificate.swift; sourceTree = "<group>"; };
		DE181A2F26C5C38E000C0B9C /* SSLSecurity.swift */ = {isa = PBXFileReference; lastKnownFileType = sourcecode.swift; path = SSLSecurity.swift; sourceTree = "<group>"; };
		DE181A3126C5C401000C0B9C /* Compression.swift */ = {isa = PBXFileReference; lastKnownFileType = sourcecode.swift; path = Compression.swift; sourceTree = "<group>"; };
		DE181A3326C5D8D4000C0B9C /* CompressionTests.swift */ = {isa = PBXFileReference; lastKnownFileType = sourcecode.swift; path = CompressionTests.swift; sourceTree = "<group>"; };
		DE181A3526C5DE4F000C0B9C /* WebSocketStream.swift */ = {isa = PBXFileReference; lastKnownFileType = sourcecode.swift; path = WebSocketStream.swift; sourceTree = "<group>"; };
		DE223C1B271F3288004A0148 /* AnimalKingdomIRCreationTests.swift */ = {isa = PBXFileReference; lastKnownFileType = sourcecode.swift; path = AnimalKingdomIRCreationTests.swift; sourceTree = "<group>"; };
		DE223C23271F335D004A0148 /* Resources.swift */ = {isa = PBXFileReference; lastKnownFileType = sourcecode.swift; path = Resources.swift; sourceTree = "<group>"; };
		DE223C282720B897004A0148 /* StringInterpolation+NestedIndentation.swift */ = {isa = PBXFileReference; lastKnownFileType = sourcecode.swift; path = "StringInterpolation+NestedIndentation.swift"; sourceTree = "<group>"; };
		DE223C2A2721FAD6004A0148 /* IRMatchers.swift */ = {isa = PBXFileReference; lastKnownFileType = sourcecode.swift; path = IRMatchers.swift; sourceTree = "<group>"; };
		DE223C2C2721FCE8004A0148 /* ScopedSelectionSetHashable.swift */ = {isa = PBXFileReference; lastKnownFileType = sourcecode.swift; path = ScopedSelectionSetHashable.swift; sourceTree = "<group>"; };
		DE2739102769AEBA00B886EF /* SelectionSetTemplate.swift */ = {isa = PBXFileReference; lastKnownFileType = sourcecode.swift; path = SelectionSetTemplate.swift; sourceTree = "<group>"; };
		DE296536279B3B8200BF9B49 /* SelectionSetTemplateTests.swift */ = {isa = PBXFileReference; fileEncoding = 4; lastKnownFileType = sourcecode.swift; path = SelectionSetTemplateTests.swift; sourceTree = "<group>"; };
		DE296538279B3B8200BF9B49 /* SelectionSetTemplate_RenderOperation_Tests.swift */ = {isa = PBXFileReference; fileEncoding = 4; lastKnownFileType = sourcecode.swift; path = SelectionSetTemplate_RenderOperation_Tests.swift; sourceTree = "<group>"; };
		DE296BA427A07C37004F571F /* MockMergedSelections.swift */ = {isa = PBXFileReference; lastKnownFileType = sourcecode.swift; path = MockMergedSelections.swift; sourceTree = "<group>"; };
		DE296BA627A09A11004F571F /* IsEverTrue.swift */ = {isa = PBXFileReference; lastKnownFileType = sourcecode.swift; path = IsEverTrue.swift; sourceTree = "<group>"; };
		DE2FCF1C26E806710057EA67 /* SchemaConfiguration.swift */ = {isa = PBXFileReference; fileEncoding = 4; lastKnownFileType = sourcecode.swift; path = SchemaConfiguration.swift; sourceTree = "<group>"; };
		DE2FCF1E26E807CC0057EA67 /* CacheTransaction.swift */ = {isa = PBXFileReference; fileEncoding = 4; lastKnownFileType = sourcecode.swift; path = CacheTransaction.swift; sourceTree = "<group>"; };
		DE2FCF2026E807EF0057EA67 /* Cacheable.swift */ = {isa = PBXFileReference; lastKnownFileType = sourcecode.swift; path = Cacheable.swift; sourceTree = "<group>"; };
		DE2FCF2326E8083A0057EA67 /* Union.swift */ = {isa = PBXFileReference; fileEncoding = 4; lastKnownFileType = sourcecode.swift; path = Union.swift; sourceTree = "<group>"; };
		DE2FCF2426E8083A0057EA67 /* Interface.swift */ = {isa = PBXFileReference; fileEncoding = 4; lastKnownFileType = sourcecode.swift; path = Interface.swift; sourceTree = "<group>"; };
		DE2FCF2526E8083A0057EA67 /* Object.swift */ = {isa = PBXFileReference; fileEncoding = 4; lastKnownFileType = sourcecode.swift; path = Object.swift; sourceTree = "<group>"; };
		DE2FCF2626E8083A0057EA67 /* Field.swift */ = {isa = PBXFileReference; fileEncoding = 4; lastKnownFileType = sourcecode.swift; path = Field.swift; sourceTree = "<group>"; };
		DE2FCF2B26E808560057EA67 /* ObjectType.swift */ = {isa = PBXFileReference; lastKnownFileType = sourcecode.swift; path = ObjectType.swift; sourceTree = "<group>"; };
		DE2FCF2D26E8092B0057EA67 /* AnimalSchema.graphqls */ = {isa = PBXFileReference; lastKnownFileType = text; path = AnimalSchema.graphqls; sourceTree = "<group>"; };
		DE2FCF2E26E8092B0057EA67 /* AllAnimalsQuery.graphql */ = {isa = PBXFileReference; lastKnownFileType = text; path = AllAnimalsQuery.graphql; sourceTree = "<group>"; };
		DE2FCF2F26E8092B0057EA67 /* ClassroomPets.graphql */ = {isa = PBXFileReference; lastKnownFileType = text; path = ClassroomPets.graphql; sourceTree = "<group>"; };
		DE2FCF3026E8092B0057EA67 /* WarmBloodedDetails.graphql */ = {isa = PBXFileReference; lastKnownFileType = text; path = WarmBloodedDetails.graphql; sourceTree = "<group>"; };
		DE2FCF3126E8092B0057EA67 /* PetDetails.graphql */ = {isa = PBXFileReference; lastKnownFileType = text; path = PetDetails.graphql; sourceTree = "<group>"; };
		DE2FCF3226E8092B0057EA67 /* HeightInMeters.graphql */ = {isa = PBXFileReference; lastKnownFileType = text; path = HeightInMeters.graphql; sourceTree = "<group>"; };
		DE2FCF3626E809BB0057EA67 /* PetDetails.swift */ = {isa = PBXFileReference; fileEncoding = 4; lastKnownFileType = sourcecode.swift; path = PetDetails.swift; sourceTree = "<group>"; };
		DE2FCF3726E809BB0057EA67 /* HeightInMeters.swift */ = {isa = PBXFileReference; fileEncoding = 4; lastKnownFileType = sourcecode.swift; path = HeightInMeters.swift; sourceTree = "<group>"; };
		DE2FCF3826E809BB0057EA67 /* ClassroomPetDetails.swift */ = {isa = PBXFileReference; fileEncoding = 4; lastKnownFileType = sourcecode.swift; path = ClassroomPetDetails.swift; sourceTree = "<group>"; };
		DE2FCF3926E809BB0057EA67 /* WarmBloodedDetails.swift */ = {isa = PBXFileReference; fileEncoding = 4; lastKnownFileType = sourcecode.swift; path = WarmBloodedDetails.swift; sourceTree = "<group>"; };
		DE2FCF3B26E809BB0057EA67 /* ClassroomPetsQuery.swift */ = {isa = PBXFileReference; fileEncoding = 4; lastKnownFileType = sourcecode.swift; path = ClassroomPetsQuery.swift; sourceTree = "<group>"; };
		DE2FCF3C26E809BB0057EA67 /* AllAnimalsQuery.swift */ = {isa = PBXFileReference; fileEncoding = 4; lastKnownFileType = sourcecode.swift; path = AllAnimalsQuery.swift; sourceTree = "<group>"; };
		DE2FCF4626E92EAB0057EA67 /* APIv1.swift */ = {isa = PBXFileReference; lastKnownFileType = sourcecode.swift; path = APIv1.swift; sourceTree = "<group>"; };
		DE2FCF4826E94D150057EA67 /* SelectionTests.swift */ = {isa = PBXFileReference; lastKnownFileType = sourcecode.swift; path = SelectionTests.swift; sourceTree = "<group>"; };
		DE3484612746FF8F0065B77E /* IR+OperationBuilder.swift */ = {isa = PBXFileReference; lastKnownFileType = sourcecode.swift; path = "IR+OperationBuilder.swift"; sourceTree = "<group>"; };
		DE363CB227640FBA001EC05B /* GraphQLJSFrontend+TestHelpers.swift */ = {isa = PBXFileReference; lastKnownFileType = sourcecode.swift; path = "GraphQLJSFrontend+TestHelpers.swift"; sourceTree = "<group>"; };
		DE3C7973260A646300D2F4FF /* dist */ = {isa = PBXFileReference; lastKnownFileType = folder; path = dist; sourceTree = "<group>"; };
		DE3C79A9260A6ACD00D2F4FF /* AnimalKingdomAPI.h */ = {isa = PBXFileReference; lastKnownFileType = sourcecode.c.h; path = AnimalKingdomAPI.h; sourceTree = "<group>"; };
		DE3C79AA260A6ACD00D2F4FF /* Info.plist */ = {isa = PBXFileReference; lastKnownFileType = text.plist.xml; path = Info.plist; sourceTree = "<group>"; };
		DE3C7A11260A6B9800D2F4FF /* AnimalKingdomAPI.framework */ = {isa = PBXFileReference; explicitFileType = wrapper.framework; includeInIndex = 0; path = AnimalKingdomAPI.framework; sourceTree = BUILT_PRODUCTS_DIR; };
		DE3C7B10260A6FC900D2F4FF /* SelectionSet.swift */ = {isa = PBXFileReference; fileEncoding = 4; lastKnownFileType = sourcecode.swift; path = SelectionSet.swift; sourceTree = "<group>"; };
		DE3C7B12260A6FC900D2F4FF /* FragmentProtocols.swift */ = {isa = PBXFileReference; fileEncoding = 4; lastKnownFileType = sourcecode.swift; path = FragmentProtocols.swift; sourceTree = "<group>"; };
		DE3C7B14260A6FCA00D2F4FF /* GraphQLEnum.swift */ = {isa = PBXFileReference; fileEncoding = 4; lastKnownFileType = sourcecode.swift; path = GraphQLEnum.swift; sourceTree = "<group>"; };
		DE3C7B15260A6FCA00D2F4FF /* ScalarTypes.swift */ = {isa = PBXFileReference; fileEncoding = 4; lastKnownFileType = sourcecode.swift; path = ScalarTypes.swift; sourceTree = "<group>"; };
		DE46A54D26EFE95800357C52 /* XCTest.framework */ = {isa = PBXFileReference; lastKnownFileType = wrapper.framework; name = XCTest.framework; path = Platforms/MacOSX.platform/Developer/Library/Frameworks/XCTest.framework; sourceTree = DEVELOPER_DIR; };
		DE46A55426F13A0900357C52 /* JSONResponseParsingInterceptorTests.swift */ = {isa = PBXFileReference; lastKnownFileType = sourcecode.swift; path = JSONResponseParsingInterceptorTests.swift; sourceTree = "<group>"; };
		DE46A55726F13AD000357C52 /* ResponseCodeInterceptorTests.swift */ = {isa = PBXFileReference; lastKnownFileType = sourcecode.swift; path = ResponseCodeInterceptorTests.swift; sourceTree = "<group>"; };
		DE4766E726F92F30004622E0 /* MockSchemaConfiguration.swift */ = {isa = PBXFileReference; lastKnownFileType = sourcecode.swift; path = MockSchemaConfiguration.swift; sourceTree = "<group>"; };
		DE4841A82745BBF10001E594 /* LinkedList.swift */ = {isa = PBXFileReference; lastKnownFileType = sourcecode.swift; path = LinkedList.swift; sourceTree = "<group>"; };
		DE4D54E627A3504B00D26B68 /* OperationFileGenerator.swift */ = {isa = PBXFileReference; lastKnownFileType = sourcecode.swift; path = OperationFileGenerator.swift; sourceTree = "<group>"; };
		DE4D54E827A3518100D26B68 /* FragmentFileGenerator.swift */ = {isa = PBXFileReference; lastKnownFileType = sourcecode.swift; path = FragmentFileGenerator.swift; sourceTree = "<group>"; };
		DE56DC222683B2020090D6E4 /* DefaultInterceptorProvider.swift */ = {isa = PBXFileReference; lastKnownFileType = sourcecode.swift; path = DefaultInterceptorProvider.swift; sourceTree = "<group>"; };
		DE5B313F27A482C80051C9D3 /* Resources.swift */ = {isa = PBXFileReference; lastKnownFileType = sourcecode.swift; path = Resources.swift; sourceTree = "<group>"; };
		DE5B318E27A48E060051C9D3 /* ImportStatementTemplate.swift */ = {isa = PBXFileReference; lastKnownFileType = sourcecode.swift; path = ImportStatementTemplate.swift; sourceTree = "<group>"; };
		DE5EB9BF26EFCB010004176A /* TestObserver.swift */ = {isa = PBXFileReference; lastKnownFileType = sourcecode.swift; path = TestObserver.swift; sourceTree = "<group>"; };
		DE5EB9C126EFCBD40004176A /* MockApolloStore.swift */ = {isa = PBXFileReference; lastKnownFileType = sourcecode.swift; path = MockApolloStore.swift; sourceTree = "<group>"; };
		DE5EB9C626EFE0F80004176A /* JSONValueMatcher.swift */ = {isa = PBXFileReference; lastKnownFileType = sourcecode.swift; path = JSONValueMatcher.swift; sourceTree = "<group>"; };
		DE5EB9CA26EFE5510004176A /* MockOperation.swift */ = {isa = PBXFileReference; lastKnownFileType = sourcecode.swift; path = MockOperation.swift; sourceTree = "<group>"; };
		DE5EEC8427988F1A00AF5913 /* IR+SelectionSet.swift */ = {isa = PBXFileReference; lastKnownFileType = sourcecode.swift; path = "IR+SelectionSet.swift"; sourceTree = "<group>"; };
		DE5FD5FC2769222D0033EE23 /* OperationDefinitionTemplate.swift */ = {isa = PBXFileReference; fileEncoding = 4; lastKnownFileType = sourcecode.swift; path = OperationDefinitionTemplate.swift; sourceTree = "<group>"; };
		DE5FD5FE276922AA0033EE23 /* MockApolloCodegenConfiguration.swift */ = {isa = PBXFileReference; fileEncoding = 4; lastKnownFileType = sourcecode.swift; path = MockApolloCodegenConfiguration.swift; sourceTree = "<group>"; };
		DE5FD600276923620033EE23 /* TemplateString.swift */ = {isa = PBXFileReference; fileEncoding = 4; lastKnownFileType = sourcecode.swift; path = TemplateString.swift; sourceTree = "<group>"; };
		DE5FD602276926EF0033EE23 /* IR+Mocking.swift */ = {isa = PBXFileReference; lastKnownFileType = sourcecode.swift; path = "IR+Mocking.swift"; sourceTree = "<group>"; };
		DE5FD60427694FA70033EE23 /* SchemaTemplate.swift */ = {isa = PBXFileReference; lastKnownFileType = sourcecode.swift; path = SchemaTemplate.swift; sourceTree = "<group>"; };
		DE5FD606276950CC0033EE23 /* IR+Schema.swift */ = {isa = PBXFileReference; lastKnownFileType = sourcecode.swift; path = "IR+Schema.swift"; sourceTree = "<group>"; };
		DE5FD608276956C70033EE23 /* SchemaTemplateTests.swift */ = {isa = PBXFileReference; lastKnownFileType = sourcecode.swift; path = SchemaTemplateTests.swift; sourceTree = "<group>"; };
		DE5FD60A276970FC0033EE23 /* FragmentTemplate.swift */ = {isa = PBXFileReference; lastKnownFileType = sourcecode.swift; path = FragmentTemplate.swift; sourceTree = "<group>"; };
		DE5FD60C2769711E0033EE23 /* FragmentTemplateTests.swift */ = {isa = PBXFileReference; lastKnownFileType = sourcecode.swift; path = FragmentTemplateTests.swift; sourceTree = "<group>"; };
		DE664ED326602AF60054DB4F /* Selection.swift */ = {isa = PBXFileReference; lastKnownFileType = sourcecode.swift; path = Selection.swift; sourceTree = "<group>"; };
		DE6B15AC26152BE10068D642 /* ApolloServerIntegrationTests.xctest */ = {isa = PBXFileReference; explicitFileType = wrapper.cfbundle; includeInIndex = 0; path = ApolloServerIntegrationTests.xctest; sourceTree = BUILT_PRODUCTS_DIR; };
		DE6B15AE26152BE10068D642 /* DefaultInterceptorProviderIntegrationTests.swift */ = {isa = PBXFileReference; lastKnownFileType = sourcecode.swift; path = DefaultInterceptorProviderIntegrationTests.swift; sourceTree = "<group>"; };
		DE6B15B026152BE10068D642 /* Info.plist */ = {isa = PBXFileReference; lastKnownFileType = text.plist.xml; path = Info.plist; sourceTree = "<group>"; };
		DE6B15E826152CD80068D642 /* Apollo-Target-ServerIntegrationTests.xcconfig */ = {isa = PBXFileReference; lastKnownFileType = text.xcconfig; path = "Apollo-Target-ServerIntegrationTests.xcconfig"; sourceTree = "<group>"; };
		DE6B15FA26152D210068D642 /* Workspace-Target-Application.xcconfig */ = {isa = PBXFileReference; lastKnownFileType = text.xcconfig; path = "Workspace-Target-Application.xcconfig"; sourceTree = "<group>"; };
		DE6B15FB26152D210068D642 /* Workspace-Deployment-Targets.xcconfig */ = {isa = PBXFileReference; lastKnownFileType = text.xcconfig; path = "Workspace-Deployment-Targets.xcconfig"; sourceTree = "<group>"; };
		DE6B15FC26152D210068D642 /* Workspace-Analysis.xcconfig */ = {isa = PBXFileReference; lastKnownFileType = text.xcconfig; path = "Workspace-Analysis.xcconfig"; sourceTree = "<group>"; };
		DE6B15FD26152D210068D642 /* Project-Release.xcconfig */ = {isa = PBXFileReference; lastKnownFileType = text.xcconfig; path = "Project-Release.xcconfig"; sourceTree = "<group>"; };
		DE6B15FE26152D210068D642 /* Workspace-Debug.xcconfig */ = {isa = PBXFileReference; lastKnownFileType = text.xcconfig; path = "Workspace-Debug.xcconfig"; sourceTree = "<group>"; };
		DE6B15FF26152D210068D642 /* Workspace-Universal-Test.xcconfig */ = {isa = PBXFileReference; lastKnownFileType = text.xcconfig; path = "Workspace-Universal-Test.xcconfig"; sourceTree = "<group>"; };
		DE6B160026152D210068D642 /* Workspace-Universal-Framework.xcconfig */ = {isa = PBXFileReference; lastKnownFileType = text.xcconfig; path = "Workspace-Universal-Framework.xcconfig"; sourceTree = "<group>"; };
		DE6B160126152D210068D642 /* Workspace-Target-Test.xcconfig */ = {isa = PBXFileReference; lastKnownFileType = text.xcconfig; path = "Workspace-Target-Test.xcconfig"; sourceTree = "<group>"; };
		DE6B160226152D210068D642 /* Workspace-Code-Generation.xcconfig */ = {isa = PBXFileReference; lastKnownFileType = text.xcconfig; path = "Workspace-Code-Generation.xcconfig"; sourceTree = "<group>"; };
		DE6B160326152D210068D642 /* Workspace-Release.xcconfig */ = {isa = PBXFileReference; lastKnownFileType = text.xcconfig; path = "Workspace-Release.xcconfig"; sourceTree = "<group>"; };
		DE6B160426152D210068D642 /* Project-Version.xcconfig */ = {isa = PBXFileReference; lastKnownFileType = text.xcconfig; path = "Project-Version.xcconfig"; sourceTree = "<group>"; };
		DE6B160526152D210068D642 /* Workspace-Warnings.xcconfig */ = {isa = PBXFileReference; lastKnownFileType = text.xcconfig; path = "Workspace-Warnings.xcconfig"; sourceTree = "<group>"; };
		DE6B160626152D210068D642 /* Workspace-Target-Framework.xcconfig */ = {isa = PBXFileReference; lastKnownFileType = text.xcconfig; path = "Workspace-Target-Framework.xcconfig"; sourceTree = "<group>"; };
		DE6B160726152D210068D642 /* Workspace-Search-Paths.xcconfig */ = {isa = PBXFileReference; lastKnownFileType = text.xcconfig; path = "Workspace-Search-Paths.xcconfig"; sourceTree = "<group>"; };
		DE6B160826152D210068D642 /* Workspace-Universal-Target.xcconfig */ = {isa = PBXFileReference; lastKnownFileType = text.xcconfig; path = "Workspace-Universal-Target.xcconfig"; sourceTree = "<group>"; };
		DE6B160926152D210068D642 /* Workspace-Linking.xcconfig */ = {isa = PBXFileReference; lastKnownFileType = text.xcconfig; path = "Workspace-Linking.xcconfig"; sourceTree = "<group>"; };
		DE6B160A26152D210068D642 /* Workspace-Language.xcconfig */ = {isa = PBXFileReference; lastKnownFileType = text.xcconfig; path = "Workspace-Language.xcconfig"; sourceTree = "<group>"; };
		DE6B160B26152D210068D642 /* Project-Debug.xcconfig */ = {isa = PBXFileReference; lastKnownFileType = text.xcconfig; path = "Project-Debug.xcconfig"; sourceTree = "<group>"; };
		DE6B160C26152D210068D642 /* Workspace-Packaging.xcconfig */ = {isa = PBXFileReference; lastKnownFileType = text.xcconfig; path = "Workspace-Packaging.xcconfig"; sourceTree = "<group>"; };
		DE6B160D26152D210068D642 /* Workspace-Shared.xcconfig */ = {isa = PBXFileReference; lastKnownFileType = text.xcconfig; path = "Workspace-Shared.xcconfig"; sourceTree = "<group>"; };
<<<<<<< HEAD
=======
		DE6B650B27C4293D00970E4E /* FieldArgumentRendering.swift */ = {isa = PBXFileReference; lastKnownFileType = sourcecode.swift; path = FieldArgumentRendering.swift; sourceTree = "<group>"; };
		DE6D07F827BC3B6D009F5F33 /* GraphQLInputField+Rendered.swift */ = {isa = PBXFileReference; lastKnownFileType = sourcecode.swift; path = "GraphQLInputField+Rendered.swift"; sourceTree = "<group>"; };
		DE6D07FA27BC3BE9009F5F33 /* OperationDefinition_VariableDefinition_Tests.swift */ = {isa = PBXFileReference; lastKnownFileType = sourcecode.swift; path = OperationDefinition_VariableDefinition_Tests.swift; sourceTree = "<group>"; };
		DE6D07FE27BC7F78009F5F33 /* InputVariableRenderable.swift */ = {isa = PBXFileReference; lastKnownFileType = sourcecode.swift; path = InputVariableRenderable.swift; sourceTree = "<group>"; };
		DE6D080227BD9933009F5F33 /* PetAdoptionMutation.graphql */ = {isa = PBXFileReference; lastKnownFileType = text; path = PetAdoptionMutation.graphql; sourceTree = "<group>"; };
		DE6D080327BD9A91009F5F33 /* PetAdoptionMutation.swift */ = {isa = PBXFileReference; fileEncoding = 4; lastKnownFileType = sourcecode.swift; path = PetAdoptionMutation.swift; sourceTree = "<group>"; };
		DE6D080627BD9AA9009F5F33 /* PetAdoptionInput.swift */ = {isa = PBXFileReference; fileEncoding = 4; lastKnownFileType = sourcecode.swift; path = PetAdoptionInput.swift; sourceTree = "<group>"; };
		DE6D080827BD9ABA009F5F33 /* Mutation.swift */ = {isa = PBXFileReference; fileEncoding = 4; lastKnownFileType = sourcecode.swift; path = Mutation.swift; sourceTree = "<group>"; };
		DE6D083227BDA211009F5F33 /* MeasurementsInput.swift */ = {isa = PBXFileReference; fileEncoding = 4; lastKnownFileType = sourcecode.swift; path = MeasurementsInput.swift; sourceTree = "<group>"; };
		DE72867927BEEC4D00577A0E /* PetSearchQuery.graphql */ = {isa = PBXFileReference; lastKnownFileType = text; path = PetSearchQuery.graphql; sourceTree = "<group>"; };
		DE72867B27BEEDF900577A0E /* PetSearchQuery.swift */ = {isa = PBXFileReference; fileEncoding = 4; lastKnownFileType = sourcecode.swift; path = PetSearchQuery.swift; sourceTree = "<group>"; };
		DE72867D27BEEE2D00577A0E /* PetSearchFilters.swift */ = {isa = PBXFileReference; fileEncoding = 4; lastKnownFileType = sourcecode.swift; path = PetSearchFilters.swift; sourceTree = "<group>"; };
>>>>>>> 9db65f0f
		DE796428276998B000978A03 /* IR+RootFieldBuilder.swift */ = {isa = PBXFileReference; lastKnownFileType = sourcecode.swift; path = "IR+RootFieldBuilder.swift"; sourceTree = "<group>"; };
		DE79642A276999E700978A03 /* IRNamedFragmentBuilderTests.swift */ = {isa = PBXFileReference; lastKnownFileType = sourcecode.swift; path = IRNamedFragmentBuilderTests.swift; sourceTree = "<group>"; };
		DE79642C27699A6A00978A03 /* IR+NamedFragmentBuilder.swift */ = {isa = PBXFileReference; lastKnownFileType = sourcecode.swift; path = "IR+NamedFragmentBuilder.swift"; sourceTree = "<group>"; };
		DE79642E2769A1EB00978A03 /* IROperationBuilderTests.swift */ = {isa = PBXFileReference; lastKnownFileType = sourcecode.swift; path = IROperationBuilderTests.swift; sourceTree = "<group>"; };
		DE7C183B272A12EB00727031 /* TypeScopeDescriptor.swift */ = {isa = PBXFileReference; lastKnownFileType = sourcecode.swift; path = TypeScopeDescriptor.swift; sourceTree = "<group>"; };
		DE7C183D272A154400727031 /* IR.swift */ = {isa = PBXFileReference; lastKnownFileType = sourcecode.swift; path = IR.swift; sourceTree = "<group>"; };
		DE9C04AE26EAAEE800EC35E7 /* CacheReference.swift */ = {isa = PBXFileReference; lastKnownFileType = sourcecode.swift; path = CacheReference.swift; sourceTree = "<group>"; };
		DE9C04B026EAAFF900EC35E7 /* JSONDecodingError.swift */ = {isa = PBXFileReference; lastKnownFileType = sourcecode.swift; path = JSONDecodingError.swift; sourceTree = "<group>"; };
		DEA34AF6260E821F00F95F86 /* Apollo-Target-AnimalKingdomAPI.xcconfig */ = {isa = PBXFileReference; lastKnownFileType = text.xcconfig; path = "Apollo-Target-AnimalKingdomAPI.xcconfig"; sourceTree = "<group>"; };
		DEA6A83326F298660091AF8A /* ParentType.swift */ = {isa = PBXFileReference; lastKnownFileType = sourcecode.swift; path = ParentType.swift; sourceTree = "<group>"; };
		DEAFB77A2706444B00BE02F3 /* IRRootEntityFieldBuilderTests.swift */ = {isa = PBXFileReference; lastKnownFileType = sourcecode.swift; path = IRRootEntityFieldBuilderTests.swift; sourceTree = "<group>"; };
		DEAFB780270647D400BE02F3 /* MockCompilationResult.swift */ = {isa = PBXFileReference; lastKnownFileType = sourcecode.swift; path = MockCompilationResult.swift; sourceTree = "<group>"; };
		DEAFB78227064F6900BE02F3 /* MockGraphQLType.swift */ = {isa = PBXFileReference; lastKnownFileType = sourcecode.swift; path = MockGraphQLType.swift; sourceTree = "<group>"; };
		DECD46CF262F64D000924527 /* StarWarsApolloSchemaDownloaderTests.swift */ = {isa = PBXFileReference; lastKnownFileType = sourcecode.swift; path = StarWarsApolloSchemaDownloaderTests.swift; sourceTree = "<group>"; };
		DECD490B262F81BF00924527 /* ApolloCodegenTestSupport.framework */ = {isa = PBXFileReference; explicitFileType = wrapper.framework; includeInIndex = 0; path = ApolloCodegenTestSupport.framework; sourceTree = BUILT_PRODUCTS_DIR; };
		DECD490D262F81BF00924527 /* ApolloCodegenTestSupport.h */ = {isa = PBXFileReference; lastKnownFileType = sourcecode.c.h; path = ApolloCodegenTestSupport.h; sourceTree = "<group>"; };
		DECD490E262F81BF00924527 /* Info.plist */ = {isa = PBXFileReference; lastKnownFileType = text.plist.xml; path = Info.plist; sourceTree = "<group>"; };
		DECD492F262F820500924527 /* Apollo-Target-CodegenTestSupport.xcconfig */ = {isa = PBXFileReference; lastKnownFileType = text.xcconfig; path = "Apollo-Target-CodegenTestSupport.xcconfig"; sourceTree = "<group>"; };
		DECD4930262F824B00924527 /* Workspace-Target-TestSupport.xcconfig */ = {isa = PBXFileReference; lastKnownFileType = text.xcconfig; path = "Workspace-Target-TestSupport.xcconfig"; sourceTree = "<group>"; };
		DECD493E262F82D600924527 /* Workspace-Target-Codegen.xcconfig */ = {isa = PBXFileReference; lastKnownFileType = text.xcconfig; path = "Workspace-Target-Codegen.xcconfig"; sourceTree = "<group>"; };
		DECD53CE26EC0EE50059A639 /* OutputTypeConvertible.swift */ = {isa = PBXFileReference; lastKnownFileType = sourcecode.swift; path = OutputTypeConvertible.swift; sourceTree = "<group>"; };
		DED45C172615308E0086EF63 /* TestServerURLs.swift */ = {isa = PBXFileReference; lastKnownFileType = sourcecode.swift; path = TestServerURLs.swift; sourceTree = "<group>"; };
		DED45C292615319E0086EF63 /* DefaultInterceptorProviderTests.swift */ = {isa = PBXFileReference; lastKnownFileType = sourcecode.swift; path = DefaultInterceptorProviderTests.swift; sourceTree = "<group>"; };
		DED45C3B26165DD70086EF63 /* Apollo-IntegrationTestPlan.xctestplan */ = {isa = PBXFileReference; lastKnownFileType = text; path = "Apollo-IntegrationTestPlan.xctestplan"; sourceTree = "<group>"; };
		DED45D842616759C0086EF63 /* TestConfigs.swift */ = {isa = PBXFileReference; lastKnownFileType = sourcecode.swift; path = TestConfigs.swift; sourceTree = "<group>"; };
		DED45DC7261682260086EF63 /* Apollo-UnitTestPlan.xctestplan */ = {isa = PBXFileReference; lastKnownFileType = text; path = "Apollo-UnitTestPlan.xctestplan"; sourceTree = "<group>"; };
		DED45F49261CDBFC0086EF63 /* UploadTests.swift */ = {isa = PBXFileReference; lastKnownFileType = sourcecode.swift; path = UploadTests.swift; sourceTree = "<group>"; };
		DED45FB1261CDE7D0086EF63 /* Apollo-PerformanceTestPlan.xctestplan */ = {isa = PBXFileReference; lastKnownFileType = text; path = "Apollo-PerformanceTestPlan.xctestplan"; sourceTree = "<group>"; };
		DED45FB2261CDE980086EF63 /* Apollo-CITestPlan.xctestplan */ = {isa = PBXFileReference; lastKnownFileType = text; path = "Apollo-CITestPlan.xctestplan"; sourceTree = "<group>"; };
		DED45FB3261CDEC60086EF63 /* Apollo-CodegenTestPlan.xctestplan */ = {isa = PBXFileReference; lastKnownFileType = text; path = "Apollo-CodegenTestPlan.xctestplan"; sourceTree = "<group>"; };
		DEE1B3F0273B08D8007350E5 /* PetDetails.graphql.swift */ = {isa = PBXFileReference; lastKnownFileType = sourcecode.swift; path = PetDetails.graphql.swift; sourceTree = "<group>"; };
		DEE1B3F1273B08D8007350E5 /* ClassroomPets.graphql.swift */ = {isa = PBXFileReference; lastKnownFileType = sourcecode.swift; path = ClassroomPets.graphql.swift; sourceTree = "<group>"; };
		DEE1B3F2273B08D8007350E5 /* HeightInMeters.graphql.swift */ = {isa = PBXFileReference; lastKnownFileType = sourcecode.swift; path = HeightInMeters.graphql.swift; sourceTree = "<group>"; };
		DEE1B3F3273B08D8007350E5 /* AllAnimals.graphql.swift */ = {isa = PBXFileReference; lastKnownFileType = sourcecode.swift; path = AllAnimals.graphql.swift; sourceTree = "<group>"; };
		DEE1B3F4273B08D8007350E5 /* Types.graphql.swift */ = {isa = PBXFileReference; lastKnownFileType = sourcecode.swift; path = Types.graphql.swift; sourceTree = "<group>"; };
		DEE1B3F5273B08D8007350E5 /* WarmBloodedDetails.graphql.swift */ = {isa = PBXFileReference; lastKnownFileType = sourcecode.swift; path = WarmBloodedDetails.graphql.swift; sourceTree = "<group>"; };
<<<<<<< HEAD
=======
		DEE2DAA127BAF00500EC0607 /* GraphQLType+Rendered.swift */ = {isa = PBXFileReference; lastKnownFileType = sourcecode.swift; path = "GraphQLType+Rendered.swift"; sourceTree = "<group>"; };
>>>>>>> 9db65f0f
		DEFBBC85273470F70088AABC /* IR+Field.swift */ = {isa = PBXFileReference; lastKnownFileType = sourcecode.swift; path = "IR+Field.swift"; sourceTree = "<group>"; };
		DEFE0FC42748822900FFA440 /* IR+EntitySelectionTree.swift */ = {isa = PBXFileReference; lastKnownFileType = sourcecode.swift; path = "IR+EntitySelectionTree.swift"; sourceTree = "<group>"; };
		E603765727B2FB1900E7B060 /* PetDetails.swift */ = {isa = PBXFileReference; fileEncoding = 4; lastKnownFileType = sourcecode.swift; path = PetDetails.swift; sourceTree = "<group>"; };
		E603765827B2FB1900E7B060 /* HeightInMeters.swift */ = {isa = PBXFileReference; fileEncoding = 4; lastKnownFileType = sourcecode.swift; path = HeightInMeters.swift; sourceTree = "<group>"; };
		E603765927B2FB1900E7B060 /* ClassroomPetDetails.swift */ = {isa = PBXFileReference; fileEncoding = 4; lastKnownFileType = sourcecode.swift; path = ClassroomPetDetails.swift; sourceTree = "<group>"; };
		E603765A27B2FB1900E7B060 /* ClassroomPetsQuery.swift */ = {isa = PBXFileReference; fileEncoding = 4; lastKnownFileType = sourcecode.swift; path = ClassroomPetsQuery.swift; sourceTree = "<group>"; };
		E603765B27B2FB1900E7B060 /* AllAnimalsQuery.swift */ = {isa = PBXFileReference; fileEncoding = 4; lastKnownFileType = sourcecode.swift; path = AllAnimalsQuery.swift; sourceTree = "<group>"; };
		E603765C27B2FB1900E7B060 /* WarmBloodedDetails.swift */ = {isa = PBXFileReference; fileEncoding = 4; lastKnownFileType = sourcecode.swift; path = WarmBloodedDetails.swift; sourceTree = "<group>"; };
		E603765F27B2FB1900E7B060 /* ClassroomPet.swift */ = {isa = PBXFileReference; fileEncoding = 4; lastKnownFileType = sourcecode.swift; path = ClassroomPet.swift; sourceTree = "<group>"; };
		E603766127B2FB1900E7B060 /* SkinCovering.swift */ = {isa = PBXFileReference; fileEncoding = 4; lastKnownFileType = sourcecode.swift; path = SkinCovering.swift; sourceTree = "<group>"; };
		E603766227B2FB1900E7B060 /* RelativeSize.swift */ = {isa = PBXFileReference; fileEncoding = 4; lastKnownFileType = sourcecode.swift; path = RelativeSize.swift; sourceTree = "<group>"; };
		E603766427B2FB1900E7B060 /* Query.swift */ = {isa = PBXFileReference; fileEncoding = 4; lastKnownFileType = sourcecode.swift; path = Query.swift; sourceTree = "<group>"; };
		E603766527B2FB1900E7B060 /* Bird.swift */ = {isa = PBXFileReference; fileEncoding = 4; lastKnownFileType = sourcecode.swift; path = Bird.swift; sourceTree = "<group>"; };
		E603766627B2FB1900E7B060 /* Human.swift */ = {isa = PBXFileReference; fileEncoding = 4; lastKnownFileType = sourcecode.swift; path = Human.swift; sourceTree = "<group>"; };
		E603766727B2FB1900E7B060 /* Cat.swift */ = {isa = PBXFileReference; fileEncoding = 4; lastKnownFileType = sourcecode.swift; path = Cat.swift; sourceTree = "<group>"; };
		E603766827B2FB1900E7B060 /* Rat.swift */ = {isa = PBXFileReference; fileEncoding = 4; lastKnownFileType = sourcecode.swift; path = Rat.swift; sourceTree = "<group>"; };
		E603766927B2FB1900E7B060 /* Height.swift */ = {isa = PBXFileReference; fileEncoding = 4; lastKnownFileType = sourcecode.swift; path = Height.swift; sourceTree = "<group>"; };
		E603766A27B2FB1900E7B060 /* PetRock.swift */ = {isa = PBXFileReference; fileEncoding = 4; lastKnownFileType = sourcecode.swift; path = PetRock.swift; sourceTree = "<group>"; };
		E603766B27B2FB1900E7B060 /* Schema.swift */ = {isa = PBXFileReference; fileEncoding = 4; lastKnownFileType = sourcecode.swift; path = Schema.swift; sourceTree = "<group>"; };
		E603766D27B2FB1900E7B060 /* Animal.swift */ = {isa = PBXFileReference; fileEncoding = 4; lastKnownFileType = sourcecode.swift; path = Animal.swift; sourceTree = "<group>"; };
		E603766E27B2FB1900E7B060 /* Pet.swift */ = {isa = PBXFileReference; fileEncoding = 4; lastKnownFileType = sourcecode.swift; path = Pet.swift; sourceTree = "<group>"; };
		E603766F27B2FB1900E7B060 /* WarmBlooded.swift */ = {isa = PBXFileReference; fileEncoding = 4; lastKnownFileType = sourcecode.swift; path = WarmBlooded.swift; sourceTree = "<group>"; };
		E607AD8D27A88F340026742A /* OperationFileGeneratorTests.swift */ = {isa = PBXFileReference; lastKnownFileType = sourcecode.swift; path = OperationFileGeneratorTests.swift; sourceTree = "<group>"; };
		E608FBA427B1EFDF00493756 /* HeaderCommentTemplate.swift */ = {isa = PBXFileReference; lastKnownFileType = sourcecode.swift; path = HeaderCommentTemplate.swift; sourceTree = "<group>"; };
		E610D8D6278EA2390023E495 /* EnumFileGenerator.swift */ = {isa = PBXFileReference; lastKnownFileType = sourcecode.swift; path = EnumFileGenerator.swift; sourceTree = "<group>"; };
		E610D8D8278EA2560023E495 /* EnumFileGeneratorTests.swift */ = {isa = PBXFileReference; lastKnownFileType = sourcecode.swift; path = EnumFileGeneratorTests.swift; sourceTree = "<group>"; };
		E610D8DA278EB0900023E495 /* InterfaceFileGenerator.swift */ = {isa = PBXFileReference; lastKnownFileType = sourcecode.swift; path = InterfaceFileGenerator.swift; sourceTree = "<group>"; };
		E610D8DC278EB1500023E495 /* InterfaceFileGeneratorTests.swift */ = {isa = PBXFileReference; lastKnownFileType = sourcecode.swift; path = InterfaceFileGeneratorTests.swift; sourceTree = "<group>"; };
		E610D8DE278F8F1E0023E495 /* UnionFileGenerator.swift */ = {isa = PBXFileReference; lastKnownFileType = sourcecode.swift; path = UnionFileGenerator.swift; sourceTree = "<group>"; };
		E610D8E0278F8F3D0023E495 /* UnionFileGeneratorTests.swift */ = {isa = PBXFileReference; lastKnownFileType = sourcecode.swift; path = UnionFileGeneratorTests.swift; sourceTree = "<group>"; };
		E616B6D026C3335600DB049E /* ExecutionTests.swift */ = {isa = PBXFileReference; fileEncoding = 4; lastKnownFileType = sourcecode.swift; path = ExecutionTests.swift; sourceTree = "<group>"; };
		E61DD76426D60C1800C41614 /* SQLiteDotSwiftDatabaseBehaviorTests.swift */ = {isa = PBXFileReference; lastKnownFileType = sourcecode.swift; path = SQLiteDotSwiftDatabaseBehaviorTests.swift; sourceTree = "<group>"; };
		E61EF712275EC99A00191DA7 /* ApolloCodegenTests.swift */ = {isa = PBXFileReference; lastKnownFileType = sourcecode.swift; path = ApolloCodegenTests.swift; sourceTree = "<group>"; };
		E61F4BF727A8FC8E0049886A /* FragmentFileGeneratorTests.swift */ = {isa = PBXFileReference; lastKnownFileType = sourcecode.swift; path = FragmentFileGeneratorTests.swift; sourceTree = "<group>"; };
		E623FD292797A6F4008B4CED /* InterfaceTemplate.swift */ = {isa = PBXFileReference; fileEncoding = 4; lastKnownFileType = sourcecode.swift; path = InterfaceTemplate.swift; sourceTree = "<group>"; };
		E623FD2B2797A700008B4CED /* InterfaceTemplateTests.swift */ = {isa = PBXFileReference; fileEncoding = 4; lastKnownFileType = sourcecode.swift; path = InterfaceTemplateTests.swift; sourceTree = "<group>"; };
		E64F7EB727A0854E0059C021 /* UnionTemplate.swift */ = {isa = PBXFileReference; lastKnownFileType = sourcecode.swift; path = UnionTemplate.swift; sourceTree = "<group>"; };
		E64F7EB927A085D90059C021 /* UnionTemplateTests.swift */ = {isa = PBXFileReference; lastKnownFileType = sourcecode.swift; path = UnionTemplateTests.swift; sourceTree = "<group>"; };
<<<<<<< HEAD
		E64F7EBB27A11A510059C021 /* GraphQLNamedType+Swift.swift */ = {isa = PBXFileReference; lastKnownFileType = sourcecode.swift; path = "GraphQLNamedType+Swift.swift"; sourceTree = "<group>"; };
=======
		E64F7EBB27A11A510059C021 /* GraphQLNamedType+SwiftName.swift */ = {isa = PBXFileReference; lastKnownFileType = sourcecode.swift; path = "GraphQLNamedType+SwiftName.swift"; sourceTree = "<group>"; };
>>>>>>> 9db65f0f
		E64F7EBE27A11B110059C021 /* GraphQLNamedType+SwiftTests.swift */ = {isa = PBXFileReference; lastKnownFileType = sourcecode.swift; path = "GraphQLNamedType+SwiftTests.swift"; sourceTree = "<group>"; };
		E64F7EC027A122300059C021 /* ObjectTemplate.swift */ = {isa = PBXFileReference; lastKnownFileType = sourcecode.swift; path = ObjectTemplate.swift; sourceTree = "<group>"; };
		E64F7EC227A1243A0059C021 /* ObjectTemplateTests.swift */ = {isa = PBXFileReference; lastKnownFileType = sourcecode.swift; path = ObjectTemplateTests.swift; sourceTree = "<group>"; };
		E657CDB926FD01D4005834D6 /* ApolloSchemaInternalTests.swift */ = {isa = PBXFileReference; fileEncoding = 4; lastKnownFileType = sourcecode.swift; path = ApolloSchemaInternalTests.swift; sourceTree = "<group>"; };
		E6630B8D26F071F9002D9E41 /* SchemaRegistryApolloSchemaDownloaderTests.swift */ = {isa = PBXFileReference; lastKnownFileType = sourcecode.swift; path = SchemaRegistryApolloSchemaDownloaderTests.swift; sourceTree = "<group>"; };
		E66F8896276C136B0000BDA8 /* ObjectFileGeneratorTests.swift */ = {isa = PBXFileReference; lastKnownFileType = sourcecode.swift; path = ObjectFileGeneratorTests.swift; sourceTree = "<group>"; };
		E66F8898276C15580000BDA8 /* ObjectFileGenerator.swift */ = {isa = PBXFileReference; fileEncoding = 4; lastKnownFileType = sourcecode.swift; path = ObjectFileGenerator.swift; sourceTree = "<group>"; };
		E674DB40274C0A9B009BB90E /* Glob.swift */ = {isa = PBXFileReference; lastKnownFileType = sourcecode.swift; path = Glob.swift; sourceTree = "<group>"; };
		E674DB42274C0AD9009BB90E /* GlobTests.swift */ = {isa = PBXFileReference; lastKnownFileType = sourcecode.swift; path = GlobTests.swift; sourceTree = "<group>"; };
		E68D824627A228A80040A46F /* SchemaModuleFileGenerator.swift */ = {isa = PBXFileReference; lastKnownFileType = sourcecode.swift; path = SchemaModuleFileGenerator.swift; sourceTree = "<group>"; };
		E69BEDA42798B86D00000D10 /* InputObjectTemplate.swift */ = {isa = PBXFileReference; lastKnownFileType = sourcecode.swift; path = InputObjectTemplate.swift; sourceTree = "<group>"; };
		E69BEDA62798B89600000D10 /* InputObjectTemplateTests.swift */ = {isa = PBXFileReference; lastKnownFileType = sourcecode.swift; path = InputObjectTemplateTests.swift; sourceTree = "<group>"; };
		E6B42D0827A472A700A3BD58 /* SwiftPackageManagerModuleTemplate.swift */ = {isa = PBXFileReference; lastKnownFileType = sourcecode.swift; path = SwiftPackageManagerModuleTemplate.swift; sourceTree = "<group>"; };
		E6B42D0A27A4746800A3BD58 /* SchemaModuleFileGeneratorTests.swift */ = {isa = PBXFileReference; lastKnownFileType = sourcecode.swift; path = SchemaModuleFileGeneratorTests.swift; sourceTree = "<group>"; };
		E6B42D0C27A4749100A3BD58 /* SwiftPackageManagerModuleTemplateTests.swift */ = {isa = PBXFileReference; lastKnownFileType = sourcecode.swift; path = SwiftPackageManagerModuleTemplateTests.swift; sourceTree = "<group>"; };
		E6BF98FB272C8FFC00C1FED8 /* MockFileManager.swift */ = {isa = PBXFileReference; fileEncoding = 4; lastKnownFileType = sourcecode.swift; path = MockFileManager.swift; sourceTree = "<group>"; };
		E6C4267A26F16CB400904AD2 /* introspection_response.json */ = {isa = PBXFileReference; fileEncoding = 4; lastKnownFileType = text.json; path = introspection_response.json; sourceTree = "<group>"; };
		E6C9849227929EBE009481BE /* EnumTemplate.swift */ = {isa = PBXFileReference; lastKnownFileType = sourcecode.swift; path = EnumTemplate.swift; sourceTree = "<group>"; };
		E6C9849427929FED009481BE /* EnumTemplateTests.swift */ = {isa = PBXFileReference; lastKnownFileType = sourcecode.swift; path = EnumTemplateTests.swift; sourceTree = "<group>"; };
		E6CA12C227ABBBDB00B7C998 /* ApolloCodegenConfiguration_ResolvePath_Tests.swift */ = {isa = PBXFileReference; lastKnownFileType = sourcecode.swift; path = ApolloCodegenConfiguration_ResolvePath_Tests.swift; sourceTree = "<group>"; };
		E6D79AB626E97D0D0094434A /* URLDownloaderTests.swift */ = {isa = PBXFileReference; lastKnownFileType = sourcecode.swift; path = URLDownloaderTests.swift; sourceTree = "<group>"; };
		E6D79AB926EC05290094434A /* MockNetworkSession.swift */ = {isa = PBXFileReference; lastKnownFileType = sourcecode.swift; path = MockNetworkSession.swift; sourceTree = "<group>"; };
		E6D90D06278FA595009CAC5D /* InputObjectFileGenerator.swift */ = {isa = PBXFileReference; fileEncoding = 4; lastKnownFileType = sourcecode.swift; path = InputObjectFileGenerator.swift; sourceTree = "<group>"; };
		E6D90D08278FA5C3009CAC5D /* InputObjectFileGeneratorTests.swift */ = {isa = PBXFileReference; lastKnownFileType = sourcecode.swift; path = InputObjectFileGeneratorTests.swift; sourceTree = "<group>"; };
		E6D90D0A278FFDDA009CAC5D /* SchemaFileGenerator.swift */ = {isa = PBXFileReference; lastKnownFileType = sourcecode.swift; path = SchemaFileGenerator.swift; sourceTree = "<group>"; };
		E6D90D0C278FFE35009CAC5D /* SchemaFileGeneratorTests.swift */ = {isa = PBXFileReference; lastKnownFileType = sourcecode.swift; path = SchemaFileGeneratorTests.swift; sourceTree = "<group>"; };
		E6E3BBDD276A8D6200E5218B /* FileGenerator.swift */ = {isa = PBXFileReference; fileEncoding = 4; lastKnownFileType = sourcecode.swift; path = FileGenerator.swift; sourceTree = "<group>"; };
		E86D8E03214B32DA0028EFE1 /* JSONTests.swift */ = {isa = PBXFileReference; lastKnownFileType = sourcecode.swift; path = JSONTests.swift; sourceTree = "<group>"; };
		F16D083B21EF6F7300C458B8 /* QueryFromJSONBuildingTests.swift */ = {isa = PBXFileReference; fileEncoding = 4; lastKnownFileType = sourcecode.swift; path = QueryFromJSONBuildingTests.swift; sourceTree = "<group>"; };
		F82E62E022BCD223000C311B /* AutomaticPersistedQueriesTests.swift */ = {isa = PBXFileReference; fileEncoding = 4; lastKnownFileType = sourcecode.swift; path = AutomaticPersistedQueriesTests.swift; sourceTree = "<group>"; };
/* End PBXFileReference section */

/* Begin PBXFrameworksBuildPhase section */
		9B2DFBB324E1FA0D00ED3AE6 /* Frameworks */ = {
			isa = PBXFrameworksBuildPhase;
			buildActionMask = 2147483647;
			files = (
				9B2DFBBF24E1FA1A00ED3AE6 /* Apollo.framework in Frameworks */,
			);
			runOnlyForDeploymentPostprocessing = 0;
		};
		9B68353B2463481A00337AE6 /* Frameworks */ = {
			isa = PBXFrameworksBuildPhase;
			buildActionMask = 2147483647;
			files = (
			);
			runOnlyForDeploymentPostprocessing = 0;
		};
		9B7B6F44233C26D100F32205 /* Frameworks */ = {
			isa = PBXFrameworksBuildPhase;
			buildActionMask = 2147483647;
			files = (
				DE736F4626FA6EE6007187F2 /* InflectorKit in Frameworks */,
				DECD47C3262F779800924527 /* ApolloUtils.framework in Frameworks */,
				DEAFB787270652D100BE02F3 /* OrderedCollections in Frameworks */,
			);
			runOnlyForDeploymentPostprocessing = 0;
		};
		9B7BDA7A23FDE90400ACD198 /* Frameworks */ = {
			isa = PBXFrameworksBuildPhase;
			buildActionMask = 2147483647;
			files = (
				9B7BDAFD23FDEE9300ACD198 /* Apollo.framework in Frameworks */,
			);
			runOnlyForDeploymentPostprocessing = 0;
		};
		9B7BDABC23FDEBB600ACD198 /* Frameworks */ = {
			isa = PBXFrameworksBuildPhase;
			buildActionMask = 2147483647;
			files = (
				9B7BDAFA23FDEE8A00ACD198 /* Apollo.framework in Frameworks */,
				9B7BDAF623FDEE2600ACD198 /* SQLite in Frameworks */,
			);
			runOnlyForDeploymentPostprocessing = 0;
		};
		9BAEEBF9234BB8FD00808306 /* Frameworks */ = {
			isa = PBXFrameworksBuildPhase;
			buildActionMask = 2147483647;
			files = (
				DEAFB77F2706474C00BE02F3 /* Nimble in Frameworks */,
				DECD49DB262F8AAA00924527 /* ApolloTestSupport.framework in Frameworks */,
				DECD4992262F841600924527 /* ApolloCodegenTestSupport.framework in Frameworks */,
				DE0BCCE127C020F300A04743 /* AnimalKingdomAPI.framework in Frameworks */,
				9FDE0752258F3BC200DC0CA5 /* StarWarsAPI.framework in Frameworks */,
				9BAEEC01234BB8FD00808306 /* ApolloCodegenLib.framework in Frameworks */,
			);
			runOnlyForDeploymentPostprocessing = 0;
		};
		9F54C8B1255D760B0065AFD6 /* Frameworks */ = {
			isa = PBXFrameworksBuildPhase;
			buildActionMask = 2147483647;
			files = (
				9F54C90F255D79C80065AFD6 /* ApolloTestSupport.framework in Frameworks */,
				9F54C910255D79C80065AFD6 /* GitHubAPI.framework in Frameworks */,
				9F54C8B9255D760B0065AFD6 /* Apollo.framework in Frameworks */,
			);
			runOnlyForDeploymentPostprocessing = 0;
		};
		9F8A95741EC0FC1200304A2D /* Frameworks */ = {
			isa = PBXFrameworksBuildPhase;
			buildActionMask = 2147483647;
			files = (
				9F65B1211EC106F30090B25F /* Apollo.framework in Frameworks */,
				DED45EE4261BA1FB0086EF63 /* ApolloSQLite.framework in Frameworks */,
				DED45EE5261BA1FB0086EF63 /* ApolloWebSocket.framework in Frameworks */,
			);
			runOnlyForDeploymentPostprocessing = 0;
		};
		9FACA9BD1F42E67200AE2DBD /* Frameworks */ = {
			isa = PBXFrameworksBuildPhase;
			buildActionMask = 2147483647;
			files = (
				9FACA9BE1F42E67200AE2DBD /* Apollo.framework in Frameworks */,
			);
			runOnlyForDeploymentPostprocessing = 0;
		};
		9FC7504B1D2A532D00458D91 /* Frameworks */ = {
			isa = PBXFrameworksBuildPhase;
			buildActionMask = 2147483647;
			files = (
				DE5EB9C526EFD4D10004176A /* Nimble in Frameworks */,
				9B2DFBCD24E201A800ED3AE6 /* UploadAPI.framework in Frameworks */,
				9FC7504F1D2A532D00458D91 /* Apollo.framework in Frameworks */,
				9F8A958D1EC0FFAB00304A2D /* ApolloTestSupport.framework in Frameworks */,
				9FCE2D091E6C254700E34457 /* StarWarsAPI.framework in Frameworks */,
			);
			runOnlyForDeploymentPostprocessing = 0;
		};
		9FCE2CF61E6C213D00E34457 /* Frameworks */ = {
			isa = PBXFrameworksBuildPhase;
			buildActionMask = 2147483647;
			files = (
				9F438D071E6C2FD9007BDC1A /* Apollo.framework in Frameworks */,
			);
			runOnlyForDeploymentPostprocessing = 0;
		};
		DE05861B266978A100265760 /* Frameworks */ = {
			isa = PBXFrameworksBuildPhase;
			buildActionMask = 2147483647;
			files = (
			);
			runOnlyForDeploymentPostprocessing = 0;
		};
		DE3C7A06260A6B9800D2F4FF /* Frameworks */ = {
			isa = PBXFrameworksBuildPhase;
			buildActionMask = 2147483647;
			files = (
<<<<<<< HEAD
=======
				DE6B650827C059A800970E4E /* ApolloAPI.framework in Frameworks */,
>>>>>>> 9db65f0f
				DE3C7A94260A6C1000D2F4FF /* ApolloUtils.framework in Frameworks */,
			);
			runOnlyForDeploymentPostprocessing = 0;
		};
		DE6B15A926152BE10068D642 /* Frameworks */ = {
			isa = PBXFrameworksBuildPhase;
			buildActionMask = 2147483647;
			files = (
				DECD498F262F840700924527 /* ApolloCodegenTestSupport.framework in Frameworks */,
				DECD4736262F668500924527 /* UploadAPI.framework in Frameworks */,
				DECD46FB262F659500924527 /* ApolloCodegenLib.framework in Frameworks */,
				DED46051261CEAD20086EF63 /* StarWarsAPI.framework in Frameworks */,
				DED46035261CEA660086EF63 /* ApolloTestSupport.framework in Frameworks */,
				DED45FE7261CE8C50086EF63 /* ApolloWebSocket.framework in Frameworks */,
				DED45FD0261CE88C0086EF63 /* ApolloSQLite.framework in Frameworks */,
				DE6B15B126152BE10068D642 /* Apollo.framework in Frameworks */,
			);
			runOnlyForDeploymentPostprocessing = 0;
		};
		DECD4908262F81BF00924527 /* Frameworks */ = {
			isa = PBXFrameworksBuildPhase;
			buildActionMask = 2147483647;
			files = (
				DECD49C9262F88FE00924527 /* ApolloCodegenLib.framework in Frameworks */,
			);
			runOnlyForDeploymentPostprocessing = 0;
		};
/* End PBXFrameworksBuildPhase section */

/* Begin PBXGroup section */
		90690D04224333DA00FC2E54 /* Configuration */ = {
			isa = PBXGroup;
			children = (
				DE6B15F926152D210068D642 /* Shared */,
				90690D05224333DA00FC2E54 /* Apollo-Project-Debug.xcconfig */,
				90690D08224333DA00FC2E54 /* Apollo-Project-Performance-Testing.xcconfig */,
				90690D07224333DA00FC2E54 /* Apollo-Project-Release.xcconfig */,
				9B7B6F55233C27A000F32205 /* Apollo-Target-ApolloCodegenLib.xcconfig */,
				9B68354A2463498D00337AE6 /* Apollo-Target-ApolloUtils.xcconfig */,
				DE0586222669793200265760 /* Apollo-Target-ApolloAPI.xcconfig */,
				DEA34AF6260E821F00F95F86 /* Apollo-Target-AnimalKingdomAPI.xcconfig */,
				9B4AA8AD239EFDC9003E1300 /* Apollo-Target-CodegenTests.xcconfig */,
				90690D06224333DA00FC2E54 /* Apollo-Target-Framework.xcconfig */,
				90690D2222433C2800FC2E54 /* Apollo-Target-GitHubAPI.xcconfig */,
				90690D2422433C8000FC2E54 /* Apollo-Target-PerformanceTests.xcconfig */,
				90690D2122433C1900FC2E54 /* Apollo-Target-StarWarsAPI.xcconfig */,
				90690D142243363D00FC2E54 /* Apollo-Target-TestHost-iOS.xcconfig */,
				90690D0B2243345500FC2E54 /* Apollo-Target-Tests.xcconfig */,
				DE6B15E826152CD80068D642 /* Apollo-Target-ServerIntegrationTests.xcconfig */,
				DECD492F262F820500924527 /* Apollo-Target-CodegenTestSupport.xcconfig */,
				90690D2522433CAF00FC2E54 /* Apollo-Target-TestSupport.xcconfig */,
				9B2DFBC824E1FA7E00ED3AE6 /* Apollo-Target-UploadAPI.xcconfig */,
				9B7BDAD923FDECB400ACD198 /* ApolloSQLite-Project-Debug.xcconfig */,
				9B7BDADC23FDECB400ACD198 /* ApolloSQLite-Project-Release.xcconfig */,
				9B7BDAD823FDECB300ACD198 /* ApolloSQLite-Target-Framework.xcconfig */,
				9B9BBB1624DB74720021C30F /* Apollo-Target-UploadAPI.xcconfig */,
				9B7BDAA523FDE98C00ACD198 /* ApolloWebSocket-Project-Debug.xcconfig */,
				9B7BDAA323FDE98C00ACD198 /* ApolloWebSocket-Project-Release.xcconfig */,
				9B7BDAA423FDE98C00ACD198 /* ApolloWebSocket-Target-Framework.xcconfig */,
			);
			name = Configuration;
			path = Configuration/Apollo;
			sourceTree = "<group>";
		};
		9B0417812390320A00C9EC4E /* TestHelpers */ = {
			isa = PBXGroup;
			children = (
				9BC139A524EDCAD900876D29 /* BlindRetryingTestInterceptor.swift */,
				9B2B66F32513FAFE00B53ABF /* CancellationHandlingInterceptor.swift */,
				9BF6C91725194D7B000D5B93 /* MultipartFormData+Testing.swift */,
				9BC139A724EDCE4F00876D29 /* RetryToCountThenSucceedInterceptor.swift */,
				9BF6C99B25195019000D5B93 /* String+IncludesForTesting.swift */,
				C3279FC52345233000224790 /* TestCustomRequestBodyCreator.swift */,
				9B64F6752354D219002D1BB5 /* URL+QueryDict.swift */,
			);
			name = TestHelpers;
			sourceTree = "<group>";
		};
		9B2061162591B3550020D1E0 /* Resources */ = {
			isa = PBXGroup;
			children = (
				9B2061192591B3550020D1E0 /* a.txt */,
				9B2061182591B3550020D1E0 /* b.txt */,
				9B2061172591B3550020D1E0 /* c.txt */,
			);
			path = Resources;
			sourceTree = "<group>";
		};
		9B20614A2591B3700020D1E0 /* graphql */ = {
			isa = PBXGroup;
			children = (
				9B20614C2591B3700020D1E0 /* operationIDs.json */,
				9B20614D2591B3700020D1E0 /* schema.json */,
				9B20614B2591B3700020D1E0 /* UploadMultipleFiles.graphql */,
				9B20614E2591B3700020D1E0 /* UploadOneFile.graphql */,
			);
			path = graphql;
			sourceTree = "<group>";
		};
		9B20614F2591B3860020D1E0 /* graphql */ = {
			isa = PBXGroup;
			children = (
				9B2061542591B3860020D1E0 /* API.json */,
				9B2061602591B3860020D1E0 /* CharacterAndSubTypesFragments.graphql */,
				9B2061652591B3860020D1E0 /* CreateReviewForEpisode.graphql */,
				9B2061532591B3860020D1E0 /* HeroAndFriendsNames.graphql */,
				9B2061582591B3860020D1E0 /* HeroAppearsIn.graphql */,
				9B20615C2591B3860020D1E0 /* HeroConditional.graphql */,
				9B2061592591B3860020D1E0 /* HeroDetails.graphql */,
				9B2061552591B3860020D1E0 /* HeroFriendsOfFriends.graphql */,
				9B20615E2591B3860020D1E0 /* HeroName.graphql */,
				9B2061562591B3860020D1E0 /* HeroNameAndAppearsIn.graphql */,
				9B2061642591B3860020D1E0 /* HeroParentTypeDependentField.graphql */,
				9B2061612591B3860020D1E0 /* HeroTypeDependentAliasedField.graphql */,
				9B20615F2591B3860020D1E0 /* operationIDs.json */,
				9B20615A2591B3860020D1E0 /* SameHeroTwice.graphql */,
				9B2061622591B3860020D1E0 /* schema.json */,
				9F41CBEF25A3490600C02CB7 /* schema.graphqls */,
				9B20615D2591B3860020D1E0 /* Search.graphql */,
				9B2061572591B3860020D1E0 /* Starship.graphql */,
				9B2061632591B3860020D1E0 /* SubscribeReview.graphql */,
				9B2061502591B3860020D1E0 /* TestFolder */,
				9B20615B2591B3860020D1E0 /* TwoHeroes.graphql */,
			);
			path = graphql;
			sourceTree = "<group>";
		};
		9B2061502591B3860020D1E0 /* TestFolder */ = {
			isa = PBXGroup;
			children = (
				9B2061512591B3860020D1E0 /* TestFolder2 */,
			);
			path = TestFolder;
			sourceTree = "<group>";
		};
		9B2061512591B3860020D1E0 /* TestFolder2 */ = {
			isa = PBXGroup;
			children = (
				9B2061522591B3860020D1E0 /* Human.graphql */,
			);
			path = TestFolder2;
			sourceTree = "<group>";
		};
		9B2061662591B3A50020D1E0 /* graphql */ = {
			isa = PBXGroup;
			children = (
				9B2061702591B3A50020D1E0 /* operationIDs.json */,
				9B2061682591B3A50020D1E0 /* Queries */,
				9B2061672591B3A50020D1E0 /* schema.docs.graphql */,
			);
			path = graphql;
			sourceTree = "<group>";
		};
		9B2061682591B3A50020D1E0 /* Queries */ = {
			isa = PBXGroup;
			children = (
				9B2061692591B3A50020D1E0 /* IssuesAndCommentsForRepository.graphql */,
				9B20616A2591B3A50020D1E0 /* TestFolder */,
				9B20616E2591B3A50020D1E0 /* Repository.graphql */,
			);
			path = Queries;
			sourceTree = "<group>";
		};
		9B20616A2591B3A50020D1E0 /* TestFolder */ = {
			isa = PBXGroup;
			children = (
				9B20616B2591B3A50020D1E0 /* TestFolder2 */,
			);
			path = TestFolder;
			sourceTree = "<group>";
		};
		9B20616B2591B3A50020D1E0 /* TestFolder2 */ = {
			isa = PBXGroup;
			children = (
				9B20616C2591B3A50020D1E0 /* TestFolder3 */,
			);
			path = TestFolder2;
			sourceTree = "<group>";
		};
		9B20616C2591B3A50020D1E0 /* TestFolder3 */ = {
			isa = PBXGroup;
			children = (
				9B20616D2591B3A50020D1E0 /* RepoURL.graphql */,
			);
			path = TestFolder3;
			sourceTree = "<group>";
		};
		9B260BE9245A01B900562176 /* Interceptor */ = {
			isa = PBXGroup;
			children = (
				9BC742AF24D09F880029282C /* DefaultInterceptors */,
				9B260BEA245A020300562176 /* ApolloInterceptor.swift */,
				9BC742AB24CFB2FF0029282C /* ApolloErrorInterceptor.swift */,
				9B260C07245A437400562176 /* InterceptorProvider.swift */,
			);
			name = Interceptor;
			sourceTree = "<group>";
		};
		9B260C02245A07C200562176 /* RequestChain */ = {
			isa = PBXGroup;
			children = (
				9B260BF0245A025400562176 /* HTTPRequest.swift */,
				9B260BFE245A054700562176 /* JSONRequest.swift */,
				9B9BBAF224DB39D70021C30F /* UploadRequest.swift */,
				9B260BF4245A028D00562176 /* HTTPResponse.swift */,
				9B260BF2245A026F00562176 /* RequestChain.swift */,
				9B260C03245A090600562176 /* RequestChainNetworkTransport.swift */,
			);
			name = RequestChain;
			sourceTree = "<group>";
		};
		9B2DFBC424E1FA3E00ED3AE6 /* UploadAPI */ = {
			isa = PBXGroup;
			children = (
				9B2DFBCE24E201DD00ED3AE6 /* API.swift */,
				9B2DFBC524E1FA3E00ED3AE6 /* UploadAPI.h */,
				9B20614A2591B3700020D1E0 /* graphql */,
				9B2DFBC624E1FA3E00ED3AE6 /* Info.plist */,
			);
			name = UploadAPI;
			path = Sources/UploadAPI;
			sourceTree = SOURCE_ROOT;
		};
		9B455CE82492D0A7002255A9 /* Extensions */ = {
			isa = PBXGroup;
			children = (
				9B455CE22492D0A3002255A9 /* ApolloExtension.swift */,
				9B455CE42492D0A3002255A9 /* Collection+Apollo.swift */,
				9B455CEA2492FB03002255A9 /* String+SHA.swift */,
				DE223C282720B897004A0148 /* StringInterpolation+NestedIndentation.swift */,
			);
			name = Extensions;
			sourceTree = "<group>";
		};
		9B4751BD2575BAFB0001FB87 /* Naming */ = {
			isa = PBXGroup;
			children = (
				9B47516D2575AA690001FB87 /* Pluralizer.swift */,
			);
			name = Naming;
			sourceTree = "<group>";
		};
		9B6835472463486200337AE6 /* ApolloUtils */ = {
			isa = PBXGroup;
			children = (
				9B6CB23D238077B60007259D /* Atomic.swift */,
				9B455CE82492D0A7002255A9 /* Extensions */,
				DE4841A82745BBF10001E594 /* LinkedList.swift */,
				9F7BA89822927A3700999B3B /* ResponsePath.swift */,
				DE296BA627A09A11004F571F /* IsEverTrue.swift */,
			);
			name = ApolloUtils;
			path = Sources/ApolloUtils;
			sourceTree = "<group>";
		};
		9B7B6F50233C26E400F32205 /* ApolloCodegenLib */ = {
			isa = PBXGroup;
			children = (
				DEAFB7772705271D00BE02F3 /* IR */,
				9FE1E54C2588C5E000AA967E /* Frontend */,
				9B4751BD2575BAFB0001FB87 /* Naming */,
				9BCB585D240758B2002F766E /* Extensions */,
				9BD681332405F6BB000874CB /* Codegen */,
				9BD681342405F6D1000874CB /* SchemaDownload */,
				9BAEEBF22346DDAD00808306 /* CodegenLogger.swift */,
				9BE74D3C23FB4A8E006D354F /* FileFinder.swift */,
				9B7B6F51233C26E400F32205 /* Info.plist */,
			);
			name = ApolloCodegenLib;
			path = Sources/ApolloCodegenLib;
			sourceTree = "<group>";
		};
		9B7BDA9323FDE94C00ACD198 /* ApolloWebSocket */ = {
			isa = PBXGroup;
			children = (
				E676C11F26CB05F90091215A /* DefaultImplementation */,
				9B7BDA9823FDE94C00ACD198 /* WebSocketClient.swift */,
				19E9F6A826D5867E003AB80E /* OperationMessageIdCreator.swift */,
				9B7BDA9723FDE94C00ACD198 /* OperationMessage.swift */,
				9B7BDA9623FDE94C00ACD198 /* SplitNetworkTransport.swift */,
				9B7BDA9423FDE94C00ACD198 /* WebSocketError.swift */,
				9B7BDA9523FDE94C00ACD198 /* WebSocketTask.swift */,
				9B7BDA9923FDE94C00ACD198 /* WebSocketTransport.swift */,
				9B7BDA9A23FDE94C00ACD198 /* Info.plist */,
			);
			name = ApolloWebSocket;
			path = Sources/ApolloWebSocket;
			sourceTree = SOURCE_ROOT;
		};
		9B7BDACC23FDEBE300ACD198 /* ApolloSQLite */ = {
			isa = PBXGroup;
			children = (
				9B7BDACF23FDEBE300ACD198 /* SQLiteNormalizedCache.swift */,
				9B7BDACD23FDEBE300ACD198 /* SQLiteSerialization.swift */,
				9B7BDACE23FDEBE300ACD198 /* Info.plist */,
				9B9F16A626013DAB00FB2F31 /* SQLiteDatabase.swift */,
				9B9F16B72601532500FB2F31 /* SQLiteDotSwiftDatabase.swift */,
			);
			name = ApolloSQLite;
			path = Sources/ApolloSQLite;
			sourceTree = "<group>";
		};
		9B7BDAF923FDEE8A00ACD198 /* Frameworks */ = {
			isa = PBXGroup;
			children = (
				DE46A54D26EFE95800357C52 /* XCTest.framework */,
			);
			name = Frameworks;
			sourceTree = "<group>";
		};
		9B8110A623A1994000688AC4 /* SourcePackages */ = {
			isa = PBXGroup;
			children = (
				9B8110A723A1995D00688AC4 /* .keep */,
			);
			path = SourcePackages;
			sourceTree = "<group>";
		};
		9BAEEC0A234BB95B00808306 /* ApolloCodegenTests */ = {
			isa = PBXGroup;
			children = (
				E64F7EBD27A11AEA0059C021 /* Extensions */,
				DE223C3227221116004A0148 /* TestHelpers */,
				DEAFB7762705270E00BE02F3 /* CodeGenIR */,
				DE09F9C4270269F800795949 /* CodeGeneration */,
				DE2FCF3326E809A30057EA67 /* AnimalKingdomAPI */,
				9F1A96AE258F367100A06EEB /* Frontend */,
				9B8110A623A1994000688AC4 /* SourcePackages */,
				E6BE04ED26F11B3500CF858D /* Resources */,
				E657CDB926FD01D4005834D6 /* ApolloSchemaInternalTests.swift */,
				9BAEEC16234C275600808306 /* ApolloSchemaPublicTests.swift */,
				E61EF712275EC99A00191DA7 /* ApolloCodegenTests.swift */,
				9BAEEC18234C297800808306 /* ApolloCodegenConfigurationTests.swift */,
				E6CA12C227ABBBDB00B7C998 /* ApolloCodegenConfiguration_ResolvePath_Tests.swift */,
				9BAEEC0D234BB95B00808306 /* FileManagerExtensionsTests.swift */,
				9B4751AC2575B5070001FB87 /* PluralizerTests.swift */,
				9B8C3FB4248DA3E000707B13 /* URLExtensionsTests.swift */,
				9BAEEC0C234BB95B00808306 /* Info.plist */,
				E6D79AB626E97D0D0094434A /* URLDownloaderTests.swift */,
				E674DB42274C0AD9009BB90E /* GlobTests.swift */,
			);
			path = ApolloCodegenTests;
			sourceTree = "<group>";
		};
		9BC742AF24D09F880029282C /* DefaultInterceptors */ = {
			isa = PBXGroup;
			children = (
				DE56DC222683B2020090D6E4 /* DefaultInterceptorProvider.swift */,
				9BEEDC2724E351E5001D1294 /* MaxRetryInterceptor.swift */,
				9B96500B24BE7239003C29C0 /* CacheReadInterceptor.swift */,
				9B260BFA245A031900562176 /* NetworkFetchInterceptor.swift */,
				9B260BF8245A030100562176 /* ResponseCodeInterceptor.swift */,
				9B260C09245A532500562176 /* JSONResponseParsingInterceptor.swift */,
				9B9BBAF424DB4F890021C30F /* AutomaticPersistedQueryInterceptor.swift */,
				9BC742AD24CFB6450029282C /* CacheWriteInterceptor.swift */,
			);
			name = DefaultInterceptors;
			sourceTree = "<group>";
		};
		9BCB585D240758B2002F766E /* Extensions */ = {
			isa = PBXGroup;
			children = (
				9B7B6F68233C2C0C00F32205 /* FileManager+Apollo.swift */,
				9BAEEBF62346F0A000808306 /* StaticString+Apollo.swift */,
				9B8C3FB1248DA2EA00707B13 /* URL+Apollo.swift */,
				E64F7EBB27A11A510059C021 /* GraphQLNamedType+Swift.swift */,
			);
			name = Extensions;
			sourceTree = "<group>";
		};
		9BCF0CD823FC9CA50031D2A2 /* ApolloTestSupport */ = {
			isa = PBXGroup;
			children = (
				9BCF0CDA23FC9CA50031D2A2 /* ApolloTestSupport.h */,
				9BCF0CDE23FC9CA50031D2A2 /* Info.plist */,
				9BE071AE2368D34D00FA5952 /* Matchable.swift */,
				9BCF0CDD23FC9CA50031D2A2 /* MockURLSession.swift */,
				9BCF0CDF23FC9CA50031D2A2 /* MockNetworkTransport.swift */,
				DE4766E726F92F30004622E0 /* MockSchemaConfiguration.swift */,
				DE5EB9C126EFCBD40004176A /* MockApolloStore.swift */,
				DE5EB9CA26EFE5510004176A /* MockOperation.swift */,
				DE5EB9BF26EFCB010004176A /* TestObserver.swift */,
				9B7BDA8723FDE92900ACD198 /* MockWebSocket.swift */,
				9F3910262549741400AF54A6 /* MockGraphQLServer.swift */,
				9B21FD762422C8CC00998B5C /* TestFileHelper.swift */,
				9BCF0CD923FC9CA50031D2A2 /* TestCacheProvider.swift */,
				9B7BDAEC23FDED9700ACD198 /* SQLiteTestCacheProvider.swift */,
				9BEEDC2A24E61995001D1294 /* TestURLs.swift */,
				9BCF0CDC23FC9CA50031D2A2 /* XCTAssertHelpers.swift */,
				9FBE0D3F25407B64002ED0B1 /* AsyncResultObserver.swift */,
				9F68F9F025415827004F26D0 /* XCTestCase+Helpers.swift */,
				DE12B2D6273B204B003371CC /* TestError.swift */,
				9B2061162591B3550020D1E0 /* Resources */,
			);
			name = ApolloTestSupport;
			path = Sources/ApolloTestSupport;
			sourceTree = SOURCE_ROOT;
		};
		9BCF0CE923FC9F060031D2A2 /* StarWarsAPI */ = {
			isa = PBXGroup;
			children = (
				9BCF0CFC23FC9F060031D2A2 /* API.swift */,
				DE2FCF4626E92EAB0057EA67 /* APIv1.swift */,
				9BCF0CF123FC9F060031D2A2 /* StarWarsAPI.h */,
				9B20614F2591B3860020D1E0 /* graphql */,
				9BCF0CFF23FC9F060031D2A2 /* Info.plist */,
			);
			name = StarWarsAPI;
			path = Sources/StarWarsAPI;
			sourceTree = SOURCE_ROOT;
		};
		9BD681332405F6BB000874CB /* Codegen */ = {
			isa = PBXGroup;
			children = (
				9B7B6F57233C287100F32205 /* ApolloCodegen.swift */,
				9B7B6F58233C287100F32205 /* ApolloCodegenConfiguration.swift */,
				E674DB40274C0A9B009BB90E /* Glob.swift */,
				DE5FD600276923620033EE23 /* TemplateString.swift */,
				DE31A437276A78140020DC44 /* Templates */,
				E6E3BBDC276A8D6200E5218B /* FileGenerators */,
			);
			name = Codegen;
			sourceTree = "<group>";
		};
		9BD681342405F6D1000874CB /* SchemaDownload */ = {
			isa = PBXGroup;
			children = (
				9BAEEBEB234663F200808306 /* ApolloSchemaDownloader.swift */,
				9BAEEBED2346644600808306 /* ApolloSchemaDownloadConfiguration.swift */,
				9BCA8C0826618226004FF2F6 /* UntypedGraphQLRequestBodyCreator.swift */,
				9BFE8DA8265D5D8F000BBF81 /* URLDownloader.swift */,
			);
			name = SchemaDownload;
			sourceTree = "<group>";
		};
		9BDE43D222C6658D00FD7C7F /* Protocols */ = {
			isa = PBXGroup;
			children = (
				9BDE43D022C6655200FD7C7F /* Cancellable.swift */,
			);
			name = Protocols;
			sourceTree = "<group>";
		};
		9BDF200723FDC37600153E2B /* GitHubAPI */ = {
			isa = PBXGroup;
			children = (
				9BDF200C23FDC37600153E2B /* GitHubAPI.h */,
				9BDF201123FDC37600153E2B /* API.swift */,
				9B2061662591B3A50020D1E0 /* graphql */,
				9BDF201223FDC37600153E2B /* Info.plist */,
			);
			name = GitHubAPI;
			path = Sources/GitHubAPI;
			sourceTree = SOURCE_ROOT;
		};
		9F1A96AE258F367100A06EEB /* Frontend */ = {
			isa = PBXGroup;
			children = (
				9F1A96AF258F36B200A06EEB /* SchemaLoadingTests.swift */,
				9F62DF8D2590539A00E6E808 /* SchemaIntrospectionTests.swift */,
				9F62DFAD2590557F00E6E808 /* DocumentParsingAndValidationTests.swift */,
				9F62E00F2590728000E6E808 /* CompilationTests.swift */,
				9F62DFBE2590560000E6E808 /* Helpers.swift */,
			);
			path = Frontend;
			sourceTree = "<group>";
		};
		9F27D4601D40363A00715680 /* Execution */ = {
			isa = PBXGroup;
			children = (
				DE9C04AB26EA763E00EC35E7 /* Accumulators */,
				9FF90A5C1DDDEB100034C3B6 /* GraphQLExecutor.swift */,
				9FA6F3671E65DF4700BF8D73 /* GraphQLResultAccumulator.swift */,
				DE0586322669948500265760 /* InputValue+Evaluation.swift */,
			);
			name = Execution;
			sourceTree = "<group>";
		};
		9F54C8B5255D760B0065AFD6 /* ApolloPerformanceTests */ = {
			isa = PBXGroup;
			children = (
				9FD151B9255D7FAB003BDAAA /* Responses */,
				9F54C8B6255D760B0065AFD6 /* ParsingPerformanceTests.swift */,
				9F54C8B8255D760B0065AFD6 /* Info.plist */,
			);
			path = ApolloPerformanceTests;
			sourceTree = "<group>";
		};
		9FC4B9231D2BE4F00046A641 /* JSON */ = {
			isa = PBXGroup;
			children = (
				9FEB050C1DB5732300DA3B44 /* JSONSerializationFormat.swift */,
				9BA1244922D8A8EA00BF1D24 /* JSONSerialization+Sorting.swift */,
			);
			name = JSON;
			sourceTree = "<group>";
		};
		9FC7503A1D2A532C00458D91 = {
			isa = PBXGroup;
			children = (
				9B5A1EE3243284F300F066BB /* Package.swift */,
				DE05862326697A8C00265760 /* ApolloAPI */,
				9B6835472463486200337AE6 /* ApolloUtils */,
				9FC750461D2A532C00458D91 /* Apollo */,
				9B7B6F50233C26E400F32205 /* ApolloCodegenLib */,
				9B7BDACC23FDEBE300ACD198 /* ApolloSQLite */,
				9B7BDA9323FDE94C00ACD198 /* ApolloWebSocket */,
				9FCE2CF41E6C20E000E34457 /* Tests */,
				9BDF200723FDC37600153E2B /* GitHubAPI */,
				9BCF0CE923FC9F060031D2A2 /* StarWarsAPI */,
				9B2DFBC424E1FA3E00ED3AE6 /* UploadAPI */,
				DE3C79A8260A6ACD00D2F4FF /* AnimalKingdomAPI */,
				DECD490C262F81BF00924527 /* ApolloCodegenTestSupport */,
				9B7BDAF923FDEE8A00ACD198 /* Frameworks */,
				90690D04224333DA00FC2E54 /* Configuration */,
				9FC750451D2A532C00458D91 /* Products */,
			);
			indentWidth = 2;
			sourceTree = "<group>";
			tabWidth = 2;
		};
		9FC750451D2A532C00458D91 /* Products */ = {
			isa = PBXGroup;
			children = (
				9FC750441D2A532C00458D91 /* Apollo.framework */,
				9FC7504E1D2A532D00458D91 /* ApolloTests.xctest */,
				9FCE2CFA1E6C213D00E34457 /* StarWarsAPI.framework */,
				9F8A95781EC0FC1200304A2D /* ApolloTestSupport.framework */,
				9FACA9C61F42E67200AE2DBD /* GitHubAPI.framework */,
				9B7B6F47233C26D100F32205 /* ApolloCodegenLib.framework */,
				9BAEEBFC234BB8FD00808306 /* ApolloCodegenTests.xctest */,
				9B7BDA7D23FDE90400ACD198 /* ApolloWebSocket.framework */,
				9B7BDABF23FDEBB600ACD198 /* ApolloSQLite.framework */,
				9B68353E2463481A00337AE6 /* ApolloUtils.framework */,
				9B2DFBB624E1FA0D00ED3AE6 /* UploadAPI.framework */,
				9B2DFBCA24E2016800ED3AE6 /* UploadAPI.framework */,
				9F54C8B4255D760B0065AFD6 /* ApolloPerformanceTests.xctest */,
				DE3C7A11260A6B9800D2F4FF /* AnimalKingdomAPI.framework */,
				DE6B15AC26152BE10068D642 /* ApolloServerIntegrationTests.xctest */,
				DECD490B262F81BF00924527 /* ApolloCodegenTestSupport.framework */,
				DE058621266978A100265760 /* ApolloAPI.framework */,
			);
			name = Products;
			sourceTree = "<group>";
		};
		9FC750461D2A532C00458D91 /* Apollo */ = {
			isa = PBXGroup;
			children = (
				9FC750621D2A59F600458D91 /* ApolloClient.swift */,
				9B708AAC2305884500604A11 /* ApolloClientProtocol.swift */,
				9FCDFD281E33D0CE007519DC /* GraphQLQueryWatcher.swift */,
				9FC9A9BE1E2C27FB0023C4D5 /* GraphQLResult.swift */,
				9FC9A9D21E2FD48B0023C4D5 /* GraphQLError.swift */,
				9F27D4601D40363A00715680 /* Execution */,
				9FC4B9231D2BE4F00046A641 /* JSON */,
				9FC9A9CE1E2FD0CC0023C4D5 /* Network */,
				9BDE43D222C6658D00FD7C7F /* Protocols */,
				9FC9A9CA1E2FD05C0023C4D5 /* Store */,
				9FE3F3961DADBD0D0072078F /* Supporting Files */,
				9FCDFD211E33A09F007519DC /* Utilities */,
			);
			name = Apollo;
			path = Sources/Apollo;
			sourceTree = "<group>";
		};
		9FC750521D2A532D00458D91 /* ApolloTests */ = {
			isa = PBXGroup;
			children = (
				DED45DE8261B969F0086EF63 /* Cache */,
				9B0417812390320A00C9EC4E /* TestHelpers */,
				DED45E9B261BA0CA0086EF63 /* WebSocket */,
				D87AC09E2564D60B0079FAA5 /* ApolloClientOperationTests.swift */,
				F82E62E022BCD223000C311B /* AutomaticPersistedQueriesTests.swift */,
				9F438D0B1E6C494C007BDC1A /* BatchedLoadTests.swift */,
				9FC9A9C71E2EFE6E0023C4D5 /* CacheKeyForFieldTests.swift */,
				9FADC8531E6B86D900C677E6 /* DataLoaderTests.swift */,
				DED45C292615319E0086EF63 /* DefaultInterceptorProviderTests.swift */,
				9B78C71B2326E859000C8C32 /* ErrorGenerationTests.swift */,
				E616B6D026C3335600DB049E /* ExecutionTests.swift */,
				9F8622F91EC2117C00C38162 /* FragmentConstructionAndConversionTests.swift */,
				9B95EDBF22CAA0AF00702BB2 /* GETTransformerTests.swift */,
				9B21FD742422C29D00998B5C /* GraphQLFileTests.swift */,
				9FF90A6A1DDDEB420034C3B6 /* GraphQLMapEncodingTests.swift */,
				9FC750551D2A532D00458D91 /* Info.plist */,
				DE46A55926F13B4100357C52 /* Interceptors */,
				E86D8E03214B32DA0028EFE1 /* JSONTests.swift */,
				9BF6C95225194EA5000D5B93 /* MultipartFormDataTests.swift */,
				9F91CF8E1F6C0DB2008DD0BE /* MutatingResultsTests.swift */,
				9F295E301E27534800A24949 /* GraphQLExecutor_ResultNormalizer_FromResponse_Tests.swift */,
				9FF90A6C1DDDEB420034C3B6 /* ParseQueryResponseTests.swift */,
				9F21735A2568F3E200566121 /* PossiblyDeferredTests.swift */,
				F16D083B21EF6F7300C458B8 /* QueryFromJSONBuildingTests.swift */,
				9FF90A6B1DDDEB420034C3B6 /* GraphQLExecutor_SelectionSetMapper_FromResponse_Tests.swift */,
				C338DF1622DD9DE9006AF33E /* RequestBodyCreatorTests.swift */,
				9B96500824BE6201003C29C0 /* RequestChainTests.swift */,
				E61DD76426D60C1800C41614 /* SQLiteDotSwiftDatabaseBehaviorTests.swift */,
				9B9BBB1A24DB75E60021C30F /* UploadRequestTests.swift */,
				5BB2C0222380836100774170 /* VersionNumberTests.swift */,
				DE2FCF4826E94D150057EA67 /* SelectionTests.swift */,
				DE5EB9C626EFE0F80004176A /* JSONValueMatcher.swift */,
			);
			path = ApolloTests;
			sourceTree = "<group>";
		};
		9FC9A9CA1E2FD05C0023C4D5 /* Store */ = {
			isa = PBXGroup;
			children = (
				9F55347A1DE1DB2100E54264 /* ApolloStore.swift */,
				9FADC84E1E6B865E00C677E6 /* DataLoader.swift */,
				54DDB0911EA045870009DD99 /* InMemoryNormalizedCache.swift */,
				9FCE2CED1E6BE2D800E34457 /* NormalizedCache.swift */,
				9FC9A9CB1E2FD0760023C4D5 /* Record.swift */,
				9FC9A9BC1E2C271C0023C4D5 /* RecordSet.swift */,
			);
			name = Store;
			sourceTree = "<group>";
		};
		9FC9A9CE1E2FD0CC0023C4D5 /* Network */ = {
			isa = PBXGroup;
			children = (
				9B260C02245A07C200562176 /* RequestChain */,
				9B260BE9245A01B900562176 /* Interceptor */,
				C377CCA822D798BD00572E03 /* GraphQLFile.swift */,
				9BF1A95022CA6E71005292C2 /* GraphQLGETTransformer.swift */,
				5AC6CA4222AAF7B200B7C94D /* GraphQLHTTPMethod.swift */,
				9BDE43DE22C6708600FD7C7F /* GraphQLHTTPRequestError.swift */,
				9FF90A5B1DDDEB100034C3B6 /* GraphQLResponse.swift */,
				C377CCAA22D7992E00572E03 /* MultipartFormData.swift */,
				9F69FFA81D42855900E000B1 /* NetworkTransport.swift */,
				9BEDC79D22E5D2CF00549BF6 /* RequestBodyCreator.swift */,
				9B4F453E244A27B900C2CF7D /* URLSessionClient.swift */,
				9B554CC3247DC29A002F452A /* TaskData.swift */,
			);
			name = Network;
			sourceTree = "<group>";
		};
		9FCDFD211E33A09F007519DC /* Utilities */ = {
			isa = PBXGroup;
			children = (
				9B1CCDD82360F02C007C9032 /* Bundle+Helpers.swift */,
				9BE071AC2368D08700FA5952 /* Collection+Helpers.swift */,
				9BA3130D2302BEA5007B7FC5 /* DispatchQueue+Optional.swift */,
				9F578D8F1D8D2CB300C0EA36 /* HTTPURLResponse+Helpers.swift */,
				9F33D6A32566475600A1543F /* PossiblyDeferred.swift */,
				DE0586382669985000265760 /* Dictionary+Helpers.swift */,
			);
			name = Utilities;
			sourceTree = "<group>";
		};
		9FCE2CF41E6C20E000E34457 /* Tests */ = {
			isa = PBXGroup;
			children = (
				DE4B66B726260EBE00AE90A9 /* TestPlans */,
				9FC750521D2A532D00458D91 /* ApolloTests */,
				9F54C8B5255D760B0065AFD6 /* ApolloPerformanceTests */,
				9BAEEC0A234BB95B00808306 /* ApolloCodegenTests */,
				DE6B15AD26152BE10068D642 /* ApolloServerIntegrationTests */,
				9BCF0CD823FC9CA50031D2A2 /* ApolloTestSupport */,
			);
			path = Tests;
			sourceTree = "<group>";
		};
		9FD151B9255D7FAB003BDAAA /* Responses */ = {
			isa = PBXGroup;
			children = (
				9FD15199255D7F30003BDAAA /* IssuesAndCommentsForRepository.json */,
			);
			path = Responses;
			sourceTree = "<group>";
		};
		9FE1E54C2588C5E000AA967E /* Frontend */ = {
			isa = PBXGroup;
			children = (
				9F1A9665258F34BB00A06EEB /* GraphQLJSFrontend.swift */,
				9F62DFCF2590710E00E6E808 /* GraphQLSource.swift */,
				9F1A9667258F34BB00A06EEB /* GraphQLSchema.swift */,
				9F628E9425935BE600F94F9D /* GraphQLType.swift */,
				9F628EB42593651B00F94F9D /* GraphQLValue.swift */,
				9F62E03E2590896400E6E808 /* GraphQLError.swift */,
				9F1A9668258F34BB00A06EEB /* CompilationResult.swift */,
				9F1A966A258F34BB00A06EEB /* JavaScriptBridge.swift */,
				DE3C7973260A646300D2F4FF /* dist */,
			);
			path = Frontend;
			sourceTree = "<group>";
		};
		9FE3F3961DADBD0D0072078F /* Supporting Files */ = {
			isa = PBXGroup;
			children = (
				9FC750471D2A532C00458D91 /* Apollo.h */,
				9FC750491D2A532C00458D91 /* Info.plist */,
				9B74BCBE2333F4ED00508F84 /* run-bundled-codegen.sh */,
			);
			name = "Supporting Files";
			sourceTree = "<group>";
		};
		DE05862326697A8C00265760 /* ApolloAPI */ = {
			isa = PBXGroup;
			children = (
				9FC9A9C11E2D3CAF0023C4D5 /* InputValue.swift */,
				DE3C7B15260A6FCA00D2F4FF /* ScalarTypes.swift */,
				9FC4B91F1D2A6F8D0046A641 /* JSON.swift */,
				9F27D4631D40379500715680 /* JSONStandardTypeConversions.swift */,
				DE9C04B026EAAFF900EC35E7 /* JSONDecodingError.swift */,
				DE2FCF2226E8082A0057EA67 /* SchemaTypes */,
				DE2FCF1E26E807CC0057EA67 /* CacheTransaction.swift */,
				DE9C04AE26EAAEE800EC35E7 /* CacheReference.swift */,
				9B68F06E241C649E00E97318 /* GraphQLNullable.swift */,
				DE3C7B12260A6FC900D2F4FF /* FragmentProtocols.swift */,
				DE3C7B14260A6FCA00D2F4FF /* GraphQLEnum.swift */,
				DE09F9BC27024FEA00795949 /* InputObject.swift */,
				DE3C7B10260A6FC900D2F4FF /* SelectionSet.swift */,
				DEA6A83326F298660091AF8A /* ParentType.swift */,
				DE03FDDA2784D0B2007425BD /* DataDict.swift */,
				DE2FCF1C26E806710057EA67 /* SchemaConfiguration.swift */,
				DE664ED326602AF60054DB4F /* Selection.swift */,
				DECD53CE26EC0EE50059A639 /* OutputTypeConvertible.swift */,
				DE2FCF2026E807EF0057EA67 /* Cacheable.swift */,
				9FC750601D2A59C300458D91 /* GraphQLOperation.swift */,
				DE05862426697A8C00265760 /* Info.plist */,
			);
			name = ApolloAPI;
			path = Sources/ApolloAPI;
			sourceTree = "<group>";
		};
		DE09F9C4270269F800795949 /* CodeGeneration */ = {
			isa = PBXGroup;
			children = (
				E66F8895276C13330000BDA8 /* FileGenerators */,
				DE31A438276A789B0020DC44 /* Templates */,
			);
			path = CodeGeneration;
			sourceTree = "<group>";
		};
		DE09F9C827026EFD00795949 /* SchemaTypes */ = {
			isa = PBXGroup;
			children = (
			);
			path = SchemaTypes;
			sourceTree = "<group>";
		};
		DE223C3227221116004A0148 /* TestHelpers */ = {
			isa = PBXGroup;
			children = (
				DE223C2A2721FAD6004A0148 /* IRMatchers.swift */,
				9B68F0542416B33300E97318 /* LineByLineComparison.swift */,
			);
			path = TestHelpers;
			sourceTree = "<group>";
		};
		DE296535279B3B8200BF9B49 /* SelectionSet */ = {
			isa = PBXGroup;
			children = (
				DE296536279B3B8200BF9B49 /* SelectionSetTemplateTests.swift */,
				DE296538279B3B8200BF9B49 /* SelectionSetTemplate_RenderOperation_Tests.swift */,
			);
			path = SelectionSet;
			sourceTree = "<group>";
		};
		DE2FCF2226E8082A0057EA67 /* SchemaTypes */ = {
			isa = PBXGroup;
			children = (
				DE2FCF2626E8083A0057EA67 /* Field.swift */,
				DE2FCF2426E8083A0057EA67 /* Interface.swift */,
				DE2FCF2526E8083A0057EA67 /* Object.swift */,
				DE2FCF2326E8083A0057EA67 /* Union.swift */,
				DE2FCF2B26E808560057EA67 /* ObjectType.swift */,
			);
			path = SchemaTypes;
			sourceTree = "<group>";
		};
		DE2FCF3326E809A30057EA67 /* AnimalKingdomAPI */ = {
			isa = PBXGroup;
			children = (
				DE2FCF3426E809BB0057EA67 /* ExpectedGeneratedOutput */,
				DE223C1B271F3288004A0148 /* AnimalKingdomIRCreationTests.swift */,
			);
			path = AnimalKingdomAPI;
			sourceTree = "<group>";
		};
		DE2FCF3426E809BB0057EA67 /* ExpectedGeneratedOutput */ = {
			isa = PBXGroup;
			children = (
				DE09F9C827026EFD00795949 /* SchemaTypes */,
				DE2FCF3526E809BB0057EA67 /* Fragments */,
				DE2FCF3A26E809BB0057EA67 /* Queries */,
				DE09F9C727026E0B00795949 /* Schema.swift */,
			);
			path = ExpectedGeneratedOutput;
			sourceTree = "<group>";
		};
		DE2FCF3526E809BB0057EA67 /* Fragments */ = {
			isa = PBXGroup;
			children = (
				DE2FCF3626E809BB0057EA67 /* PetDetails.swift */,
				DE2FCF3726E809BB0057EA67 /* HeightInMeters.swift */,
				DE2FCF3826E809BB0057EA67 /* ClassroomPetDetails.swift */,
				DE2FCF3926E809BB0057EA67 /* WarmBloodedDetails.swift */,
			);
			path = Fragments;
			sourceTree = "<group>";
		};
		DE2FCF3A26E809BB0057EA67 /* Queries */ = {
			isa = PBXGroup;
			children = (
				DE2FCF3B26E809BB0057EA67 /* ClassroomPetsQuery.swift */,
				DE2FCF3C26E809BB0057EA67 /* AllAnimalsQuery.swift */,
			);
			path = Queries;
			sourceTree = "<group>";
		};
		DE31A437276A78140020DC44 /* Templates */ = {
			isa = PBXGroup;
			children = (
<<<<<<< HEAD
=======
				DE6D07FC27BC3C81009F5F33 /* RenderingHelpers */,
>>>>>>> 9db65f0f
				E6C9849227929EBE009481BE /* EnumTemplate.swift */,
				DE5FD60A276970FC0033EE23 /* FragmentTemplate.swift */,
				E608FBA427B1EFDF00493756 /* HeaderCommentTemplate.swift */,
				DE5B318E27A48E060051C9D3 /* ImportStatementTemplate.swift */,
				E69BEDA42798B86D00000D10 /* InputObjectTemplate.swift */,
				E623FD292797A6F4008B4CED /* InterfaceTemplate.swift */,
				E64F7EC027A122300059C021 /* ObjectTemplate.swift */,
				DE5FD5FC2769222D0033EE23 /* OperationDefinitionTemplate.swift */,
				DE5FD60427694FA70033EE23 /* SchemaTemplate.swift */,
				DE2739102769AEBA00B886EF /* SelectionSetTemplate.swift */,
				E6B42D0827A472A700A3BD58 /* SwiftPackageManagerModuleTemplate.swift */,
				E64F7EB727A0854E0059C021 /* UnionTemplate.swift */,
			);
			path = Templates;
			sourceTree = "<group>";
		};
		DE31A438276A789B0020DC44 /* Templates */ = {
			isa = PBXGroup;
			children = (
				DE296535279B3B8200BF9B49 /* SelectionSet */,
				E6C9849427929FED009481BE /* EnumTemplateTests.swift */,
				DE5FD60C2769711E0033EE23 /* FragmentTemplateTests.swift */,
				E69BEDA62798B89600000D10 /* InputObjectTemplateTests.swift */,
				E623FD2B2797A700008B4CED /* InterfaceTemplateTests.swift */,
				E64F7EC227A1243A0059C021 /* ObjectTemplateTests.swift */,
<<<<<<< HEAD
				DE09F9C5270269F800795949 /* OperationDefinitionTemplate_DocumentType_Tests.swift */,
				DE09066E27A4713F00211300 /* OperationDefinitionTemplateTests.swift */,
=======
				DE09066E27A4713F00211300 /* OperationDefinitionTemplateTests.swift */,
				DE09F9C5270269F800795949 /* OperationDefinitionTemplate_DocumentType_Tests.swift */,
				DE6D07FA27BC3BE9009F5F33 /* OperationDefinition_VariableDefinition_Tests.swift */,
>>>>>>> 9db65f0f
				DE5FD608276956C70033EE23 /* SchemaTemplateTests.swift */,
				E6B42D0C27A4749100A3BD58 /* SwiftPackageManagerModuleTemplateTests.swift */,
				E64F7EB927A085D90059C021 /* UnionTemplateTests.swift */,
			);
			path = Templates;
			sourceTree = "<group>";
		};
		DE3C79A8260A6ACD00D2F4FF /* AnimalKingdomAPI */ = {
			isa = PBXGroup;
			children = (
				E6035E9C27B2FB0C00E7B060 /* Generated */,
				DE3C79A9260A6ACD00D2F4FF /* AnimalKingdomAPI.h */,
				DEE1B3EF273B08D8007350E5 /* LegacyGenerated */,
				DE3C79AA260A6ACD00D2F4FF /* Info.plist */,
				DE3C7AB7260A6D3E00D2F4FF /* graphql */,
				DE223C23271F335D004A0148 /* Resources.swift */,
			);
			name = AnimalKingdomAPI;
			path = Sources/AnimalKingdomAPI;
			sourceTree = "<group>";
		};
		DE3C7AB7260A6D3E00D2F4FF /* graphql */ = {
			isa = PBXGroup;
			children = (
				DE2FCF2E26E8092B0057EA67 /* AllAnimalsQuery.graphql */,
				DE2FCF2D26E8092B0057EA67 /* AnimalSchema.graphqls */,
<<<<<<< HEAD
=======
				DE72867927BEEC4D00577A0E /* PetSearchQuery.graphql */,
				DE6D080227BD9933009F5F33 /* PetAdoptionMutation.graphql */,
>>>>>>> 9db65f0f
				DE2FCF2F26E8092B0057EA67 /* ClassroomPets.graphql */,
				DE2FCF3226E8092B0057EA67 /* HeightInMeters.graphql */,
				DE2FCF3126E8092B0057EA67 /* PetDetails.graphql */,
				DE2FCF3026E8092B0057EA67 /* WarmBloodedDetails.graphql */,
			);
			path = graphql;
			sourceTree = "<group>";
		};
		DE46A55926F13B4100357C52 /* Interceptors */ = {
			isa = PBXGroup;
			children = (
				9BC139A224EDCA4400876D29 /* MaxRetryInterceptorTests.swift */,
				DE46A55726F13AD000357C52 /* ResponseCodeInterceptorTests.swift */,
				DE46A55426F13A0900357C52 /* JSONResponseParsingInterceptorTests.swift */,
			);
			path = Interceptors;
			sourceTree = "<group>";
		};
		DE4B66B726260EBE00AE90A9 /* TestPlans */ = {
			isa = PBXGroup;
			children = (
				DED45DC7261682260086EF63 /* Apollo-UnitTestPlan.xctestplan */,
				DED45C3B26165DD70086EF63 /* Apollo-IntegrationTestPlan.xctestplan */,
				DED45FB1261CDE7D0086EF63 /* Apollo-PerformanceTestPlan.xctestplan */,
				DED45FB2261CDE980086EF63 /* Apollo-CITestPlan.xctestplan */,
				DED45FB3261CDEC60086EF63 /* Apollo-CodegenTestPlan.xctestplan */,
			);
			path = TestPlans;
			sourceTree = "<group>";
		};
		DE6B15AD26152BE10068D642 /* ApolloServerIntegrationTests */ = {
			isa = PBXGroup;
			children = (
				DED45D62261675620086EF63 /* TestHelpers */,
				DE6B15AE26152BE10068D642 /* DefaultInterceptorProviderIntegrationTests.swift */,
				9FA6ABC91EC0A9F7000017BE /* StarWarsServerTests.swift */,
				9FA6ABC81EC0A9F7000017BE /* StarWarsServerCachingRoundtripTests.swift */,
				9B7BDA8823FDE92900ACD198 /* StarWarsSubscriptionTests.swift */,
				9B7BDA8C23FDE92900ACD198 /* StarWarsWebSocketTests.swift */,
				9B4F4542244A2AD300C2CF7D /* URLSessionClientTests.swift */,
				DE6B15B026152BE10068D642 /* Info.plist */,
				DED45F49261CDBFC0086EF63 /* UploadTests.swift */,
				DECD46CF262F64D000924527 /* StarWarsApolloSchemaDownloaderTests.swift */,
				E6630B8D26F071F9002D9E41 /* SchemaRegistryApolloSchemaDownloaderTests.swift */,
			);
			path = ApolloServerIntegrationTests;
			sourceTree = "<group>";
		};
		DE6B15F926152D210068D642 /* Shared */ = {
			isa = PBXGroup;
			children = (
				DE6B15FA26152D210068D642 /* Workspace-Target-Application.xcconfig */,
				DE6B15FB26152D210068D642 /* Workspace-Deployment-Targets.xcconfig */,
				DE6B15FC26152D210068D642 /* Workspace-Analysis.xcconfig */,
				DE6B15FD26152D210068D642 /* Project-Release.xcconfig */,
				DE6B15FE26152D210068D642 /* Workspace-Debug.xcconfig */,
				DE6B160826152D210068D642 /* Workspace-Universal-Target.xcconfig */,
				DE6B15FF26152D210068D642 /* Workspace-Universal-Test.xcconfig */,
				DE6B160026152D210068D642 /* Workspace-Universal-Framework.xcconfig */,
				DECD4930262F824B00924527 /* Workspace-Target-TestSupport.xcconfig */,
				DE6B160126152D210068D642 /* Workspace-Target-Test.xcconfig */,
				DECD493E262F82D600924527 /* Workspace-Target-Codegen.xcconfig */,
				DE6B160226152D210068D642 /* Workspace-Code-Generation.xcconfig */,
				DE6B160326152D210068D642 /* Workspace-Release.xcconfig */,
				DE6B160426152D210068D642 /* Project-Version.xcconfig */,
				DE6B160526152D210068D642 /* Workspace-Warnings.xcconfig */,
				DE6B160626152D210068D642 /* Workspace-Target-Framework.xcconfig */,
				DE6B160726152D210068D642 /* Workspace-Search-Paths.xcconfig */,
				DE6B160926152D210068D642 /* Workspace-Linking.xcconfig */,
				DE6B160A26152D210068D642 /* Workspace-Language.xcconfig */,
				DE6B160B26152D210068D642 /* Project-Debug.xcconfig */,
				DE6B160C26152D210068D642 /* Workspace-Packaging.xcconfig */,
				DE6B160D26152D210068D642 /* Workspace-Shared.xcconfig */,
			);
			name = Shared;
			path = Configuration/Shared;
			sourceTree = SOURCE_ROOT;
		};
<<<<<<< HEAD
=======
		DE6D07FC27BC3C81009F5F33 /* RenderingHelpers */ = {
			isa = PBXGroup;
			children = (
				E64F7EBB27A11A510059C021 /* GraphQLNamedType+SwiftName.swift */,
				DEE2DAA127BAF00500EC0607 /* GraphQLType+Rendered.swift */,
				DE6D07F827BC3B6D009F5F33 /* GraphQLInputField+Rendered.swift */,
				DE6D07FE27BC7F78009F5F33 /* InputVariableRenderable.swift */,
				DE6B650B27C4293D00970E4E /* FieldArgumentRendering.swift */,
			);
			path = RenderingHelpers;
			sourceTree = "<group>";
		};
		DE6D080527BD9AA9009F5F33 /* InputObjects */ = {
			isa = PBXGroup;
			children = (
				DE6D080627BD9AA9009F5F33 /* PetAdoptionInput.swift */,
				DE72867D27BEEE2D00577A0E /* PetSearchFilters.swift */,
				DE6D083227BDA211009F5F33 /* MeasurementsInput.swift */,
			);
			path = InputObjects;
			sourceTree = "<group>";
		};
>>>>>>> 9db65f0f
		DE9C04AB26EA763E00EC35E7 /* Accumulators */ = {
			isa = PBXGroup;
			children = (
				9FC2333C1E66BBF7001E4541 /* GraphQLDependencyTracker.swift */,
				9F295E371E277B2A00A24949 /* GraphQLResultNormalizer.swift */,
				9F86B68F1E65533D00B885FF /* GraphQLResponseGenerator.swift */,
				9F86B68A1E6438D700B885FF /* GraphQLSelectionSetMapper.swift */,
			);
			name = Accumulators;
			sourceTree = "<group>";
		};
		DEAFB7762705270E00BE02F3 /* CodeGenIR */ = {
			isa = PBXGroup;
			children = (
				DEAFB77A2706444B00BE02F3 /* IRRootEntityFieldBuilderTests.swift */,
				DE79642E2769A1EB00978A03 /* IROperationBuilderTests.swift */,
				DE79642A276999E700978A03 /* IRNamedFragmentBuilderTests.swift */,
			);
			path = CodeGenIR;
			sourceTree = "<group>";
		};
		DEAFB7772705271D00BE02F3 /* IR */ = {
			isa = PBXGroup;
			children = (
				DE7C183D272A154400727031 /* IR.swift */,
				DE5EEC8427988F1A00AF5913 /* IR+SelectionSet.swift */,
				DE5FD606276950CC0033EE23 /* IR+Schema.swift */,
				DEFE0FC42748822900FFA440 /* IR+EntitySelectionTree.swift */,
				DEFBBC85273470F70088AABC /* IR+Field.swift */,
				DE223C2C2721FCE8004A0148 /* ScopedSelectionSetHashable.swift */,
				DE09114D27288B1F000648E5 /* SortedSelections.swift */,
				DE3484612746FF8F0065B77E /* IR+OperationBuilder.swift */,
				DE79642C27699A6A00978A03 /* IR+NamedFragmentBuilder.swift */,
				DE796428276998B000978A03 /* IR+RootFieldBuilder.swift */,
				DE7C183B272A12EB00727031 /* TypeScopeDescriptor.swift */,
			);
			path = IR;
			sourceTree = "<group>";
		};
		DECD490C262F81BF00924527 /* ApolloCodegenTestSupport */ = {
			isa = PBXGroup;
			children = (
				DECD490D262F81BF00924527 /* ApolloCodegenTestSupport.h */,
				9BAEEC11234BBA9200808306 /* CodegenTestHelper.swift */,
				DE363CB227640FBA001EC05B /* GraphQLJSFrontend+TestHelpers.swift */,
				E6D79AB926EC05290094434A /* MockNetworkSession.swift */,
				DE09F9C0270269E800795949 /* MockJavaScriptObject.swift */,
				DEAFB780270647D400BE02F3 /* MockCompilationResult.swift */,
				DE296BA427A07C37004F571F /* MockMergedSelections.swift */,
				DE12B2D8273C4338003371CC /* MockIRSubscripts.swift */,
				DE5FD602276926EF0033EE23 /* IR+Mocking.swift */,
				DEAFB78227064F6900BE02F3 /* MockGraphQLType.swift */,
				E6BF98FB272C8FFC00C1FED8 /* MockFileManager.swift */,
				DE5FD5FE276922AA0033EE23 /* MockApolloCodegenConfiguration.swift */,
				DE5B313F27A482C80051C9D3 /* Resources.swift */,
				DECD490E262F81BF00924527 /* Info.plist */,
			);
			name = ApolloCodegenTestSupport;
			path = Sources/ApolloCodegenTestSupport;
			sourceTree = "<group>";
		};
		DED45D62261675620086EF63 /* TestHelpers */ = {
			isa = PBXGroup;
			children = (
				9B4F4540244A2A9200C2CF7D /* HTTPBinAPI.swift */,
				DED45C172615308E0086EF63 /* TestServerURLs.swift */,
				DED45D842616759C0086EF63 /* TestConfigs.swift */,
			);
			path = TestHelpers;
			sourceTree = "<group>";
		};
		DED45DE8261B969F0086EF63 /* Cache */ = {
			isa = PBXGroup;
			children = (
				DED45E2F261B971F0086EF63 /* SQLite */,
				9BB4F5B12581AA50004F0BD6 /* CacheDependentInterceptorTests.swift */,
				9FA6ABC51EC0A9F7000017BE /* FetchQueryTests.swift */,
				9FA6ABC61EC0A9F7000017BE /* LoadQueryFromStoreTests.swift */,
				9F8622F71EC2004200C38162 /* ReadWriteFromStoreTests.swift */,
				9FD03C2D25527CE6002227DC /* StoreConcurrencyTests.swift */,
				9FA6ABCB1EC0A9F7000017BE /* WatchQueryTests.swift */,
				2EE7FFCF276802E30035DC39 /* CacheKeyConstructionTests.swift */,
			);
			path = Cache;
			sourceTree = "<group>";
		};
		DED45E2F261B971F0086EF63 /* SQLite */ = {
			isa = PBXGroup;
			children = (
				9B60204E23FDFA9F00D0C8E0 /* SQLiteCacheTests.swift */,
				9B7BDAD423FDEC9B00ACD198 /* CachePersistenceTests.swift */,
			);
			path = SQLite;
			sourceTree = "<group>";
		};
		DED45E9B261BA0CA0086EF63 /* WebSocket */ = {
			isa = PBXGroup;
			children = (
				9B7BDA8923FDE92900ACD198 /* WebSocketTests.swift */,
				9B7BDA8A23FDE92900ACD198 /* SplitNetworkTransportTests.swift */,
				D90F1AF92479DEE5007A1534 /* WebSocketTransportTests.swift */,
				DE181A3326C5D8D4000C0B9C /* CompressionTests.swift */,
				19E9F6AA26D58A92003AB80E /* OperationMessageIdCreatorTests.swift */,
			);
			path = WebSocket;
			sourceTree = "<group>";
		};
		DEE1B3EF273B08D8007350E5 /* LegacyGenerated */ = {
			isa = PBXGroup;
			children = (
				DEE1B3F0273B08D8007350E5 /* PetDetails.graphql.swift */,
				DEE1B3F1273B08D8007350E5 /* ClassroomPets.graphql.swift */,
				DEE1B3F2273B08D8007350E5 /* HeightInMeters.graphql.swift */,
				DEE1B3F3273B08D8007350E5 /* AllAnimals.graphql.swift */,
				DEE1B3F4273B08D8007350E5 /* Types.graphql.swift */,
				DEE1B3F5273B08D8007350E5 /* WarmBloodedDetails.graphql.swift */,
			);
			path = LegacyGenerated;
			sourceTree = "<group>";
		};
		E6035E9C27B2FB0C00E7B060 /* Generated */ = {
			isa = PBXGroup;
			children = (
				E603765627B2FB1900E7B060 /* Operations */,
				E603765D27B2FB1900E7B060 /* Schema */,
			);
			path = Generated;
			sourceTree = "<group>";
		};
		E603765627B2FB1900E7B060 /* Operations */ = {
			isa = PBXGroup;
			children = (
				E603765727B2FB1900E7B060 /* PetDetails.swift */,
				E603765827B2FB1900E7B060 /* HeightInMeters.swift */,
				E603765927B2FB1900E7B060 /* ClassroomPetDetails.swift */,
				E603765A27B2FB1900E7B060 /* ClassroomPetsQuery.swift */,
<<<<<<< HEAD
=======
				DE6D080327BD9A91009F5F33 /* PetAdoptionMutation.swift */,
				DE72867B27BEEDF900577A0E /* PetSearchQuery.swift */,
>>>>>>> 9db65f0f
				E603765B27B2FB1900E7B060 /* AllAnimalsQuery.swift */,
				E603765C27B2FB1900E7B060 /* WarmBloodedDetails.swift */,
			);
			path = Operations;
			sourceTree = "<group>";
		};
		E603765D27B2FB1900E7B060 /* Schema */ = {
			isa = PBXGroup;
			children = (
<<<<<<< HEAD
=======
				DE6D080527BD9AA9009F5F33 /* InputObjects */,
>>>>>>> 9db65f0f
				E603765E27B2FB1900E7B060 /* Unions */,
				E603766027B2FB1900E7B060 /* Enums */,
				E603766327B2FB1900E7B060 /* Objects */,
				E603766B27B2FB1900E7B060 /* Schema.swift */,
				E603766C27B2FB1900E7B060 /* Interfaces */,
			);
			path = Schema;
			sourceTree = "<group>";
		};
		E603765E27B2FB1900E7B060 /* Unions */ = {
			isa = PBXGroup;
			children = (
				E603765F27B2FB1900E7B060 /* ClassroomPet.swift */,
			);
			path = Unions;
			sourceTree = "<group>";
		};
		E603766027B2FB1900E7B060 /* Enums */ = {
			isa = PBXGroup;
			children = (
				E603766127B2FB1900E7B060 /* SkinCovering.swift */,
				E603766227B2FB1900E7B060 /* RelativeSize.swift */,
			);
			path = Enums;
			sourceTree = "<group>";
		};
		E603766327B2FB1900E7B060 /* Objects */ = {
			isa = PBXGroup;
			children = (
<<<<<<< HEAD
=======
				DE6D080827BD9ABA009F5F33 /* Mutation.swift */,
>>>>>>> 9db65f0f
				E603766427B2FB1900E7B060 /* Query.swift */,
				E603766527B2FB1900E7B060 /* Bird.swift */,
				E603766627B2FB1900E7B060 /* Human.swift */,
				E603766727B2FB1900E7B060 /* Cat.swift */,
				E603766827B2FB1900E7B060 /* Rat.swift */,
				E603766927B2FB1900E7B060 /* Height.swift */,
				E603766A27B2FB1900E7B060 /* PetRock.swift */,
			);
			path = Objects;
			sourceTree = "<group>";
		};
		E603766C27B2FB1900E7B060 /* Interfaces */ = {
			isa = PBXGroup;
			children = (
				E603766D27B2FB1900E7B060 /* Animal.swift */,
				E603766E27B2FB1900E7B060 /* Pet.swift */,
				E603766F27B2FB1900E7B060 /* WarmBlooded.swift */,
			);
			path = Interfaces;
			sourceTree = "<group>";
		};
		E64F7EBD27A11AEA0059C021 /* Extensions */ = {
			isa = PBXGroup;
			children = (
				E64F7EBE27A11B110059C021 /* GraphQLNamedType+SwiftTests.swift */,
			);
			path = Extensions;
			sourceTree = "<group>";
		};
		E66F8895276C13330000BDA8 /* FileGenerators */ = {
			isa = PBXGroup;
			children = (
				E610D8D8278EA2560023E495 /* EnumFileGeneratorTests.swift */,
				E61F4BF727A8FC8E0049886A /* FragmentFileGeneratorTests.swift */,
				E6D90D08278FA5C3009CAC5D /* InputObjectFileGeneratorTests.swift */,
				E610D8DC278EB1500023E495 /* InterfaceFileGeneratorTests.swift */,
				E66F8896276C136B0000BDA8 /* ObjectFileGeneratorTests.swift */,
				E607AD8D27A88F340026742A /* OperationFileGeneratorTests.swift */,
				E6D90D0C278FFE35009CAC5D /* SchemaFileGeneratorTests.swift */,
				E6B42D0A27A4746800A3BD58 /* SchemaModuleFileGeneratorTests.swift */,
				E610D8E0278F8F3D0023E495 /* UnionFileGeneratorTests.swift */,
			);
			path = FileGenerators;
			sourceTree = "<group>";
		};
		E676C11F26CB05F90091215A /* DefaultImplementation */ = {
			isa = PBXGroup;
			children = (
				DE181A3126C5C401000C0B9C /* Compression.swift */,
				DE181A2B26C5C0CB000C0B9C /* WebSocket.swift */,
				DE181A3526C5DE4F000C0B9C /* WebSocketStream.swift */,
				DE181A2D26C5C299000C0B9C /* SSLClientCertificate.swift */,
				DE181A2F26C5C38E000C0B9C /* SSLSecurity.swift */,
			);
			path = DefaultImplementation;
			sourceTree = "<group>";
		};
		E6BE04ED26F11B3500CF858D /* Resources */ = {
			isa = PBXGroup;
			children = (
				E6C4267A26F16CB400904AD2 /* introspection_response.json */,
			);
			path = Resources;
			sourceTree = "<group>";
		};
		E6E3BBDC276A8D6200E5218B /* FileGenerators */ = {
			isa = PBXGroup;
			children = (
				E610D8D6278EA2390023E495 /* EnumFileGenerator.swift */,
				E6E3BBDD276A8D6200E5218B /* FileGenerator.swift */,
				DE4D54E827A3518100D26B68 /* FragmentFileGenerator.swift */,
				E6D90D06278FA595009CAC5D /* InputObjectFileGenerator.swift */,
				E610D8DA278EB0900023E495 /* InterfaceFileGenerator.swift */,
				E66F8898276C15580000BDA8 /* ObjectFileGenerator.swift */,
				DE4D54E627A3504B00D26B68 /* OperationFileGenerator.swift */,
				E6D90D0A278FFDDA009CAC5D /* SchemaFileGenerator.swift */,
				E68D824627A228A80040A46F /* SchemaModuleFileGenerator.swift */,
				E610D8DE278F8F1E0023E495 /* UnionFileGenerator.swift */,
			);
			path = FileGenerators;
			sourceTree = "<group>";
		};
/* End PBXGroup section */

/* Begin PBXHeadersBuildPhase section */
		9B2DFBB124E1FA0D00ED3AE6 /* Headers */ = {
			isa = PBXHeadersBuildPhase;
			buildActionMask = 2147483647;
			files = (
				9B2DFBC724E1FA4800ED3AE6 /* UploadAPI.h in Headers */,
			);
			runOnlyForDeploymentPostprocessing = 0;
		};
		9B6835392463481A00337AE6 /* Headers */ = {
			isa = PBXHeadersBuildPhase;
			buildActionMask = 2147483647;
			files = (
			);
			runOnlyForDeploymentPostprocessing = 0;
		};
		9B7B6F42233C26D100F32205 /* Headers */ = {
			isa = PBXHeadersBuildPhase;
			buildActionMask = 2147483647;
			files = (
			);
			runOnlyForDeploymentPostprocessing = 0;
		};
		9B7BDA7823FDE90400ACD198 /* Headers */ = {
			isa = PBXHeadersBuildPhase;
			buildActionMask = 2147483647;
			files = (
			);
			runOnlyForDeploymentPostprocessing = 0;
		};
		9B7BDABA23FDEBB600ACD198 /* Headers */ = {
			isa = PBXHeadersBuildPhase;
			buildActionMask = 2147483647;
			files = (
			);
			runOnlyForDeploymentPostprocessing = 0;
		};
		9F8A95751EC0FC1200304A2D /* Headers */ = {
			isa = PBXHeadersBuildPhase;
			buildActionMask = 2147483647;
			files = (
				9BCF0CE623FC9D7B0031D2A2 /* ApolloTestSupport.h in Headers */,
			);
			runOnlyForDeploymentPostprocessing = 0;
		};
		9FACA9BF1F42E67200AE2DBD /* Headers */ = {
			isa = PBXHeadersBuildPhase;
			buildActionMask = 2147483647;
			files = (
				9BDF201323FDC37600153E2B /* GitHubAPI.h in Headers */,
			);
			runOnlyForDeploymentPostprocessing = 0;
		};
		9FC750411D2A532C00458D91 /* Headers */ = {
			isa = PBXHeadersBuildPhase;
			buildActionMask = 2147483647;
			files = (
				9FC750481D2A532C00458D91 /* Apollo.h in Headers */,
			);
			runOnlyForDeploymentPostprocessing = 0;
		};
		9FCE2CF71E6C213D00E34457 /* Headers */ = {
			isa = PBXHeadersBuildPhase;
			buildActionMask = 2147483647;
			files = (
				9BCF0D0123FC9F060031D2A2 /* StarWarsAPI.h in Headers */,
			);
			runOnlyForDeploymentPostprocessing = 0;
		};
		DE058607266978A100265760 /* Headers */ = {
			isa = PBXHeadersBuildPhase;
			buildActionMask = 2147483647;
			files = (
			);
			runOnlyForDeploymentPostprocessing = 0;
		};
		DE3C7A08260A6B9800D2F4FF /* Headers */ = {
			isa = PBXHeadersBuildPhase;
			buildActionMask = 2147483647;
			files = (
				DE3C7B4A260A73D800D2F4FF /* AnimalKingdomAPI.h in Headers */,
			);
			runOnlyForDeploymentPostprocessing = 0;
		};
		DECD4906262F81BF00924527 /* Headers */ = {
			isa = PBXHeadersBuildPhase;
			buildActionMask = 2147483647;
			files = (
				DECD490F262F81BF00924527 /* ApolloCodegenTestSupport.h in Headers */,
			);
			runOnlyForDeploymentPostprocessing = 0;
		};
/* End PBXHeadersBuildPhase section */

/* Begin PBXNativeTarget section */
		9B2DFBB524E1FA0D00ED3AE6 /* UploadAPI */ = {
			isa = PBXNativeTarget;
			buildConfigurationList = 9B2DFBBE24E1FA0D00ED3AE6 /* Build configuration list for PBXNativeTarget "UploadAPI" */;
			buildPhases = (
				9B2DFBB124E1FA0D00ED3AE6 /* Headers */,
				9B2DFBB224E1FA0D00ED3AE6 /* Sources */,
				9B2DFBB324E1FA0D00ED3AE6 /* Frameworks */,
				9B2DFBB424E1FA0D00ED3AE6 /* Resources */,
			);
			buildRules = (
			);
			dependencies = (
				9B2DFBC224E1FA1A00ED3AE6 /* PBXTargetDependency */,
			);
			name = UploadAPI;
			productName = UploadAPI;
			productReference = 9B2DFBB624E1FA0D00ED3AE6 /* UploadAPI.framework */;
			productType = "com.apple.product-type.framework";
		};
		9B68353D2463481A00337AE6 /* ApolloUtils */ = {
			isa = PBXNativeTarget;
			buildConfigurationList = 9B6835462463481A00337AE6 /* Build configuration list for PBXNativeTarget "ApolloUtils" */;
			buildPhases = (
				9B6835392463481A00337AE6 /* Headers */,
				9B68353A2463481A00337AE6 /* Sources */,
				9B68353B2463481A00337AE6 /* Frameworks */,
				9B68353C2463481A00337AE6 /* Resources */,
			);
			buildRules = (
			);
			dependencies = (
			);
			name = ApolloUtils;
			productName = ApolloCore;
			productReference = 9B68353E2463481A00337AE6 /* ApolloUtils.framework */;
			productType = "com.apple.product-type.framework";
		};
		9B7B6F46233C26D100F32205 /* ApolloCodegenLib */ = {
			isa = PBXNativeTarget;
			buildConfigurationList = 9B7B6F4F233C26D200F32205 /* Build configuration list for PBXNativeTarget "ApolloCodegenLib" */;
			buildPhases = (
				9B7B6F42233C26D100F32205 /* Headers */,
				9B7B6F43233C26D100F32205 /* Sources */,
				9B7B6F44233C26D100F32205 /* Frameworks */,
				9B7B6F45233C26D100F32205 /* Resources */,
			);
			buildRules = (
			);
			dependencies = (
				E6E4209426A7DF5800B82624 /* PBXTargetDependency */,
				9B683549246348CB00337AE6 /* PBXTargetDependency */,
			);
			name = ApolloCodegenLib;
			packageProductDependencies = (
				E6E4209126A7DF4200B82624 /* InflectorKit */,
				DEAFB786270652D100BE02F3 /* OrderedCollections */,
			);
			productName = ApolloCodegenLib;
			productReference = 9B7B6F47233C26D100F32205 /* ApolloCodegenLib.framework */;
			productType = "com.apple.product-type.framework";
		};
		9B7BDA7C23FDE90400ACD198 /* ApolloWebSocket */ = {
			isa = PBXNativeTarget;
			buildConfigurationList = 9B7BDA8223FDE90400ACD198 /* Build configuration list for PBXNativeTarget "ApolloWebSocket" */;
			buildPhases = (
				9B7BDA7823FDE90400ACD198 /* Headers */,
				9B7BDA7923FDE90400ACD198 /* Sources */,
				9B7BDA7A23FDE90400ACD198 /* Frameworks */,
				9B7BDA7B23FDE90400ACD198 /* Resources */,
			);
			buildRules = (
			);
			dependencies = (
				9B7BDAFC23FDEE9000ACD198 /* PBXTargetDependency */,
			);
			name = ApolloWebSocket;
			packageProductDependencies = (
			);
			productName = ApolloWebSocket;
			productReference = 9B7BDA7D23FDE90400ACD198 /* ApolloWebSocket.framework */;
			productType = "com.apple.product-type.framework";
		};
		9B7BDABE23FDEBB600ACD198 /* ApolloSQLite */ = {
			isa = PBXNativeTarget;
			buildConfigurationList = 9B7BDAC823FDEBB600ACD198 /* Build configuration list for PBXNativeTarget "ApolloSQLite" */;
			buildPhases = (
				9B7BDABA23FDEBB600ACD198 /* Headers */,
				9B7BDABB23FDEBB600ACD198 /* Sources */,
				9B7BDABC23FDEBB600ACD198 /* Frameworks */,
				9B7BDABD23FDEBB600ACD198 /* Resources */,
			);
			buildRules = (
			);
			dependencies = (
				9B7BDB1723FDF10300ACD198 /* PBXTargetDependency */,
				9B7BDAF823FDEE8400ACD198 /* PBXTargetDependency */,
			);
			name = ApolloSQLite;
			packageProductDependencies = (
				9B7BDAF523FDEE2600ACD198 /* SQLite */,
			);
			productName = ApolloSQLite;
			productReference = 9B7BDABF23FDEBB600ACD198 /* ApolloSQLite.framework */;
			productType = "com.apple.product-type.framework";
		};
		9BAEEBFB234BB8FD00808306 /* ApolloCodegenTests */ = {
			isa = PBXNativeTarget;
			buildConfigurationList = 9BAEEC07234BB8FD00808306 /* Build configuration list for PBXNativeTarget "ApolloCodegenTests" */;
			buildPhases = (
				9BAEEBF8234BB8FD00808306 /* Sources */,
				9BAEEBF9234BB8FD00808306 /* Frameworks */,
				9BAEEBFA234BB8FD00808306 /* Resources */,
			);
			buildRules = (
			);
			dependencies = (
				9BAEEC03234BB8FD00808306 /* PBXTargetDependency */,
				DECD49DA262F8AA500924527 /* PBXTargetDependency */,
				DECD4991262F841300924527 /* PBXTargetDependency */,
				DE0BCCE027C020EE00A04743 /* PBXTargetDependency */,
				9FDE0742258F3B6100DC0CA5 /* PBXTargetDependency */,
			);
			name = ApolloCodegenTests;
			packageProductDependencies = (
				DEAFB77E2706474C00BE02F3 /* Nimble */,
			);
			productName = ApolloCodegenTests;
			productReference = 9BAEEBFC234BB8FD00808306 /* ApolloCodegenTests.xctest */;
			productType = "com.apple.product-type.bundle.unit-test";
		};
		9F54C8B3255D760B0065AFD6 /* ApolloPerformanceTests */ = {
			isa = PBXNativeTarget;
			buildConfigurationList = 9F54C8BC255D760B0065AFD6 /* Build configuration list for PBXNativeTarget "ApolloPerformanceTests" */;
			buildPhases = (
				9F54C8B0255D760B0065AFD6 /* Sources */,
				9F54C8B1255D760B0065AFD6 /* Frameworks */,
				9F54C8B2255D760B0065AFD6 /* Resources */,
			);
			buildRules = (
			);
			dependencies = (
				9F54C8DF255D76810065AFD6 /* PBXTargetDependency */,
				9F54C8E1255D76810065AFD6 /* PBXTargetDependency */,
				9F54C8BB255D760B0065AFD6 /* PBXTargetDependency */,
			);
			name = ApolloPerformanceTests;
			productName = ApolloPerformanceTests;
			productReference = 9F54C8B4255D760B0065AFD6 /* ApolloPerformanceTests.xctest */;
			productType = "com.apple.product-type.bundle.unit-test";
		};
		9F8A95771EC0FC1200304A2D /* ApolloTestSupport */ = {
			isa = PBXNativeTarget;
			buildConfigurationList = 9F8A95801EC0FC1200304A2D /* Build configuration list for PBXNativeTarget "ApolloTestSupport" */;
			buildPhases = (
				9F8A95731EC0FC1200304A2D /* Sources */,
				9F8A95741EC0FC1200304A2D /* Frameworks */,
				9F8A95751EC0FC1200304A2D /* Headers */,
				DE674D9C261CEEDA000E8FC8 /* Resources */,
			);
			buildRules = (
			);
			dependencies = (
				9F65B1201EC106E80090B25F /* PBXTargetDependency */,
				DED45E98261B9EFA0086EF63 /* PBXTargetDependency */,
				DED45E96261B9EE30086EF63 /* PBXTargetDependency */,
				DED45E9A261B9F000086EF63 /* PBXTargetDependency */,
			);
			name = ApolloTestSupport;
			packageProductDependencies = (
			);
			productName = ApolloTestSupport;
			productReference = 9F8A95781EC0FC1200304A2D /* ApolloTestSupport.framework */;
			productType = "com.apple.product-type.framework";
		};
		9FACA9B71F42E67200AE2DBD /* GitHubAPI */ = {
			isa = PBXNativeTarget;
			buildConfigurationList = 9FACA9C21F42E67200AE2DBD /* Build configuration list for PBXNativeTarget "GitHubAPI" */;
			buildPhases = (
				9FACA9BB1F42E67200AE2DBD /* Sources */,
				9FACA9BD1F42E67200AE2DBD /* Frameworks */,
				9FACA9BF1F42E67200AE2DBD /* Headers */,
			);
			buildRules = (
			);
			dependencies = (
				9FACA9B81F42E67200AE2DBD /* PBXTargetDependency */,
			);
			name = GitHubAPI;
			productName = StarWarsAPI;
			productReference = 9FACA9C61F42E67200AE2DBD /* GitHubAPI.framework */;
			productType = "com.apple.product-type.framework";
		};
		9FC750431D2A532C00458D91 /* Apollo */ = {
			isa = PBXNativeTarget;
			buildConfigurationList = 9FC750581D2A532D00458D91 /* Build configuration list for PBXNativeTarget "Apollo" */;
			buildPhases = (
				90690D322243442F00FC2E54 /* Ensure no build settings are in the Xcode project */,
				9FC7503F1D2A532C00458D91 /* Sources */,
				9FC750411D2A532C00458D91 /* Headers */,
				9FC750421D2A532C00458D91 /* Resources */,
			);
			buildRules = (
			);
			dependencies = (
				DE05862826697B1D00265760 /* PBXTargetDependency */,
				9B8C3FBC248DAA0400707B13 /* PBXTargetDependency */,
			);
			name = Apollo;
			packageProductDependencies = (
				DEAFB785270652AF00BE02F3 /* OrderedCollections */,
			);
			productName = Apollo;
			productReference = 9FC750441D2A532C00458D91 /* Apollo.framework */;
			productType = "com.apple.product-type.framework";
		};
		9FC7504D1D2A532D00458D91 /* ApolloTests */ = {
			isa = PBXNativeTarget;
			buildConfigurationList = 9FC7505B1D2A532D00458D91 /* Build configuration list for PBXNativeTarget "ApolloTests" */;
			buildPhases = (
				9FC7504A1D2A532D00458D91 /* Sources */,
				9FC7504B1D2A532D00458D91 /* Frameworks */,
				C304EBD522DDC87800748F72 /* Resources */,
			);
			buildRules = (
			);
			dependencies = (
				9B2DFBCC24E201A000ED3AE6 /* PBXTargetDependency */,
				9FC750511D2A532D00458D91 /* PBXTargetDependency */,
				9F8A958C1EC0FF9F00304A2D /* PBXTargetDependency */,
				9FCE2D081E6C254000E34457 /* PBXTargetDependency */,
			);
			name = ApolloTests;
			packageProductDependencies = (
				DE5EB9C426EFD4D10004176A /* Nimble */,
			);
			productName = ApolloTests;
			productReference = 9FC7504E1D2A532D00458D91 /* ApolloTests.xctest */;
			productType = "com.apple.product-type.bundle.unit-test";
		};
		9FCE2CF91E6C213D00E34457 /* StarWarsAPI */ = {
			isa = PBXNativeTarget;
			buildConfigurationList = 9FCE2D031E6C213D00E34457 /* Build configuration list for PBXNativeTarget "StarWarsAPI" */;
			buildPhases = (
				9FCE2CF51E6C213D00E34457 /* Sources */,
				9FCE2CF61E6C213D00E34457 /* Frameworks */,
				9FCE2CF71E6C213D00E34457 /* Headers */,
				9F62DF3F258F45BF00E6E808 /* Resources */,
			);
			buildRules = (
			);
			dependencies = (
				9FA5FBB61EC05CE900304A9D /* PBXTargetDependency */,
			);
			name = StarWarsAPI;
			productName = StarWarsAPI;
			productReference = 9FCE2CFA1E6C213D00E34457 /* StarWarsAPI.framework */;
			productType = "com.apple.product-type.framework";
		};
		DE058606266978A100265760 /* ApolloAPI */ = {
			isa = PBXNativeTarget;
			buildConfigurationList = DE05861D266978A100265760 /* Build configuration list for PBXNativeTarget "ApolloAPI" */;
			buildPhases = (
				DE058607266978A100265760 /* Headers */,
				DE058608266978A100265760 /* Sources */,
				DE05861B266978A100265760 /* Frameworks */,
				DE05861C266978A100265760 /* Resources */,
			);
			buildRules = (
			);
			dependencies = (
			);
			name = ApolloAPI;
			productName = ApolloCore;
			productReference = DE058621266978A100265760 /* ApolloAPI.framework */;
			productType = "com.apple.product-type.framework";
		};
		DE3C7A00260A6B9800D2F4FF /* AnimalKingdomAPI */ = {
			isa = PBXNativeTarget;
			buildConfigurationList = DE3C7A0D260A6B9800D2F4FF /* Build configuration list for PBXNativeTarget "AnimalKingdomAPI" */;
			buildPhases = (
				DE3C7A04260A6B9800D2F4FF /* Sources */,
				DE3C7A06260A6B9800D2F4FF /* Frameworks */,
				DE3C7A08260A6B9800D2F4FF /* Headers */,
				DE3C7A0A260A6B9800D2F4FF /* Resources */,
			);
			buildRules = (
			);
			dependencies = (
<<<<<<< HEAD
=======
				DE6D083527BDAB9E009F5F33 /* PBXTargetDependency */,
>>>>>>> 9db65f0f
				DE3C7A97260A6C1000D2F4FF /* PBXTargetDependency */,
			);
			name = AnimalKingdomAPI;
			productName = StarWarsAPI;
			productReference = DE3C7A11260A6B9800D2F4FF /* AnimalKingdomAPI.framework */;
			productType = "com.apple.product-type.framework";
		};
		DE6B15AB26152BE10068D642 /* ApolloServerIntegrationTests */ = {
			isa = PBXNativeTarget;
			buildConfigurationList = DE6B15B726152BE10068D642 /* Build configuration list for PBXNativeTarget "ApolloServerIntegrationTests" */;
			buildPhases = (
				DE6B15A826152BE10068D642 /* Sources */,
				DE6B15A926152BE10068D642 /* Frameworks */,
				DE6B15AA26152BE10068D642 /* Resources */,
			);
			buildRules = (
			);
			dependencies = (
				DECD498E262F840100924527 /* PBXTargetDependency */,
				DECD4735262F668200924527 /* PBXTargetDependency */,
				DECD46FA262F659100924527 /* PBXTargetDependency */,
				DED46034261CEA610086EF63 /* PBXTargetDependency */,
				DED45FCF261CE8890086EF63 /* PBXTargetDependency */,
				DED45FD6261CE89C0086EF63 /* PBXTargetDependency */,
				DE6B15B326152BE10068D642 /* PBXTargetDependency */,
				DED4606B261CEDD10086EF63 /* PBXTargetDependency */,
			);
			name = ApolloServerIntegrationTests;
			packageProductDependencies = (
			);
			productName = ApolloServerIntegrationTests;
			productReference = DE6B15AC26152BE10068D642 /* ApolloServerIntegrationTests.xctest */;
			productType = "com.apple.product-type.bundle.unit-test";
		};
		DECD490A262F81BF00924527 /* ApolloCodegenTestSupport */ = {
			isa = PBXNativeTarget;
			buildConfigurationList = DECD4910262F81BF00924527 /* Build configuration list for PBXNativeTarget "ApolloCodegenTestSupport" */;
			buildPhases = (
				DECD4906262F81BF00924527 /* Headers */,
				DECD4907262F81BF00924527 /* Sources */,
				DECD4908262F81BF00924527 /* Frameworks */,
				DECD4909262F81BF00924527 /* Resources */,
			);
			buildRules = (
			);
			dependencies = (
				DECD49C8262F88FA00924527 /* PBXTargetDependency */,
			);
			name = ApolloCodegenTestSupport;
			packageProductDependencies = (
			);
			productName = ApolloCodegenTestSupport;
			productReference = DECD490B262F81BF00924527 /* ApolloCodegenTestSupport.framework */;
			productType = "com.apple.product-type.framework";
		};
/* End PBXNativeTarget section */

/* Begin PBXProject section */
		9FC7503B1D2A532C00458D91 /* Project object */ = {
			isa = PBXProject;
			attributes = {
				LastSwiftUpdateCheck = 1240;
				LastUpgradeCheck = 1230;
				ORGANIZATIONNAME = "Apollo GraphQL";
				TargetAttributes = {
					9B2DFBB524E1FA0D00ED3AE6 = {
						CreatedOnToolsVersion = 11.6;
						LastSwiftMigration = 1160;
					};
					9B68353D2463481A00337AE6 = {
						CreatedOnToolsVersion = 11.4.1;
					};
					9B7B6F46233C26D100F32205 = {
						CreatedOnToolsVersion = 11.0;
						LastSwiftMigration = 1100;
					};
					9B7BDA7C23FDE90400ACD198 = {
						CreatedOnToolsVersion = 11.3.1;
					};
					9B7BDABE23FDEBB600ACD198 = {
						CreatedOnToolsVersion = 11.3.1;
					};
					9BAEEBFB234BB8FD00808306 = {
						CreatedOnToolsVersion = 11.0;
					};
					9F54C8B3255D760B0065AFD6 = {
						CreatedOnToolsVersion = 12.1.1;
					};
					9F8A95771EC0FC1200304A2D = {
						CreatedOnToolsVersion = 8.3.2;
						LastSwiftMigration = 1020;
						ProvisioningStyle = Manual;
					};
					9FACA9B71F42E67200AE2DBD = {
						ProvisioningStyle = Manual;
					};
					9FC750431D2A532C00458D91 = {
						CreatedOnToolsVersion = 8.0;
						DevelopmentTeamName = "Martijn Walraven";
						LastSwiftMigration = 1020;
						ProvisioningStyle = Manual;
					};
					9FC7504D1D2A532D00458D91 = {
						CreatedOnToolsVersion = 8.0;
						DevelopmentTeamName = "Martijn Walraven";
						LastSwiftMigration = 1020;
						ProvisioningStyle = Manual;
					};
					9FCE2CF91E6C213D00E34457 = {
						CreatedOnToolsVersion = 8.2.1;
						LastSwiftMigration = 1020;
						ProvisioningStyle = Manual;
					};
					DE3C7A00260A6B9800D2F4FF = {
						LastSwiftMigration = 1300;
					};
					DE6B15AB26152BE10068D642 = {
						CreatedOnToolsVersion = 12.4;
					};
					DECD490A262F81BF00924527 = {
						CreatedOnToolsVersion = 12.4;
					};
				};
			};
			buildConfigurationList = 9FC7503E1D2A532C00458D91 /* Build configuration list for PBXProject "Apollo" */;
			compatibilityVersion = "Xcode 3.2";
			developmentRegion = en;
			hasScannedForEncodings = 0;
			knownRegions = (
				en,
				Base,
			);
			mainGroup = 9FC7503A1D2A532C00458D91;
			packageReferences = (
				9B7BDAF423FDEE2600ACD198 /* XCRemoteSwiftPackageReference "SQLite.swift" */,
				E6E4209026A7DF4200B82624 /* XCRemoteSwiftPackageReference "InflectorKit" */,
				DE5EB9C326EFD4D10004176A /* XCRemoteSwiftPackageReference "Nimble" */,
				DEAFB784270652AF00BE02F3 /* XCRemoteSwiftPackageReference "swift-collections" */,
			);
			productRefGroup = 9FC750451D2A532C00458D91 /* Products */;
			projectDirPath = "";
			projectRoot = "";
			targets = (
				9FC750431D2A532C00458D91 /* Apollo */,
				DE058606266978A100265760 /* ApolloAPI */,
				9B68353D2463481A00337AE6 /* ApolloUtils */,
				9B7BDABE23FDEBB600ACD198 /* ApolloSQLite */,
				9B7BDA7C23FDE90400ACD198 /* ApolloWebSocket */,
				9FC7504D1D2A532D00458D91 /* ApolloTests */,
				9F54C8B3255D760B0065AFD6 /* ApolloPerformanceTests */,
				DE6B15AB26152BE10068D642 /* ApolloServerIntegrationTests */,
				9F8A95771EC0FC1200304A2D /* ApolloTestSupport */,
				DE3C7A00260A6B9800D2F4FF /* AnimalKingdomAPI */,
				9FCE2CF91E6C213D00E34457 /* StarWarsAPI */,
				9FACA9B71F42E67200AE2DBD /* GitHubAPI */,
				9B2DFBB524E1FA0D00ED3AE6 /* UploadAPI */,
				9B7B6F46233C26D100F32205 /* ApolloCodegenLib */,
				9BAEEBFB234BB8FD00808306 /* ApolloCodegenTests */,
				DECD490A262F81BF00924527 /* ApolloCodegenTestSupport */,
			);
		};
/* End PBXProject section */

/* Begin PBXResourcesBuildPhase section */
		9B2DFBB424E1FA0D00ED3AE6 /* Resources */ = {
			isa = PBXResourcesBuildPhase;
			buildActionMask = 2147483647;
			files = (
			);
			runOnlyForDeploymentPostprocessing = 0;
		};
		9B68353C2463481A00337AE6 /* Resources */ = {
			isa = PBXResourcesBuildPhase;
			buildActionMask = 2147483647;
			files = (
			);
			runOnlyForDeploymentPostprocessing = 0;
		};
		9B7B6F45233C26D100F32205 /* Resources */ = {
			isa = PBXResourcesBuildPhase;
			buildActionMask = 2147483647;
			files = (
				DE3C7974260A646300D2F4FF /* dist in Resources */,
			);
			runOnlyForDeploymentPostprocessing = 0;
		};
		9B7BDA7B23FDE90400ACD198 /* Resources */ = {
			isa = PBXResourcesBuildPhase;
			buildActionMask = 2147483647;
			files = (
			);
			runOnlyForDeploymentPostprocessing = 0;
		};
		9B7BDABD23FDEBB600ACD198 /* Resources */ = {
			isa = PBXResourcesBuildPhase;
			buildActionMask = 2147483647;
			files = (
			);
			runOnlyForDeploymentPostprocessing = 0;
		};
		9BAEEBFA234BB8FD00808306 /* Resources */ = {
			isa = PBXResourcesBuildPhase;
			buildActionMask = 2147483647;
			files = (
				E6C4267B26F16CB400904AD2 /* introspection_response.json in Resources */,
			);
			runOnlyForDeploymentPostprocessing = 0;
		};
		9F54C8B2255D760B0065AFD6 /* Resources */ = {
			isa = PBXResourcesBuildPhase;
			buildActionMask = 2147483647;
			files = (
				9FD1519A255D7F30003BDAAA /* IssuesAndCommentsForRepository.json in Resources */,
			);
			runOnlyForDeploymentPostprocessing = 0;
		};
		9F62DF3F258F45BF00E6E808 /* Resources */ = {
			isa = PBXResourcesBuildPhase;
			buildActionMask = 2147483647;
			files = (
				9F41CBF025A3490600C02CB7 /* schema.graphqls in Resources */,
				9F41CC0025A3491E00C02CB7 /* schema.json in Resources */,
			);
			runOnlyForDeploymentPostprocessing = 0;
		};
		9FC750421D2A532C00458D91 /* Resources */ = {
			isa = PBXResourcesBuildPhase;
			buildActionMask = 2147483647;
			files = (
			);
			runOnlyForDeploymentPostprocessing = 0;
		};
		C304EBD522DDC87800748F72 /* Resources */ = {
			isa = PBXResourcesBuildPhase;
			buildActionMask = 2147483647;
			files = (
			);
			runOnlyForDeploymentPostprocessing = 0;
		};
		DE05861C266978A100265760 /* Resources */ = {
			isa = PBXResourcesBuildPhase;
			buildActionMask = 2147483647;
			files = (
			);
			runOnlyForDeploymentPostprocessing = 0;
		};
		DE3C7A0A260A6B9800D2F4FF /* Resources */ = {
			isa = PBXResourcesBuildPhase;
			buildActionMask = 2147483647;
			files = (
				DE223C1D271F332D004A0148 /* AllAnimalsQuery.graphql in Resources */,
				DE223C1E271F332D004A0148 /* AnimalSchema.graphqls in Resources */,
				DE223C1F271F332D004A0148 /* ClassroomPets.graphql in Resources */,
				DE223C20271F332D004A0148 /* HeightInMeters.graphql in Resources */,
<<<<<<< HEAD
=======
				DE72867A27BEEC4D00577A0E /* PetSearchQuery.graphql in Resources */,
>>>>>>> 9db65f0f
				DE223C21271F332D004A0148 /* PetDetails.graphql in Resources */,
				DE223C22271F332D004A0148 /* WarmBloodedDetails.graphql in Resources */,
			);
			runOnlyForDeploymentPostprocessing = 0;
		};
		DE674D9C261CEEDA000E8FC8 /* Resources */ = {
			isa = PBXResourcesBuildPhase;
			buildActionMask = 2147483647;
			files = (
				DE674D9F261CEEE4000E8FC8 /* a.txt in Resources */,
				DE674D9E261CEEE4000E8FC8 /* b.txt in Resources */,
				DE674D9D261CEEE4000E8FC8 /* c.txt in Resources */,
			);
			runOnlyForDeploymentPostprocessing = 0;
		};
		DE6B15AA26152BE10068D642 /* Resources */ = {
			isa = PBXResourcesBuildPhase;
			buildActionMask = 2147483647;
			files = (
			);
			runOnlyForDeploymentPostprocessing = 0;
		};
		DECD4909262F81BF00924527 /* Resources */ = {
			isa = PBXResourcesBuildPhase;
			buildActionMask = 2147483647;
			files = (
				DE5B313B27A482980051C9D3 /* ClassroomPets.graphql in Resources */,
				DE5B313A27A482950051C9D3 /* AnimalSchema.graphqls in Resources */,
				DE5B313927A482920051C9D3 /* AllAnimalsQuery.graphql in Resources */,
				DE5B313E27A482A30051C9D3 /* WarmBloodedDetails.graphql in Resources */,
				DE5B313D27A4829F0051C9D3 /* PetDetails.graphql in Resources */,
				DE5B313C27A4829C0051C9D3 /* HeightInMeters.graphql in Resources */,
			);
			runOnlyForDeploymentPostprocessing = 0;
		};
/* End PBXResourcesBuildPhase section */

/* Begin PBXShellScriptBuildPhase section */
		90690D322243442F00FC2E54 /* Ensure no build settings are in the Xcode project */ = {
			isa = PBXShellScriptBuildPhase;
			buildActionMask = 2147483647;
			files = (
			);
			inputFileListPaths = (
			);
			inputPaths = (
			);
			name = "Ensure no build settings are in the Xcode project";
			outputFileListPaths = (
			);
			outputPaths = (
			);
			runOnlyForDeploymentPostprocessing = 0;
			shellPath = /bin/sh;
			shellScript = "\"$SRCROOT\"/scripts/ensure-no-build-settings-in-pbxproj.sh \"${PROJECT_FILE_PATH}\"\n";
		};
/* End PBXShellScriptBuildPhase section */

/* Begin PBXSourcesBuildPhase section */
		9B2DFBB224E1FA0D00ED3AE6 /* Sources */ = {
			isa = PBXSourcesBuildPhase;
			buildActionMask = 2147483647;
			files = (
				9B2DFBCF24E201DD00ED3AE6 /* API.swift in Sources */,
			);
			runOnlyForDeploymentPostprocessing = 0;
		};
		9B68353A2463481A00337AE6 /* Sources */ = {
			isa = PBXSourcesBuildPhase;
			buildActionMask = 2147483647;
			files = (
				DE4841A92745BBF10001E594 /* LinkedList.swift in Sources */,
				DE296BA727A09A11004F571F /* IsEverTrue.swift in Sources */,
				DE4841AA2745EF530001E594 /* ResponsePath.swift in Sources */,
				9B455CE52492D0A3002255A9 /* ApolloExtension.swift in Sources */,
				DE223C292720B897004A0148 /* StringInterpolation+NestedIndentation.swift in Sources */,
				9B455CEB2492FB03002255A9 /* String+SHA.swift in Sources */,
				9B455CDF2492D05E002255A9 /* Atomic.swift in Sources */,
				9B455CE72492D0A3002255A9 /* Collection+Apollo.swift in Sources */,
			);
			runOnlyForDeploymentPostprocessing = 0;
		};
		9B7B6F43233C26D100F32205 /* Sources */ = {
			isa = PBXSourcesBuildPhase;
			buildActionMask = 2147483647;
			files = (
				E610D8D7278EA2390023E495 /* EnumFileGenerator.swift in Sources */,
				9BAEEBEE2346644600808306 /* ApolloSchemaDownloadConfiguration.swift in Sources */,
				9B8C3FB3248DA2FE00707B13 /* URL+Apollo.swift in Sources */,
				E66F8899276C15580000BDA8 /* ObjectFileGenerator.swift in Sources */,
				9BAEEBEF2346644B00808306 /* ApolloSchemaDownloader.swift in Sources */,
				DE5FD601276923620033EE23 /* TemplateString.swift in Sources */,
<<<<<<< HEAD
=======
				DE6D07FF27BC7F78009F5F33 /* InputVariableRenderable.swift in Sources */,
>>>>>>> 9db65f0f
				DE796429276998B000978A03 /* IR+RootFieldBuilder.swift in Sources */,
				E64F7EC127A122300059C021 /* ObjectTemplate.swift in Sources */,
				9F1A966F258F34BB00A06EEB /* JavaScriptBridge.swift in Sources */,
				9BAEEBF72346F0A000808306 /* StaticString+Apollo.swift in Sources */,
				E623FD2A2797A6F4008B4CED /* InterfaceTemplate.swift in Sources */,
				DE4D54E727A3504B00D26B68 /* OperationFileGenerator.swift in Sources */,
				E6B42D0927A472A700A3BD58 /* SwiftPackageManagerModuleTemplate.swift in Sources */,
				E6D90D07278FA595009CAC5D /* InputObjectFileGenerator.swift in Sources */,
				E64F7EB827A0854E0059C021 /* UnionTemplate.swift in Sources */,
				9BCA8C0926618226004FF2F6 /* UntypedGraphQLRequestBodyCreator.swift in Sources */,
				DE5FD60527694FA70033EE23 /* SchemaTemplate.swift in Sources */,
				DEFBBC86273470F70088AABC /* IR+Field.swift in Sources */,
				9F62DFD02590710E00E6E808 /* GraphQLSource.swift in Sources */,
				DE5FD60B276970FC0033EE23 /* FragmentTemplate.swift in Sources */,
				9BAEEBF32346DDAD00808306 /* CodegenLogger.swift in Sources */,
				9F628EB52593651B00F94F9D /* GraphQLValue.swift in Sources */,
				DE5FD5FD2769222D0033EE23 /* OperationDefinitionTemplate.swift in Sources */,
<<<<<<< HEAD
				DE5EEC8527988F1A00AF5913 /* IR+SelectionSet.swift in Sources */,
				DE3484622746FF8F0065B77E /* IR+OperationBuilder.swift in Sources */,
				E610D8DF278F8F1E0023E495 /* UnionFileGenerator.swift in Sources */,
=======
				DE6B650C27C4293D00970E4E /* FieldArgumentRendering.swift in Sources */,
				DE5EEC8527988F1A00AF5913 /* IR+SelectionSet.swift in Sources */,
				DE3484622746FF8F0065B77E /* IR+OperationBuilder.swift in Sources */,
				E610D8DF278F8F1E0023E495 /* UnionFileGenerator.swift in Sources */,
				DEE2DAA227BAF00500EC0607 /* GraphQLType+Rendered.swift in Sources */,
>>>>>>> 9db65f0f
				DE223C2D2721FCE8004A0148 /* ScopedSelectionSetHashable.swift in Sources */,
				DE79642D27699A6A00978A03 /* IR+NamedFragmentBuilder.swift in Sources */,
				9B47518D2575AA850001FB87 /* Pluralizer.swift in Sources */,
				E6D90D0B278FFDDA009CAC5D /* SchemaFileGenerator.swift in Sources */,
				DE7C183C272A12EB00727031 /* TypeScopeDescriptor.swift in Sources */,
				DE7C183E272A154400727031 /* IR.swift in Sources */,
				9F628E9525935BE600F94F9D /* GraphQLType.swift in Sources */,
				9BFE8DA9265D5D8F000BBF81 /* URLDownloader.swift in Sources */,
				E6C9849327929EBE009481BE /* EnumTemplate.swift in Sources */,
				E68D824727A228A80040A46F /* SchemaModuleFileGenerator.swift in Sources */,
				9F1A966D258F34BB00A06EEB /* CompilationResult.swift in Sources */,
				DE4D54E927A3518100D26B68 /* FragmentFileGenerator.swift in Sources */,
				E610D8DB278EB0900023E495 /* InterfaceFileGenerator.swift in Sources */,
				9B7B6F69233C2C0C00F32205 /* FileManager+Apollo.swift in Sources */,
				E674DB41274C0A9B009BB90E /* Glob.swift in Sources */,
<<<<<<< HEAD
				DE5B318F27A48E060051C9D3 /* ImportStatementTemplate.swift in Sources */,
				9F1A966C258F34BB00A06EEB /* GraphQLSchema.swift in Sources */,
				9BE74D3D23FB4A8E006D354F /* FileFinder.swift in Sources */,
				E64F7EBC27A11A510059C021 /* GraphQLNamedType+Swift.swift in Sources */,
=======
				DE6D07F927BC3B6D009F5F33 /* GraphQLInputField+Rendered.swift in Sources */,
				DE5B318F27A48E060051C9D3 /* ImportStatementTemplate.swift in Sources */,
				9F1A966C258F34BB00A06EEB /* GraphQLSchema.swift in Sources */,
				9BE74D3D23FB4A8E006D354F /* FileFinder.swift in Sources */,
				E64F7EBC27A11A510059C021 /* GraphQLNamedType+SwiftName.swift in Sources */,
>>>>>>> 9db65f0f
				9B7B6F59233C287200F32205 /* ApolloCodegen.swift in Sources */,
				E608FBA527B1EFDF00493756 /* HeaderCommentTemplate.swift in Sources */,
				DE2739112769AEBA00B886EF /* SelectionSetTemplate.swift in Sources */,
				E6E3BBE2276A8D6200E5218B /* FileGenerator.swift in Sources */,
				DEFE0FC52748822900FFA440 /* IR+EntitySelectionTree.swift in Sources */,
				9F62E03F2590896400E6E808 /* GraphQLError.swift in Sources */,
				9B7B6F5A233C287200F32205 /* ApolloCodegenConfiguration.swift in Sources */,
				9F1A966B258F34BB00A06EEB /* GraphQLJSFrontend.swift in Sources */,
				DE09114E27288B1F000648E5 /* SortedSelections.swift in Sources */,
				DE5FD607276950CC0033EE23 /* IR+Schema.swift in Sources */,
				E69BEDA52798B86D00000D10 /* InputObjectTemplate.swift in Sources */,
			);
			runOnlyForDeploymentPostprocessing = 0;
		};
		9B7BDA7923FDE90400ACD198 /* Sources */ = {
			isa = PBXSourcesBuildPhase;
			buildActionMask = 2147483647;
			files = (
				9B7BDA9F23FDE94C00ACD198 /* WebSocketClient.swift in Sources */,
				DE181A2C26C5C0CB000C0B9C /* WebSocket.swift in Sources */,
				DE181A2E26C5C299000C0B9C /* SSLClientCertificate.swift in Sources */,
				9B7BDAA023FDE94C00ACD198 /* WebSocketTransport.swift in Sources */,
				9B7BDA9C23FDE94C00ACD198 /* WebSocketTask.swift in Sources */,
				DE181A3026C5C38E000C0B9C /* SSLSecurity.swift in Sources */,
				9B7BDA9B23FDE94C00ACD198 /* WebSocketError.swift in Sources */,
				9B7BDA9D23FDE94C00ACD198 /* SplitNetworkTransport.swift in Sources */,
				9B7BDA9E23FDE94C00ACD198 /* OperationMessage.swift in Sources */,
				19E9F6B526D6BF25003AB80E /* OperationMessageIdCreator.swift in Sources */,
				DE181A3626C5DE4F000C0B9C /* WebSocketStream.swift in Sources */,
				DE181A3226C5C401000C0B9C /* Compression.swift in Sources */,
			);
			runOnlyForDeploymentPostprocessing = 0;
		};
		9B7BDABB23FDEBB600ACD198 /* Sources */ = {
			isa = PBXSourcesBuildPhase;
			buildActionMask = 2147483647;
			files = (
				9B7BDAD023FDEBE300ACD198 /* SQLiteSerialization.swift in Sources */,
				9B7BDAD223FDEBE300ACD198 /* SQLiteNormalizedCache.swift in Sources */,
				9B9F16B82601532500FB2F31 /* SQLiteDotSwiftDatabase.swift in Sources */,
				9B9F16A726013DAB00FB2F31 /* SQLiteDatabase.swift in Sources */,
			);
			runOnlyForDeploymentPostprocessing = 0;
		};
		9BAEEBF8234BB8FD00808306 /* Sources */ = {
			isa = PBXSourcesBuildPhase;
			buildActionMask = 2147483647;
			files = (
				9BAEEC10234BB95B00808306 /* FileManagerExtensionsTests.swift in Sources */,
				E6D90D09278FA5C3009CAC5D /* InputObjectFileGeneratorTests.swift in Sources */,
				E674DB43274C0AD9009BB90E /* GlobTests.swift in Sources */,
				DE223C1C271F3288004A0148 /* AnimalKingdomIRCreationTests.swift in Sources */,
				9BAEEC17234C275600808306 /* ApolloSchemaPublicTests.swift in Sources */,
				E610D8DD278EB1500023E495 /* InterfaceFileGeneratorTests.swift in Sources */,
				9F62DFAE2590557F00E6E808 /* DocumentParsingAndValidationTests.swift in Sources */,
				9F62E0102590728000E6E808 /* CompilationTests.swift in Sources */,
				DEAFB77B2706444B00BE02F3 /* IRRootEntityFieldBuilderTests.swift in Sources */,
				E6B42D0D27A4749100A3BD58 /* SwiftPackageManagerModuleTemplateTests.swift in Sources */,
				9F62DFBF2590560000E6E808 /* Helpers.swift in Sources */,
				DE296539279B3B8200BF9B49 /* SelectionSetTemplateTests.swift in Sources */,
				E66F8897276C136B0000BDA8 /* ObjectFileGeneratorTests.swift in Sources */,
				DE79642B276999E700978A03 /* IRNamedFragmentBuilderTests.swift in Sources */,
				E69BEDA72798B89600000D10 /* InputObjectTemplateTests.swift in Sources */,
				9B8C3FB5248DA3E000707B13 /* URLExtensionsTests.swift in Sources */,
				E64F7EBA27A085D90059C021 /* UnionTemplateTests.swift in Sources */,
				E610D8D9278EA2560023E495 /* EnumFileGeneratorTests.swift in Sources */,
				9FDE0731258F3AA100DC0CA5 /* SchemaLoadingTests.swift in Sources */,
				DE223C3327221144004A0148 /* IRMatchers.swift in Sources */,
				E64F7EBF27A11B110059C021 /* GraphQLNamedType+SwiftTests.swift in Sources */,
				DE79642F2769A1EB00978A03 /* IROperationBuilderTests.swift in Sources */,
				E68D824527A1D8A60040A46F /* ObjectTemplateTests.swift in Sources */,
				DE29653B279B3B8200BF9B49 /* SelectionSetTemplate_RenderOperation_Tests.swift in Sources */,
				E61F4BF827A8FC8E0049886A /* FragmentFileGeneratorTests.swift in Sources */,
				E657CDBA26FD01D4005834D6 /* ApolloSchemaInternalTests.swift in Sources */,
				E6D79AB826E9D59C0094434A /* URLDownloaderTests.swift in Sources */,
				E607AD8E27A88F340026742A /* OperationFileGeneratorTests.swift in Sources */,
				E6C9849527929FED009481BE /* EnumTemplateTests.swift in Sources */,
				DE5FD609276956C70033EE23 /* SchemaTemplateTests.swift in Sources */,
				E61EF713275EC99A00191DA7 /* ApolloCodegenTests.swift in Sources */,
<<<<<<< HEAD
=======
				DE6D07FD27BC3D53009F5F33 /* OperationDefinition_VariableDefinition_Tests.swift in Sources */,
>>>>>>> 9db65f0f
				E6B4E9992798A8CB004EC8C4 /* InterfaceTemplateTests.swift in Sources */,
				9F62DF8E2590539A00E6E808 /* SchemaIntrospectionTests.swift in Sources */,
				E6D90D0D278FFE35009CAC5D /* SchemaFileGeneratorTests.swift in Sources */,
				E6B42D0B27A4746800A3BD58 /* SchemaModuleFileGeneratorTests.swift in Sources */,
				9B68F0552416B33300E97318 /* LineByLineComparison.swift in Sources */,
				DE09066F27A4713F00211300 /* OperationDefinitionTemplateTests.swift in Sources */,
				DE09F9C6270269F800795949 /* OperationDefinitionTemplate_DocumentType_Tests.swift in Sources */,
				9B4751AD2575B5070001FB87 /* PluralizerTests.swift in Sources */,
				E6B4E9982798A8C6004EC8C4 /* FragmentTemplateTests.swift in Sources */,
				9BAEEC19234C297800808306 /* ApolloCodegenConfigurationTests.swift in Sources */,
				E610D8E1278F8F3D0023E495 /* UnionFileGeneratorTests.swift in Sources */,
				E6CA12C327ABBBDB00B7C998 /* ApolloCodegenConfiguration_ResolvePath_Tests.swift in Sources */,
			);
			runOnlyForDeploymentPostprocessing = 0;
		};
		9F54C8B0255D760B0065AFD6 /* Sources */ = {
			isa = PBXSourcesBuildPhase;
			buildActionMask = 2147483647;
			files = (
				9F54C8B7255D760B0065AFD6 /* ParsingPerformanceTests.swift in Sources */,
			);
			runOnlyForDeploymentPostprocessing = 0;
		};
		9F8A95731EC0FC1200304A2D /* Sources */ = {
			isa = PBXSourcesBuildPhase;
			buildActionMask = 2147483647;
			files = (
				DE5EB9C026EFCB010004176A /* TestObserver.swift in Sources */,
				DED4601A261CE9880086EF63 /* MockWebSocket.swift in Sources */,
				9BCF0CE423FC9CA50031D2A2 /* MockURLSession.swift in Sources */,
				DE12B2D7273B204B003371CC /* TestError.swift in Sources */,
				9FBE0D4025407B64002ED0B1 /* AsyncResultObserver.swift in Sources */,
				9F3910272549741400AF54A6 /* MockGraphQLServer.swift in Sources */,
				DED45E6B261B9EAC0086EF63 /* SQLiteTestCacheProvider.swift in Sources */,
				DE5EB9C226EFCBD40004176A /* MockApolloStore.swift in Sources */,
				9BEEDC2B24E61995001D1294 /* TestURLs.swift in Sources */,
				DED4600D261CE9260086EF63 /* TestFileHelper.swift in Sources */,
				DE5EB9CB26EFE5510004176A /* MockOperation.swift in Sources */,
				9BCF0CE023FC9CA50031D2A2 /* TestCacheProvider.swift in Sources */,
				DE4766E826F92F30004622E0 /* MockSchemaConfiguration.swift in Sources */,
				9BCF0CE323FC9CA50031D2A2 /* XCTAssertHelpers.swift in Sources */,
				9F68F9F125415827004F26D0 /* XCTestCase+Helpers.swift in Sources */,
				9BCF0CE523FC9CA50031D2A2 /* MockNetworkTransport.swift in Sources */,
				DE05862D2669800000265760 /* Matchable.swift in Sources */,
			);
			runOnlyForDeploymentPostprocessing = 0;
		};
		9FACA9BB1F42E67200AE2DBD /* Sources */ = {
			isa = PBXSourcesBuildPhase;
			buildActionMask = 2147483647;
			files = (
				9BDF201423FDC37600153E2B /* API.swift in Sources */,
			);
			runOnlyForDeploymentPostprocessing = 0;
		};
		9FC7503F1D2A532C00458D91 /* Sources */ = {
			isa = PBXSourcesBuildPhase;
			buildActionMask = 2147483647;
			files = (
				C377CCAB22D7992E00572E03 /* MultipartFormData.swift in Sources */,
				9B260C08245A437400562176 /* InterceptorProvider.swift in Sources */,
				9B9BBAF324DB39D70021C30F /* UploadRequest.swift in Sources */,
				9FCE2CEE1E6BE2D900E34457 /* NormalizedCache.swift in Sources */,
				9B260C0A245A532500562176 /* JSONResponseParsingInterceptor.swift in Sources */,
				9B96500C24BE7239003C29C0 /* CacheReadInterceptor.swift in Sources */,
				DE0586392669985000265760 /* Dictionary+Helpers.swift in Sources */,
				9F295E381E277B2A00A24949 /* GraphQLResultNormalizer.swift in Sources */,
				9F8E0BE325668559000D9FA5 /* PossiblyDeferred.swift in Sources */,
				9F86B68B1E6438D700B885FF /* GraphQLSelectionSetMapper.swift in Sources */,
				9F55347B1DE1DB2100E54264 /* ApolloStore.swift in Sources */,
				9BDE43D122C6655300FD7C7F /* Cancellable.swift in Sources */,
				9F69FFA91D42855900E000B1 /* NetworkTransport.swift in Sources */,
				9F8E0BD325668552000D9FA5 /* DataLoader.swift in Sources */,
				9FCDFD291E33D0CE007519DC /* GraphQLQueryWatcher.swift in Sources */,
				DE56DC232683B2020090D6E4 /* DefaultInterceptorProvider.swift in Sources */,
				9FC2333D1E66BBF7001E4541 /* GraphQLDependencyTracker.swift in Sources */,
				9FC9A9BF1E2C27FB0023C4D5 /* GraphQLResult.swift in Sources */,
				9FEB050D1DB5732300DA3B44 /* JSONSerializationFormat.swift in Sources */,
				9B260BEB245A020300562176 /* ApolloInterceptor.swift in Sources */,
				54DDB0921EA045870009DD99 /* InMemoryNormalizedCache.swift in Sources */,
				9B554CC4247DC29A002F452A /* TaskData.swift in Sources */,
				9B9BBAF524DB4F890021C30F /* AutomaticPersistedQueryInterceptor.swift in Sources */,
				9BA1244A22D8A8EA00BF1D24 /* JSONSerialization+Sorting.swift in Sources */,
				9B260BF1245A025400562176 /* HTTPRequest.swift in Sources */,
				9B708AAD2305884500604A11 /* ApolloClientProtocol.swift in Sources */,
				C377CCA922D798BD00572E03 /* GraphQLFile.swift in Sources */,
				9BEEDC2824E351E5001D1294 /* MaxRetryInterceptor.swift in Sources */,
				9FC9A9CC1E2FD0760023C4D5 /* Record.swift in Sources */,
				9B260BFB245A031900562176 /* NetworkFetchInterceptor.swift in Sources */,
				9F578D901D8D2CB300C0EA36 /* HTTPURLResponse+Helpers.swift in Sources */,
				9B260C04245A090600562176 /* RequestChainNetworkTransport.swift in Sources */,
				9FC9A9BD1E2C271C0023C4D5 /* RecordSet.swift in Sources */,
				9BF1A95122CA6E71005292C2 /* GraphQLGETTransformer.swift in Sources */,
				9B260BFF245A054700562176 /* JSONRequest.swift in Sources */,
				9B260BF9245A030100562176 /* ResponseCodeInterceptor.swift in Sources */,
				9B260BF3245A026F00562176 /* RequestChain.swift in Sources */,
				9FF90A611DDDEB100034C3B6 /* GraphQLResponse.swift in Sources */,
				9BEDC79E22E5D2CF00549BF6 /* RequestBodyCreator.swift in Sources */,
				9BE071AD2368D08700FA5952 /* Collection+Helpers.swift in Sources */,
				9FA6F3681E65DF4700BF8D73 /* GraphQLResultAccumulator.swift in Sources */,
				9FF90A651DDDEB100034C3B6 /* GraphQLExecutor.swift in Sources */,
				9BDE43DF22C6708600FD7C7F /* GraphQLHTTPRequestError.swift in Sources */,
				9B1CCDD92360F02C007C9032 /* Bundle+Helpers.swift in Sources */,
				9B260BF5245A028D00562176 /* HTTPResponse.swift in Sources */,
				5AC6CA4322AAF7B200B7C94D /* GraphQLHTTPMethod.swift in Sources */,
				9BC742AE24CFB6450029282C /* CacheWriteInterceptor.swift in Sources */,
				9B4F453F244A27B900C2CF7D /* URLSessionClient.swift in Sources */,
				DE0586332669948500265760 /* InputValue+Evaluation.swift in Sources */,
				DE0586372669958F00265760 /* GraphQLError.swift in Sources */,
				9BC742AC24CFB2FF0029282C /* ApolloErrorInterceptor.swift in Sources */,
				9FC750631D2A59F600458D91 /* ApolloClient.swift in Sources */,
				9BA3130E2302BEA5007B7FC5 /* DispatchQueue+Optional.swift in Sources */,
				9F86B6901E65533D00B885FF /* GraphQLResponseGenerator.swift in Sources */,
			);
			runOnlyForDeploymentPostprocessing = 0;
		};
		9FC7504A1D2A532D00458D91 /* Sources */ = {
			isa = PBXSourcesBuildPhase;
			buildActionMask = 2147483647;
			files = (
				5BB2C0232380836100774170 /* VersionNumberTests.swift in Sources */,
				DED45EC3261BA0ED0086EF63 /* WebSocketTransportTests.swift in Sources */,
				9B78C71E2326E86E000C8C32 /* ErrorGenerationTests.swift in Sources */,
				DED45EC7261BA0ED0086EF63 /* WebSocketTests.swift in Sources */,
				9FC9A9C81E2EFE6E0023C4D5 /* CacheKeyForFieldTests.swift in Sources */,
				9BF6C99C25195019000D5B93 /* String+IncludesForTesting.swift in Sources */,
				DED45DEF261B96B70086EF63 /* ReadWriteFromStoreTests.swift in Sources */,
				9F91CF8F1F6C0DB2008DD0BE /* MutatingResultsTests.swift in Sources */,
				DE46A55626F13A7400357C52 /* JSONResponseParsingInterceptorTests.swift in Sources */,
				E616B6D126C3335600DB049E /* ExecutionTests.swift in Sources */,
				9B9BBB1C24DB760B0021C30F /* UploadRequestTests.swift in Sources */,
				E61DD76526D60C1800C41614 /* SQLiteDotSwiftDatabaseBehaviorTests.swift in Sources */,
				9BC139A424EDCA6C00876D29 /* MaxRetryInterceptorTests.swift in Sources */,
				DE46A55126EFEB6900357C52 /* JSONValueMatcher.swift in Sources */,
				F82E62E122BCD223000C311B /* AutomaticPersistedQueriesTests.swift in Sources */,
				9BC139A824EDCE4F00876D29 /* RetryToCountThenSucceedInterceptor.swift in Sources */,
				9F533AB31E6C4A4200CBE097 /* BatchedLoadTests.swift in Sources */,
				DED45DEE261B96B70086EF63 /* FetchQueryTests.swift in Sources */,
				C3279FC72345234D00224790 /* TestCustomRequestBodyCreator.swift in Sources */,
				DED45DED261B96B70086EF63 /* StoreConcurrencyTests.swift in Sources */,
				9B95EDC022CAA0B000702BB2 /* GETTransformerTests.swift in Sources */,
				9FF90A6F1DDDEB420034C3B6 /* GraphQLMapEncodingTests.swift in Sources */,
				D87AC09F2564D60B0079FAA5 /* ApolloClientOperationTests.swift in Sources */,
				9B64F6762354D219002D1BB5 /* URL+QueryDict.swift in Sources */,
				9B2B66F42513FAFE00B53ABF /* CancellationHandlingInterceptor.swift in Sources */,
				9BC139A624EDCAD900876D29 /* BlindRetryingTestInterceptor.swift in Sources */,
				9B96500A24BE62B7003C29C0 /* RequestChainTests.swift in Sources */,
				DED45DEA261B96B70086EF63 /* WatchQueryTests.swift in Sources */,
				DED45E30261B972C0086EF63 /* CachePersistenceTests.swift in Sources */,
				DED45EC4261BA0ED0086EF63 /* SplitNetworkTransportTests.swift in Sources */,
				9B21FD752422C29D00998B5C /* GraphQLFileTests.swift in Sources */,
				DE2FCF4926E94D150057EA67 /* SelectionTests.swift in Sources */,
				E86D8E05214B32FD0028EFE1 /* JSONTests.swift in Sources */,
				2EE7FFD0276802E30035DC39 /* CacheKeyConstructionTests.swift in Sources */,
				9F8622FA1EC2117C00C38162 /* FragmentConstructionAndConversionTests.swift in Sources */,
				DED45C2A2615319E0086EF63 /* DefaultInterceptorProviderTests.swift in Sources */,
				9F21730E2567E6F000566121 /* DataLoaderTests.swift in Sources */,
				DED45DEC261B96B70086EF63 /* CacheDependentInterceptorTests.swift in Sources */,
				DED45DEB261B96B70086EF63 /* SQLiteCacheTests.swift in Sources */,
				C338DF1722DD9DE9006AF33E /* RequestBodyCreatorTests.swift in Sources */,
				F16D083C21EF6F7300C458B8 /* QueryFromJSONBuildingTests.swift in Sources */,
				9BF6C97025194ED7000D5B93 /* MultipartFormDataTests.swift in Sources */,
				9FF90A711DDDEB420034C3B6 /* GraphQLExecutor_SelectionSetMapper_FromResponse_Tests.swift in Sources */,
				9F295E311E27534800A24949 /* GraphQLExecutor_ResultNormalizer_FromResponse_Tests.swift in Sources */,
				9FF90A731DDDEB420034C3B6 /* ParseQueryResponseTests.swift in Sources */,
				DED45DE9261B96B70086EF63 /* LoadQueryFromStoreTests.swift in Sources */,
				9BF6C94325194DE2000D5B93 /* MultipartFormData+Testing.swift in Sources */,
				DE181A3426C5D8D4000C0B9C /* CompressionTests.swift in Sources */,
				19E9F6AC26D58A9A003AB80E /* OperationMessageIdCreatorTests.swift in Sources */,
				9F21735B2568F3E200566121 /* PossiblyDeferredTests.swift in Sources */,
				DE46A55826F13AD000357C52 /* ResponseCodeInterceptorTests.swift in Sources */,
			);
			runOnlyForDeploymentPostprocessing = 0;
		};
		9FCE2CF51E6C213D00E34457 /* Sources */ = {
			isa = PBXSourcesBuildPhase;
			buildActionMask = 2147483647;
			files = (
			);
			runOnlyForDeploymentPostprocessing = 0;
		};
		DE058608266978A100265760 /* Sources */ = {
			isa = PBXSourcesBuildPhase;
			buildActionMask = 2147483647;
			files = (
				DE058609266978A100265760 /* Selection.swift in Sources */,
				DE05860B266978A100265760 /* SelectionSet.swift in Sources */,
				DE9C04AC26EAAE4400EC35E7 /* JSON.swift in Sources */,
				DE2FCF1D26E806710057EA67 /* SchemaConfiguration.swift in Sources */,
				DE2FCF4526E80CF10057EA67 /* GraphQLOperation.swift in Sources */,
				DE2FCF2C26E808560057EA67 /* ObjectType.swift in Sources */,
				DE05860C266978A100265760 /* FragmentProtocols.swift in Sources */,
				DE2FCF2A26E8083A0057EA67 /* Field.swift in Sources */,
				DE05860D266978A100265760 /* ScalarTypes.swift in Sources */,
				DE9C04AF26EAAEE800EC35E7 /* CacheReference.swift in Sources */,
				DE05860E266978A100265760 /* GraphQLNullable.swift in Sources */,
				DECD53CF26EC0EE50059A639 /* OutputTypeConvertible.swift in Sources */,
				DE2FCF2126E807EF0057EA67 /* Cacheable.swift in Sources */,
				DEA6A83426F298660091AF8A /* ParentType.swift in Sources */,
				DE2FCF1F26E807CC0057EA67 /* CacheTransaction.swift in Sources */,
				DE03FDDB2784D0B2007425BD /* DataDict.swift in Sources */,
				DE2FCF2826E8083A0057EA67 /* Interface.swift in Sources */,
				DE09F9BD27024FEA00795949 /* InputObject.swift in Sources */,
				DE9C04B226EAB02C00EC35E7 /* JSONDecodingError.swift in Sources */,
				DE2FCF2926E8083A0057EA67 /* Object.swift in Sources */,
				DE058610266978A100265760 /* InputValue.swift in Sources */,
				DE9C04AD26EAAE5400EC35E7 /* JSONStandardTypeConversions.swift in Sources */,
				DE058616266978A100265760 /* GraphQLEnum.swift in Sources */,
				DE2FCF2726E8083A0057EA67 /* Union.swift in Sources */,
			);
			runOnlyForDeploymentPostprocessing = 0;
		};
		DE3C7A04260A6B9800D2F4FF /* Sources */ = {
			isa = PBXSourcesBuildPhase;
			buildActionMask = 2147483647;
			files = (
				E603864A27B2FB1D00E7B060 /* Height.swift in Sources */,
<<<<<<< HEAD
				E603864227B2FB1D00E7B060 /* ClassroomPet.swift in Sources */,
				E603864F27B2FB1D00E7B060 /* WarmBlooded.swift in Sources */,
				E603863F27B2FB1D00E7B060 /* ClassroomPetsQuery.swift in Sources */,
=======
				DE72867E27BEEE2D00577A0E /* PetSearchFilters.swift in Sources */,
				E603864227B2FB1D00E7B060 /* ClassroomPet.swift in Sources */,
				E603864F27B2FB1D00E7B060 /* WarmBlooded.swift in Sources */,
				E603863F27B2FB1D00E7B060 /* ClassroomPetsQuery.swift in Sources */,
				DE6D080727BD9AA9009F5F33 /* PetAdoptionInput.swift in Sources */,
>>>>>>> 9db65f0f
				E603864D27B2FB1D00E7B060 /* Animal.swift in Sources */,
				E603864527B2FB1D00E7B060 /* Query.swift in Sources */,
				DE223C24271F335D004A0148 /* Resources.swift in Sources */,
				E603864B27B2FB1D00E7B060 /* PetRock.swift in Sources */,
				E603864027B2FB1D00E7B060 /* AllAnimalsQuery.swift in Sources */,
<<<<<<< HEAD
				E603864427B2FB1D00E7B060 /* RelativeSize.swift in Sources */,
				E603864627B2FB1D00E7B060 /* Bird.swift in Sources */,
=======
				DE6D080927BD9ABA009F5F33 /* Mutation.swift in Sources */,
				E603864427B2FB1D00E7B060 /* RelativeSize.swift in Sources */,
				DE6D083327BDA211009F5F33 /* MeasurementsInput.swift in Sources */,
				E603864627B2FB1D00E7B060 /* Bird.swift in Sources */,
				DE72867C27BEEDF900577A0E /* PetSearchQuery.swift in Sources */,
>>>>>>> 9db65f0f
				E603864927B2FB1D00E7B060 /* Rat.swift in Sources */,
				E603863E27B2FB1D00E7B060 /* ClassroomPetDetails.swift in Sources */,
				E603864127B2FB1D00E7B060 /* WarmBloodedDetails.swift in Sources */,
				E603864C27B2FB1D00E7B060 /* Schema.swift in Sources */,
				E603863D27B2FB1D00E7B060 /* HeightInMeters.swift in Sources */,
				E603863C27B2FB1D00E7B060 /* PetDetails.swift in Sources */,
				E603864E27B2FB1D00E7B060 /* Pet.swift in Sources */,
				E603864327B2FB1D00E7B060 /* SkinCovering.swift in Sources */,
				E603864727B2FB1D00E7B060 /* Human.swift in Sources */,
<<<<<<< HEAD
=======
				DE6D080427BD9A91009F5F33 /* PetAdoptionMutation.swift in Sources */,
>>>>>>> 9db65f0f
				E603864827B2FB1D00E7B060 /* Cat.swift in Sources */,
			);
			runOnlyForDeploymentPostprocessing = 0;
		};
		DE6B15A826152BE10068D642 /* Sources */ = {
			isa = PBXSourcesBuildPhase;
			buildActionMask = 2147483647;
			files = (
				DED46042261CEA8A0086EF63 /* TestServerURLs.swift in Sources */,
				DED45EFE261CDA2A0086EF63 /* StarWarsSubscriptionTests.swift in Sources */,
				DED45D852616759C0086EF63 /* TestConfigs.swift in Sources */,
				DED45D9626167F020086EF63 /* StarWarsServerCachingRoundtripTests.swift in Sources */,
				DECD46D0262F64D000924527 /* StarWarsApolloSchemaDownloaderTests.swift in Sources */,
				DE6B15AF26152BE10068D642 /* DefaultInterceptorProviderIntegrationTests.swift in Sources */,
				DED46000261CE9080086EF63 /* HTTPBinAPI.swift in Sources */,
				DED45F4A261CDBFC0086EF63 /* UploadTests.swift in Sources */,
				E6630B8E26F071F9002D9E41 /* SchemaRegistryApolloSchemaDownloaderTests.swift in Sources */,
				DED45F17261CDA360086EF63 /* StarWarsWebSocketTests.swift in Sources */,
				DED45D73261675890086EF63 /* StarWarsServerTests.swift in Sources */,
				DED45F30261CDB560086EF63 /* URLSessionClientTests.swift in Sources */,
			);
			runOnlyForDeploymentPostprocessing = 0;
		};
		DECD4907262F81BF00924527 /* Sources */ = {
			isa = PBXSourcesBuildPhase;
			buildActionMask = 2147483647;
			files = (
				DE296BA527A07C37004F571F /* MockMergedSelections.swift in Sources */,
				DE5FD603276926EF0033EE23 /* IR+Mocking.swift in Sources */,
				DE5EEC83279796EA00AF5913 /* MockApolloCodegenConfiguration.swift in Sources */,
				DE363CB327640FBA001EC05B /* GraphQLJSFrontend+TestHelpers.swift in Sources */,
				DE09F9C3270269E800795949 /* MockJavaScriptObject.swift in Sources */,
				E6BF98FC272C8FFC00C1FED8 /* MockFileManager.swift in Sources */,
				DECD4921262F81CE00924527 /* CodegenTestHelper.swift in Sources */,
				DEAFB78327064F6900BE02F3 /* MockGraphQLType.swift in Sources */,
				DE12B2D9273C4338003371CC /* MockIRSubscripts.swift in Sources */,
				DE5B314027A482C80051C9D3 /* Resources.swift in Sources */,
				E6630B8C26F0639B002D9E41 /* MockNetworkSession.swift in Sources */,
				DEAFB781270647D400BE02F3 /* MockCompilationResult.swift in Sources */,
			);
			runOnlyForDeploymentPostprocessing = 0;
		};
/* End PBXSourcesBuildPhase section */

/* Begin PBXTargetDependency section */
		9B2DFBC224E1FA1A00ED3AE6 /* PBXTargetDependency */ = {
			isa = PBXTargetDependency;
			target = 9FC750431D2A532C00458D91 /* Apollo */;
			targetProxy = 9B2DFBC124E1FA1A00ED3AE6 /* PBXContainerItemProxy */;
		};
		9B2DFBCC24E201A000ED3AE6 /* PBXTargetDependency */ = {
			isa = PBXTargetDependency;
			target = 9B2DFBB524E1FA0D00ED3AE6 /* UploadAPI */;
			targetProxy = 9B2DFBCB24E201A000ED3AE6 /* PBXContainerItemProxy */;
		};
		9B683549246348CB00337AE6 /* PBXTargetDependency */ = {
			isa = PBXTargetDependency;
			target = 9B68353D2463481A00337AE6 /* ApolloUtils */;
			targetProxy = 9B683548246348CB00337AE6 /* PBXContainerItemProxy */;
		};
		9B7BDAF823FDEE8400ACD198 /* PBXTargetDependency */ = {
			isa = PBXTargetDependency;
			target = 9FC750431D2A532C00458D91 /* Apollo */;
			targetProxy = 9B7BDAF723FDEE8400ACD198 /* PBXContainerItemProxy */;
		};
		9B7BDAFC23FDEE9000ACD198 /* PBXTargetDependency */ = {
			isa = PBXTargetDependency;
			target = 9FC750431D2A532C00458D91 /* Apollo */;
			targetProxy = 9B7BDAFB23FDEE9000ACD198 /* PBXContainerItemProxy */;
		};
		9B7BDB1723FDF10300ACD198 /* PBXTargetDependency */ = {
			isa = PBXTargetDependency;
			productRef = 9B7BDB1623FDF10300ACD198 /* SQLite */;
		};
		9B8C3FBC248DAA0400707B13 /* PBXTargetDependency */ = {
			isa = PBXTargetDependency;
			target = 9B68353D2463481A00337AE6 /* ApolloUtils */;
			targetProxy = 9B8C3FBB248DAA0400707B13 /* PBXContainerItemProxy */;
		};
		9BAEEC03234BB8FD00808306 /* PBXTargetDependency */ = {
			isa = PBXTargetDependency;
			target = 9B7B6F46233C26D100F32205 /* ApolloCodegenLib */;
			targetProxy = 9BAEEC02234BB8FD00808306 /* PBXContainerItemProxy */;
		};
		9F54C8BB255D760B0065AFD6 /* PBXTargetDependency */ = {
			isa = PBXTargetDependency;
			target = 9FC750431D2A532C00458D91 /* Apollo */;
			targetProxy = 9F54C8BA255D760B0065AFD6 /* PBXContainerItemProxy */;
		};
		9F54C8DF255D76810065AFD6 /* PBXTargetDependency */ = {
			isa = PBXTargetDependency;
			target = 9F8A95771EC0FC1200304A2D /* ApolloTestSupport */;
			targetProxy = 9F54C8DE255D76810065AFD6 /* PBXContainerItemProxy */;
		};
		9F54C8E1255D76810065AFD6 /* PBXTargetDependency */ = {
			isa = PBXTargetDependency;
			target = 9FACA9B71F42E67200AE2DBD /* GitHubAPI */;
			targetProxy = 9F54C8E0255D76810065AFD6 /* PBXContainerItemProxy */;
		};
		9F65B1201EC106E80090B25F /* PBXTargetDependency */ = {
			isa = PBXTargetDependency;
			target = 9FC750431D2A532C00458D91 /* Apollo */;
			targetProxy = 9F65B11F1EC106E80090B25F /* PBXContainerItemProxy */;
		};
		9F8A958C1EC0FF9F00304A2D /* PBXTargetDependency */ = {
			isa = PBXTargetDependency;
			target = 9F8A95771EC0FC1200304A2D /* ApolloTestSupport */;
			targetProxy = 9F8A958B1EC0FF9F00304A2D /* PBXContainerItemProxy */;
		};
		9FA5FBB61EC05CE900304A9D /* PBXTargetDependency */ = {
			isa = PBXTargetDependency;
			target = 9FC750431D2A532C00458D91 /* Apollo */;
			targetProxy = 9FA5FBB51EC05CE900304A9D /* PBXContainerItemProxy */;
		};
		9FACA9B81F42E67200AE2DBD /* PBXTargetDependency */ = {
			isa = PBXTargetDependency;
			target = 9FC750431D2A532C00458D91 /* Apollo */;
			targetProxy = 9FACA9B91F42E67200AE2DBD /* PBXContainerItemProxy */;
		};
		9FC750511D2A532D00458D91 /* PBXTargetDependency */ = {
			isa = PBXTargetDependency;
			target = 9FC750431D2A532C00458D91 /* Apollo */;
			targetProxy = 9FC750501D2A532D00458D91 /* PBXContainerItemProxy */;
		};
		9FCE2D081E6C254000E34457 /* PBXTargetDependency */ = {
			isa = PBXTargetDependency;
			target = 9FCE2CF91E6C213D00E34457 /* StarWarsAPI */;
			targetProxy = 9FCE2D071E6C254000E34457 /* PBXContainerItemProxy */;
		};
		9FDE0742258F3B6100DC0CA5 /* PBXTargetDependency */ = {
			isa = PBXTargetDependency;
			target = 9FCE2CF91E6C213D00E34457 /* StarWarsAPI */;
			targetProxy = 9FDE0741258F3B6100DC0CA5 /* PBXContainerItemProxy */;
		};
		DE05862826697B1D00265760 /* PBXTargetDependency */ = {
			isa = PBXTargetDependency;
			target = DE058606266978A100265760 /* ApolloAPI */;
			targetProxy = DE05862726697B1D00265760 /* PBXContainerItemProxy */;
		};
<<<<<<< HEAD
=======
		DE0BCCE027C020EE00A04743 /* PBXTargetDependency */ = {
			isa = PBXTargetDependency;
			target = DE3C7A00260A6B9800D2F4FF /* AnimalKingdomAPI */;
			targetProxy = DE0BCCDF27C020EE00A04743 /* PBXContainerItemProxy */;
		};
>>>>>>> 9db65f0f
		DE3C7A97260A6C1000D2F4FF /* PBXTargetDependency */ = {
			isa = PBXTargetDependency;
			target = 9B68353D2463481A00337AE6 /* ApolloUtils */;
			targetProxy = DE3C7A96260A6C1000D2F4FF /* PBXContainerItemProxy */;
		};
		DE6B15B326152BE10068D642 /* PBXTargetDependency */ = {
			isa = PBXTargetDependency;
			target = 9FC750431D2A532C00458D91 /* Apollo */;
			targetProxy = DE6B15B226152BE10068D642 /* PBXContainerItemProxy */;
		};
		DE6D083527BDAB9E009F5F33 /* PBXTargetDependency */ = {
			isa = PBXTargetDependency;
			target = DE058606266978A100265760 /* ApolloAPI */;
			targetProxy = DE6D083427BDAB9E009F5F33 /* PBXContainerItemProxy */;
		};
		DECD46FA262F659100924527 /* PBXTargetDependency */ = {
			isa = PBXTargetDependency;
			target = 9B7B6F46233C26D100F32205 /* ApolloCodegenLib */;
			targetProxy = DECD46F9262F659100924527 /* PBXContainerItemProxy */;
		};
		DECD4735262F668200924527 /* PBXTargetDependency */ = {
			isa = PBXTargetDependency;
			target = 9B2DFBB524E1FA0D00ED3AE6 /* UploadAPI */;
			targetProxy = DECD4734262F668200924527 /* PBXContainerItemProxy */;
		};
		DECD498E262F840100924527 /* PBXTargetDependency */ = {
			isa = PBXTargetDependency;
			target = DECD490A262F81BF00924527 /* ApolloCodegenTestSupport */;
			targetProxy = DECD498D262F840100924527 /* PBXContainerItemProxy */;
		};
		DECD4991262F841300924527 /* PBXTargetDependency */ = {
			isa = PBXTargetDependency;
			target = DECD490A262F81BF00924527 /* ApolloCodegenTestSupport */;
			targetProxy = DECD4990262F841300924527 /* PBXContainerItemProxy */;
		};
		DECD49C8262F88FA00924527 /* PBXTargetDependency */ = {
			isa = PBXTargetDependency;
			target = 9B7B6F46233C26D100F32205 /* ApolloCodegenLib */;
			targetProxy = DECD49C7262F88FA00924527 /* PBXContainerItemProxy */;
		};
		DECD49DA262F8AA500924527 /* PBXTargetDependency */ = {
			isa = PBXTargetDependency;
			target = 9F8A95771EC0FC1200304A2D /* ApolloTestSupport */;
			targetProxy = DECD49D9262F8AA500924527 /* PBXContainerItemProxy */;
		};
		DED45E96261B9EE30086EF63 /* PBXTargetDependency */ = {
			isa = PBXTargetDependency;
			productRef = DED45E95261B9EE30086EF63 /* SQLite */;
		};
		DED45E98261B9EFA0086EF63 /* PBXTargetDependency */ = {
			isa = PBXTargetDependency;
			target = 9B7BDABE23FDEBB600ACD198 /* ApolloSQLite */;
			targetProxy = DED45E97261B9EFA0086EF63 /* PBXContainerItemProxy */;
		};
		DED45E9A261B9F000086EF63 /* PBXTargetDependency */ = {
			isa = PBXTargetDependency;
			target = 9B7BDA7C23FDE90400ACD198 /* ApolloWebSocket */;
			targetProxy = DED45E99261B9F000086EF63 /* PBXContainerItemProxy */;
		};
		DED45FCF261CE8890086EF63 /* PBXTargetDependency */ = {
			isa = PBXTargetDependency;
			target = 9B7BDABE23FDEBB600ACD198 /* ApolloSQLite */;
			targetProxy = DED45FCE261CE8890086EF63 /* PBXContainerItemProxy */;
		};
		DED45FD6261CE89C0086EF63 /* PBXTargetDependency */ = {
			isa = PBXTargetDependency;
			target = 9B7BDA7C23FDE90400ACD198 /* ApolloWebSocket */;
			targetProxy = DED45FD5261CE89C0086EF63 /* PBXContainerItemProxy */;
		};
		DED46034261CEA610086EF63 /* PBXTargetDependency */ = {
			isa = PBXTargetDependency;
			target = 9F8A95771EC0FC1200304A2D /* ApolloTestSupport */;
			targetProxy = DED46033261CEA610086EF63 /* PBXContainerItemProxy */;
		};
		DED4606B261CEDD10086EF63 /* PBXTargetDependency */ = {
			isa = PBXTargetDependency;
			target = 9FCE2CF91E6C213D00E34457 /* StarWarsAPI */;
			targetProxy = DED4606A261CEDD10086EF63 /* PBXContainerItemProxy */;
		};
		E6E4209426A7DF5800B82624 /* PBXTargetDependency */ = {
			isa = PBXTargetDependency;
			productRef = E6E4209326A7DF5800B82624 /* InflectorKit */;
		};
/* End PBXTargetDependency section */

/* Begin XCBuildConfiguration section */
		9B2DFBBB24E1FA0D00ED3AE6 /* Debug */ = {
			isa = XCBuildConfiguration;
			baseConfigurationReference = 9B2DFBC824E1FA7E00ED3AE6 /* Apollo-Target-UploadAPI.xcconfig */;
			buildSettings = {
			};
			name = Debug;
		};
		9B2DFBBC24E1FA0D00ED3AE6 /* Release */ = {
			isa = XCBuildConfiguration;
			baseConfigurationReference = 9B2DFBC824E1FA7E00ED3AE6 /* Apollo-Target-UploadAPI.xcconfig */;
			buildSettings = {
			};
			name = Release;
		};
		9B2DFBBD24E1FA0D00ED3AE6 /* PerformanceTesting */ = {
			isa = XCBuildConfiguration;
			baseConfigurationReference = 9B2DFBC824E1FA7E00ED3AE6 /* Apollo-Target-UploadAPI.xcconfig */;
			buildSettings = {
			};
			name = PerformanceTesting;
		};
		9B6835432463481A00337AE6 /* Debug */ = {
			isa = XCBuildConfiguration;
			baseConfigurationReference = 9B68354A2463498D00337AE6 /* Apollo-Target-ApolloUtils.xcconfig */;
			buildSettings = {
			};
			name = Debug;
		};
		9B6835442463481A00337AE6 /* Release */ = {
			isa = XCBuildConfiguration;
			baseConfigurationReference = 9B68354A2463498D00337AE6 /* Apollo-Target-ApolloUtils.xcconfig */;
			buildSettings = {
			};
			name = Release;
		};
		9B6835452463481A00337AE6 /* PerformanceTesting */ = {
			isa = XCBuildConfiguration;
			baseConfigurationReference = 9B68354A2463498D00337AE6 /* Apollo-Target-ApolloUtils.xcconfig */;
			buildSettings = {
			};
			name = PerformanceTesting;
		};
		9B7B6F4C233C26D100F32205 /* Debug */ = {
			isa = XCBuildConfiguration;
			baseConfigurationReference = 9B7B6F55233C27A000F32205 /* Apollo-Target-ApolloCodegenLib.xcconfig */;
			buildSettings = {
			};
			name = Debug;
		};
		9B7B6F4D233C26D100F32205 /* Release */ = {
			isa = XCBuildConfiguration;
			baseConfigurationReference = 9B7B6F55233C27A000F32205 /* Apollo-Target-ApolloCodegenLib.xcconfig */;
			buildSettings = {
			};
			name = Release;
		};
		9B7B6F4E233C26D100F32205 /* PerformanceTesting */ = {
			isa = XCBuildConfiguration;
			baseConfigurationReference = 9B7B6F55233C27A000F32205 /* Apollo-Target-ApolloCodegenLib.xcconfig */;
			buildSettings = {
			};
			name = PerformanceTesting;
		};
		9B7BDA8323FDE90400ACD198 /* Debug */ = {
			isa = XCBuildConfiguration;
			baseConfigurationReference = 9B7BDAA423FDE98C00ACD198 /* ApolloWebSocket-Target-Framework.xcconfig */;
			buildSettings = {
			};
			name = Debug;
		};
		9B7BDA8423FDE90400ACD198 /* Release */ = {
			isa = XCBuildConfiguration;
			baseConfigurationReference = 9B7BDAA423FDE98C00ACD198 /* ApolloWebSocket-Target-Framework.xcconfig */;
			buildSettings = {
			};
			name = Release;
		};
		9B7BDA8523FDE90400ACD198 /* PerformanceTesting */ = {
			isa = XCBuildConfiguration;
			baseConfigurationReference = 9B7BDAA423FDE98C00ACD198 /* ApolloWebSocket-Target-Framework.xcconfig */;
			buildSettings = {
			};
			name = PerformanceTesting;
		};
		9B7BDAC923FDEBB600ACD198 /* Debug */ = {
			isa = XCBuildConfiguration;
			baseConfigurationReference = 9B7BDAD823FDECB300ACD198 /* ApolloSQLite-Target-Framework.xcconfig */;
			buildSettings = {
			};
			name = Debug;
		};
		9B7BDACA23FDEBB600ACD198 /* Release */ = {
			isa = XCBuildConfiguration;
			baseConfigurationReference = 9B7BDAD823FDECB300ACD198 /* ApolloSQLite-Target-Framework.xcconfig */;
			buildSettings = {
			};
			name = Release;
		};
		9B7BDACB23FDEBB600ACD198 /* PerformanceTesting */ = {
			isa = XCBuildConfiguration;
			baseConfigurationReference = 9B7BDAD823FDECB300ACD198 /* ApolloSQLite-Target-Framework.xcconfig */;
			buildSettings = {
			};
			name = PerformanceTesting;
		};
		9BAEEC04234BB8FD00808306 /* Debug */ = {
			isa = XCBuildConfiguration;
			baseConfigurationReference = 9B4AA8AD239EFDC9003E1300 /* Apollo-Target-CodegenTests.xcconfig */;
			buildSettings = {
			};
			name = Debug;
		};
		9BAEEC05234BB8FD00808306 /* Release */ = {
			isa = XCBuildConfiguration;
			baseConfigurationReference = 9B4AA8AD239EFDC9003E1300 /* Apollo-Target-CodegenTests.xcconfig */;
			buildSettings = {
			};
			name = Release;
		};
		9BAEEC06234BB8FD00808306 /* PerformanceTesting */ = {
			isa = XCBuildConfiguration;
			baseConfigurationReference = 9B4AA8AD239EFDC9003E1300 /* Apollo-Target-CodegenTests.xcconfig */;
			buildSettings = {
			};
			name = PerformanceTesting;
		};
		9F54C8BD255D760B0065AFD6 /* Debug */ = {
			isa = XCBuildConfiguration;
			baseConfigurationReference = 90690D2422433C8000FC2E54 /* Apollo-Target-PerformanceTests.xcconfig */;
			buildSettings = {
			};
			name = Debug;
		};
		9F54C8BE255D760B0065AFD6 /* Release */ = {
			isa = XCBuildConfiguration;
			baseConfigurationReference = 90690D2422433C8000FC2E54 /* Apollo-Target-PerformanceTests.xcconfig */;
			buildSettings = {
			};
			name = Release;
		};
		9F54C8BF255D760B0065AFD6 /* PerformanceTesting */ = {
			isa = XCBuildConfiguration;
			baseConfigurationReference = 90690D2422433C8000FC2E54 /* Apollo-Target-PerformanceTests.xcconfig */;
			buildSettings = {
			};
			name = PerformanceTesting;
		};
		9F8A957D1EC0FC1200304A2D /* Debug */ = {
			isa = XCBuildConfiguration;
			baseConfigurationReference = 90690D2522433CAF00FC2E54 /* Apollo-Target-TestSupport.xcconfig */;
			buildSettings = {
			};
			name = Debug;
		};
		9F8A957E1EC0FC1200304A2D /* Release */ = {
			isa = XCBuildConfiguration;
			baseConfigurationReference = 90690D2522433CAF00FC2E54 /* Apollo-Target-TestSupport.xcconfig */;
			buildSettings = {
			};
			name = Release;
		};
		9F8A957F1EC0FC1200304A2D /* PerformanceTesting */ = {
			isa = XCBuildConfiguration;
			baseConfigurationReference = 90690D2522433CAF00FC2E54 /* Apollo-Target-TestSupport.xcconfig */;
			buildSettings = {
			};
			name = PerformanceTesting;
		};
		9FACA9C31F42E67200AE2DBD /* Debug */ = {
			isa = XCBuildConfiguration;
			baseConfigurationReference = 90690D2222433C2800FC2E54 /* Apollo-Target-GitHubAPI.xcconfig */;
			buildSettings = {
			};
			name = Debug;
		};
		9FACA9C41F42E67200AE2DBD /* Release */ = {
			isa = XCBuildConfiguration;
			baseConfigurationReference = 90690D2222433C2800FC2E54 /* Apollo-Target-GitHubAPI.xcconfig */;
			buildSettings = {
			};
			name = Release;
		};
		9FACA9C51F42E67200AE2DBD /* PerformanceTesting */ = {
			isa = XCBuildConfiguration;
			baseConfigurationReference = 90690D2222433C2800FC2E54 /* Apollo-Target-GitHubAPI.xcconfig */;
			buildSettings = {
			};
			name = PerformanceTesting;
		};
		9FC750561D2A532D00458D91 /* Debug */ = {
			isa = XCBuildConfiguration;
			baseConfigurationReference = 90690D05224333DA00FC2E54 /* Apollo-Project-Debug.xcconfig */;
			buildSettings = {
			};
			name = Debug;
		};
		9FC750571D2A532D00458D91 /* Release */ = {
			isa = XCBuildConfiguration;
			baseConfigurationReference = 90690D07224333DA00FC2E54 /* Apollo-Project-Release.xcconfig */;
			buildSettings = {
			};
			name = Release;
		};
		9FC750591D2A532D00458D91 /* Debug */ = {
			isa = XCBuildConfiguration;
			baseConfigurationReference = 90690D06224333DA00FC2E54 /* Apollo-Target-Framework.xcconfig */;
			buildSettings = {
			};
			name = Debug;
		};
		9FC7505A1D2A532D00458D91 /* Release */ = {
			isa = XCBuildConfiguration;
			baseConfigurationReference = 90690D06224333DA00FC2E54 /* Apollo-Target-Framework.xcconfig */;
			buildSettings = {
			};
			name = Release;
		};
		9FC7505C1D2A532D00458D91 /* Debug */ = {
			isa = XCBuildConfiguration;
			baseConfigurationReference = 90690D0B2243345500FC2E54 /* Apollo-Target-Tests.xcconfig */;
			buildSettings = {
			};
			name = Debug;
		};
		9FC7505D1D2A532D00458D91 /* Release */ = {
			isa = XCBuildConfiguration;
			baseConfigurationReference = 90690D0B2243345500FC2E54 /* Apollo-Target-Tests.xcconfig */;
			buildSettings = {
			};
			name = Release;
		};
		9FCE2D041E6C213D00E34457 /* Debug */ = {
			isa = XCBuildConfiguration;
			baseConfigurationReference = 90690D2122433C1900FC2E54 /* Apollo-Target-StarWarsAPI.xcconfig */;
			buildSettings = {
			};
			name = Debug;
		};
		9FCE2D051E6C213D00E34457 /* Release */ = {
			isa = XCBuildConfiguration;
			baseConfigurationReference = 90690D2122433C1900FC2E54 /* Apollo-Target-StarWarsAPI.xcconfig */;
			buildSettings = {
			};
			name = Release;
		};
		9FEFCFCD1E6C65CE0061834C /* PerformanceTesting */ = {
			isa = XCBuildConfiguration;
			baseConfigurationReference = 90690D08224333DA00FC2E54 /* Apollo-Project-Performance-Testing.xcconfig */;
			buildSettings = {
			};
			name = PerformanceTesting;
		};
		9FEFCFCE1E6C65CE0061834C /* PerformanceTesting */ = {
			isa = XCBuildConfiguration;
			baseConfigurationReference = 90690D06224333DA00FC2E54 /* Apollo-Target-Framework.xcconfig */;
			buildSettings = {
			};
			name = PerformanceTesting;
		};
		9FEFCFD01E6C65CE0061834C /* PerformanceTesting */ = {
			isa = XCBuildConfiguration;
			baseConfigurationReference = 90690D0B2243345500FC2E54 /* Apollo-Target-Tests.xcconfig */;
			buildSettings = {
			};
			name = PerformanceTesting;
		};
		9FEFCFD61E6C65CE0061834C /* PerformanceTesting */ = {
			isa = XCBuildConfiguration;
			baseConfigurationReference = 90690D2122433C1900FC2E54 /* Apollo-Target-StarWarsAPI.xcconfig */;
			buildSettings = {
			};
			name = PerformanceTesting;
		};
		DE05861E266978A100265760 /* Debug */ = {
			isa = XCBuildConfiguration;
			baseConfigurationReference = DE0586222669793200265760 /* Apollo-Target-ApolloAPI.xcconfig */;
			buildSettings = {
			};
			name = Debug;
		};
		DE05861F266978A100265760 /* Release */ = {
			isa = XCBuildConfiguration;
			baseConfigurationReference = DE0586222669793200265760 /* Apollo-Target-ApolloAPI.xcconfig */;
			buildSettings = {
			};
			name = Release;
		};
		DE058620266978A100265760 /* PerformanceTesting */ = {
			isa = XCBuildConfiguration;
			baseConfigurationReference = DE0586222669793200265760 /* Apollo-Target-ApolloAPI.xcconfig */;
			buildSettings = {
			};
			name = PerformanceTesting;
		};
		DE3C7A0E260A6B9800D2F4FF /* Debug */ = {
			isa = XCBuildConfiguration;
			baseConfigurationReference = DEA34AF6260E821F00F95F86 /* Apollo-Target-AnimalKingdomAPI.xcconfig */;
			buildSettings = {
			};
			name = Debug;
		};
		DE3C7A0F260A6B9800D2F4FF /* Release */ = {
			isa = XCBuildConfiguration;
			baseConfigurationReference = DEA34AF6260E821F00F95F86 /* Apollo-Target-AnimalKingdomAPI.xcconfig */;
			buildSettings = {
			};
			name = Release;
		};
		DE3C7A10260A6B9800D2F4FF /* PerformanceTesting */ = {
			isa = XCBuildConfiguration;
			baseConfigurationReference = DEA34AF6260E821F00F95F86 /* Apollo-Target-AnimalKingdomAPI.xcconfig */;
			buildSettings = {
			};
			name = PerformanceTesting;
		};
		DE6B15B426152BE10068D642 /* Debug */ = {
			isa = XCBuildConfiguration;
			baseConfigurationReference = DE6B15E826152CD80068D642 /* Apollo-Target-ServerIntegrationTests.xcconfig */;
			buildSettings = {
			};
			name = Debug;
		};
		DE6B15B526152BE10068D642 /* Release */ = {
			isa = XCBuildConfiguration;
			baseConfigurationReference = DE6B15E826152CD80068D642 /* Apollo-Target-ServerIntegrationTests.xcconfig */;
			buildSettings = {
			};
			name = Release;
		};
		DE6B15B626152BE10068D642 /* PerformanceTesting */ = {
			isa = XCBuildConfiguration;
			baseConfigurationReference = DE6B15E826152CD80068D642 /* Apollo-Target-ServerIntegrationTests.xcconfig */;
			buildSettings = {
			};
			name = PerformanceTesting;
		};
		DECD4911262F81BF00924527 /* Debug */ = {
			isa = XCBuildConfiguration;
			baseConfigurationReference = DECD492F262F820500924527 /* Apollo-Target-CodegenTestSupport.xcconfig */;
			buildSettings = {
			};
			name = Debug;
		};
		DECD4912262F81BF00924527 /* Release */ = {
			isa = XCBuildConfiguration;
			baseConfigurationReference = DECD492F262F820500924527 /* Apollo-Target-CodegenTestSupport.xcconfig */;
			buildSettings = {
			};
			name = Release;
		};
		DECD4913262F81BF00924527 /* PerformanceTesting */ = {
			isa = XCBuildConfiguration;
			baseConfigurationReference = DECD492F262F820500924527 /* Apollo-Target-CodegenTestSupport.xcconfig */;
			buildSettings = {
			};
			name = PerformanceTesting;
		};
/* End XCBuildConfiguration section */

/* Begin XCConfigurationList section */
		9B2DFBBE24E1FA0D00ED3AE6 /* Build configuration list for PBXNativeTarget "UploadAPI" */ = {
			isa = XCConfigurationList;
			buildConfigurations = (
				9B2DFBBB24E1FA0D00ED3AE6 /* Debug */,
				9B2DFBBC24E1FA0D00ED3AE6 /* Release */,
				9B2DFBBD24E1FA0D00ED3AE6 /* PerformanceTesting */,
			);
			defaultConfigurationIsVisible = 0;
			defaultConfigurationName = Release;
		};
		9B6835462463481A00337AE6 /* Build configuration list for PBXNativeTarget "ApolloUtils" */ = {
			isa = XCConfigurationList;
			buildConfigurations = (
				9B6835432463481A00337AE6 /* Debug */,
				9B6835442463481A00337AE6 /* Release */,
				9B6835452463481A00337AE6 /* PerformanceTesting */,
			);
			defaultConfigurationIsVisible = 0;
			defaultConfigurationName = Release;
		};
		9B7B6F4F233C26D200F32205 /* Build configuration list for PBXNativeTarget "ApolloCodegenLib" */ = {
			isa = XCConfigurationList;
			buildConfigurations = (
				9B7B6F4C233C26D100F32205 /* Debug */,
				9B7B6F4D233C26D100F32205 /* Release */,
				9B7B6F4E233C26D100F32205 /* PerformanceTesting */,
			);
			defaultConfigurationIsVisible = 0;
			defaultConfigurationName = Release;
		};
		9B7BDA8223FDE90400ACD198 /* Build configuration list for PBXNativeTarget "ApolloWebSocket" */ = {
			isa = XCConfigurationList;
			buildConfigurations = (
				9B7BDA8323FDE90400ACD198 /* Debug */,
				9B7BDA8423FDE90400ACD198 /* Release */,
				9B7BDA8523FDE90400ACD198 /* PerformanceTesting */,
			);
			defaultConfigurationIsVisible = 0;
			defaultConfigurationName = Release;
		};
		9B7BDAC823FDEBB600ACD198 /* Build configuration list for PBXNativeTarget "ApolloSQLite" */ = {
			isa = XCConfigurationList;
			buildConfigurations = (
				9B7BDAC923FDEBB600ACD198 /* Debug */,
				9B7BDACA23FDEBB600ACD198 /* Release */,
				9B7BDACB23FDEBB600ACD198 /* PerformanceTesting */,
			);
			defaultConfigurationIsVisible = 0;
			defaultConfigurationName = Release;
		};
		9BAEEC07234BB8FD00808306 /* Build configuration list for PBXNativeTarget "ApolloCodegenTests" */ = {
			isa = XCConfigurationList;
			buildConfigurations = (
				9BAEEC04234BB8FD00808306 /* Debug */,
				9BAEEC05234BB8FD00808306 /* Release */,
				9BAEEC06234BB8FD00808306 /* PerformanceTesting */,
			);
			defaultConfigurationIsVisible = 0;
			defaultConfigurationName = Release;
		};
		9F54C8BC255D760B0065AFD6 /* Build configuration list for PBXNativeTarget "ApolloPerformanceTests" */ = {
			isa = XCConfigurationList;
			buildConfigurations = (
				9F54C8BD255D760B0065AFD6 /* Debug */,
				9F54C8BE255D760B0065AFD6 /* Release */,
				9F54C8BF255D760B0065AFD6 /* PerformanceTesting */,
			);
			defaultConfigurationIsVisible = 0;
			defaultConfigurationName = Release;
		};
		9F8A95801EC0FC1200304A2D /* Build configuration list for PBXNativeTarget "ApolloTestSupport" */ = {
			isa = XCConfigurationList;
			buildConfigurations = (
				9F8A957D1EC0FC1200304A2D /* Debug */,
				9F8A957E1EC0FC1200304A2D /* Release */,
				9F8A957F1EC0FC1200304A2D /* PerformanceTesting */,
			);
			defaultConfigurationIsVisible = 0;
			defaultConfigurationName = Release;
		};
		9FACA9C21F42E67200AE2DBD /* Build configuration list for PBXNativeTarget "GitHubAPI" */ = {
			isa = XCConfigurationList;
			buildConfigurations = (
				9FACA9C31F42E67200AE2DBD /* Debug */,
				9FACA9C41F42E67200AE2DBD /* Release */,
				9FACA9C51F42E67200AE2DBD /* PerformanceTesting */,
			);
			defaultConfigurationIsVisible = 0;
			defaultConfigurationName = Release;
		};
		9FC7503E1D2A532C00458D91 /* Build configuration list for PBXProject "Apollo" */ = {
			isa = XCConfigurationList;
			buildConfigurations = (
				9FC750561D2A532D00458D91 /* Debug */,
				9FC750571D2A532D00458D91 /* Release */,
				9FEFCFCD1E6C65CE0061834C /* PerformanceTesting */,
			);
			defaultConfigurationIsVisible = 0;
			defaultConfigurationName = Release;
		};
		9FC750581D2A532D00458D91 /* Build configuration list for PBXNativeTarget "Apollo" */ = {
			isa = XCConfigurationList;
			buildConfigurations = (
				9FC750591D2A532D00458D91 /* Debug */,
				9FC7505A1D2A532D00458D91 /* Release */,
				9FEFCFCE1E6C65CE0061834C /* PerformanceTesting */,
			);
			defaultConfigurationIsVisible = 0;
			defaultConfigurationName = Release;
		};
		9FC7505B1D2A532D00458D91 /* Build configuration list for PBXNativeTarget "ApolloTests" */ = {
			isa = XCConfigurationList;
			buildConfigurations = (
				9FC7505C1D2A532D00458D91 /* Debug */,
				9FC7505D1D2A532D00458D91 /* Release */,
				9FEFCFD01E6C65CE0061834C /* PerformanceTesting */,
			);
			defaultConfigurationIsVisible = 0;
			defaultConfigurationName = Release;
		};
		9FCE2D031E6C213D00E34457 /* Build configuration list for PBXNativeTarget "StarWarsAPI" */ = {
			isa = XCConfigurationList;
			buildConfigurations = (
				9FCE2D041E6C213D00E34457 /* Debug */,
				9FCE2D051E6C213D00E34457 /* Release */,
				9FEFCFD61E6C65CE0061834C /* PerformanceTesting */,
			);
			defaultConfigurationIsVisible = 0;
			defaultConfigurationName = Release;
		};
		DE05861D266978A100265760 /* Build configuration list for PBXNativeTarget "ApolloAPI" */ = {
			isa = XCConfigurationList;
			buildConfigurations = (
				DE05861E266978A100265760 /* Debug */,
				DE05861F266978A100265760 /* Release */,
				DE058620266978A100265760 /* PerformanceTesting */,
			);
			defaultConfigurationIsVisible = 0;
			defaultConfigurationName = Release;
		};
		DE3C7A0D260A6B9800D2F4FF /* Build configuration list for PBXNativeTarget "AnimalKingdomAPI" */ = {
			isa = XCConfigurationList;
			buildConfigurations = (
				DE3C7A0E260A6B9800D2F4FF /* Debug */,
				DE3C7A0F260A6B9800D2F4FF /* Release */,
				DE3C7A10260A6B9800D2F4FF /* PerformanceTesting */,
			);
			defaultConfigurationIsVisible = 0;
			defaultConfigurationName = Release;
		};
		DE6B15B726152BE10068D642 /* Build configuration list for PBXNativeTarget "ApolloServerIntegrationTests" */ = {
			isa = XCConfigurationList;
			buildConfigurations = (
				DE6B15B426152BE10068D642 /* Debug */,
				DE6B15B526152BE10068D642 /* Release */,
				DE6B15B626152BE10068D642 /* PerformanceTesting */,
			);
			defaultConfigurationIsVisible = 0;
			defaultConfigurationName = Release;
		};
		DECD4910262F81BF00924527 /* Build configuration list for PBXNativeTarget "ApolloCodegenTestSupport" */ = {
			isa = XCConfigurationList;
			buildConfigurations = (
				DECD4911262F81BF00924527 /* Debug */,
				DECD4912262F81BF00924527 /* Release */,
				DECD4913262F81BF00924527 /* PerformanceTesting */,
			);
			defaultConfigurationIsVisible = 0;
			defaultConfigurationName = Release;
		};
/* End XCConfigurationList section */

/* Begin XCRemoteSwiftPackageReference section */
		9B7BDAF423FDEE2600ACD198 /* XCRemoteSwiftPackageReference "SQLite.swift" */ = {
			isa = XCRemoteSwiftPackageReference;
			repositoryURL = "https://github.com/stephencelis/SQLite.swift.git";
			requirement = {
				kind = upToNextMinorVersion;
				minimumVersion = 0.13.1;
			};
		};
		DE5EB9C326EFD4D10004176A /* XCRemoteSwiftPackageReference "Nimble" */ = {
			isa = XCRemoteSwiftPackageReference;
			repositoryURL = "https://github.com/Quick/Nimble.git";
			requirement = {
				kind = upToNextMajorVersion;
				minimumVersion = 9.2.1;
			};
		};
		DEAFB784270652AF00BE02F3 /* XCRemoteSwiftPackageReference "swift-collections" */ = {
			isa = XCRemoteSwiftPackageReference;
			repositoryURL = "https://github.com/apple/swift-collections.git";
			requirement = {
				kind = upToNextMajorVersion;
				minimumVersion = 1.0.0;
			};
		};
		E6E4209026A7DF4200B82624 /* XCRemoteSwiftPackageReference "InflectorKit" */ = {
			isa = XCRemoteSwiftPackageReference;
			repositoryURL = "https://github.com/mattt/InflectorKit.git";
			requirement = {
				kind = upToNextMinorVersion;
				minimumVersion = 1.0.0;
			};
		};
/* End XCRemoteSwiftPackageReference section */

/* Begin XCSwiftPackageProductDependency section */
		9B7BDAF523FDEE2600ACD198 /* SQLite */ = {
			isa = XCSwiftPackageProductDependency;
			package = 9B7BDAF423FDEE2600ACD198 /* XCRemoteSwiftPackageReference "SQLite.swift" */;
			productName = SQLite;
		};
		9B7BDB1623FDF10300ACD198 /* SQLite */ = {
			isa = XCSwiftPackageProductDependency;
			package = 9B7BDAF423FDEE2600ACD198 /* XCRemoteSwiftPackageReference "SQLite.swift" */;
			productName = SQLite;
		};
		DE5EB9C426EFD4D10004176A /* Nimble */ = {
			isa = XCSwiftPackageProductDependency;
			package = DE5EB9C326EFD4D10004176A /* XCRemoteSwiftPackageReference "Nimble" */;
			productName = Nimble;
		};
		DEAFB77E2706474C00BE02F3 /* Nimble */ = {
			isa = XCSwiftPackageProductDependency;
			package = DE5EB9C326EFD4D10004176A /* XCRemoteSwiftPackageReference "Nimble" */;
			productName = Nimble;
		};
		DEAFB785270652AF00BE02F3 /* OrderedCollections */ = {
			isa = XCSwiftPackageProductDependency;
			package = DEAFB784270652AF00BE02F3 /* XCRemoteSwiftPackageReference "swift-collections" */;
			productName = OrderedCollections;
		};
		DEAFB786270652D100BE02F3 /* OrderedCollections */ = {
			isa = XCSwiftPackageProductDependency;
			package = DEAFB784270652AF00BE02F3 /* XCRemoteSwiftPackageReference "swift-collections" */;
			productName = OrderedCollections;
		};
		DED45E95261B9EE30086EF63 /* SQLite */ = {
			isa = XCSwiftPackageProductDependency;
			package = 9B7BDAF423FDEE2600ACD198 /* XCRemoteSwiftPackageReference "SQLite.swift" */;
			productName = SQLite;
		};
		E6E4209126A7DF4200B82624 /* InflectorKit */ = {
			isa = XCSwiftPackageProductDependency;
			package = E6E4209026A7DF4200B82624 /* XCRemoteSwiftPackageReference "InflectorKit" */;
			productName = InflectorKit;
		};
		E6E4209326A7DF5800B82624 /* InflectorKit */ = {
			isa = XCSwiftPackageProductDependency;
			package = E6E4209026A7DF4200B82624 /* XCRemoteSwiftPackageReference "InflectorKit" */;
			productName = InflectorKit;
		};
/* End XCSwiftPackageProductDependency section */
	};
	rootObject = 9FC7503B1D2A532C00458D91 /* Project object */;
}<|MERGE_RESOLUTION|>--- conflicted
+++ resolved
@@ -184,10 +184,7 @@
 		DE09F9BD27024FEA00795949 /* InputObject.swift in Sources */ = {isa = PBXBuildFile; fileRef = DE09F9BC27024FEA00795949 /* InputObject.swift */; };
 		DE09F9C3270269E800795949 /* MockJavaScriptObject.swift in Sources */ = {isa = PBXBuildFile; fileRef = DE09F9C0270269E800795949 /* MockJavaScriptObject.swift */; };
 		DE09F9C6270269F800795949 /* OperationDefinitionTemplate_DocumentType_Tests.swift in Sources */ = {isa = PBXBuildFile; fileRef = DE09F9C5270269F800795949 /* OperationDefinitionTemplate_DocumentType_Tests.swift */; };
-<<<<<<< HEAD
-=======
 		DE0BCCE127C020F300A04743 /* AnimalKingdomAPI.framework in Frameworks */ = {isa = PBXBuildFile; fileRef = DE3C7A11260A6B9800D2F4FF /* AnimalKingdomAPI.framework */; };
->>>>>>> 9db65f0f
 		DE12B2D7273B204B003371CC /* TestError.swift in Sources */ = {isa = PBXBuildFile; fileRef = DE12B2D6273B204B003371CC /* TestError.swift */; };
 		DE12B2D9273C4338003371CC /* MockIRSubscripts.swift in Sources */ = {isa = PBXBuildFile; fileRef = DE12B2D8273C4338003371CC /* MockIRSubscripts.swift */; };
 		DE181A2C26C5C0CB000C0B9C /* WebSocket.swift in Sources */ = {isa = PBXBuildFile; fileRef = DE181A2B26C5C0CB000C0B9C /* WebSocket.swift */; };
@@ -262,8 +259,6 @@
 		DE674D9F261CEEE4000E8FC8 /* a.txt in Resources */ = {isa = PBXBuildFile; fileRef = 9B2061192591B3550020D1E0 /* a.txt */; };
 		DE6B15AF26152BE10068D642 /* DefaultInterceptorProviderIntegrationTests.swift in Sources */ = {isa = PBXBuildFile; fileRef = DE6B15AE26152BE10068D642 /* DefaultInterceptorProviderIntegrationTests.swift */; };
 		DE6B15B126152BE10068D642 /* Apollo.framework in Frameworks */ = {isa = PBXBuildFile; fileRef = 9FC750441D2A532C00458D91 /* Apollo.framework */; };
-<<<<<<< HEAD
-=======
 		DE6B650827C059A800970E4E /* ApolloAPI.framework in Frameworks */ = {isa = PBXBuildFile; fileRef = DE058621266978A100265760 /* ApolloAPI.framework */; };
 		DE6B650C27C4293D00970E4E /* FieldArgumentRendering.swift in Sources */ = {isa = PBXBuildFile; fileRef = DE6B650B27C4293D00970E4E /* FieldArgumentRendering.swift */; };
 		DE6D07F927BC3B6D009F5F33 /* GraphQLInputField+Rendered.swift in Sources */ = {isa = PBXBuildFile; fileRef = DE6D07F827BC3B6D009F5F33 /* GraphQLInputField+Rendered.swift */; };
@@ -276,7 +271,6 @@
 		DE72867A27BEEC4D00577A0E /* PetSearchQuery.graphql in Resources */ = {isa = PBXBuildFile; fileRef = DE72867927BEEC4D00577A0E /* PetSearchQuery.graphql */; };
 		DE72867C27BEEDF900577A0E /* PetSearchQuery.swift in Sources */ = {isa = PBXBuildFile; fileRef = DE72867B27BEEDF900577A0E /* PetSearchQuery.swift */; };
 		DE72867E27BEEE2D00577A0E /* PetSearchFilters.swift in Sources */ = {isa = PBXBuildFile; fileRef = DE72867D27BEEE2D00577A0E /* PetSearchFilters.swift */; };
->>>>>>> 9db65f0f
 		DE736F4626FA6EE6007187F2 /* InflectorKit in Frameworks */ = {isa = PBXBuildFile; productRef = E6E4209126A7DF4200B82624 /* InflectorKit */; };
 		DE796429276998B000978A03 /* IR+RootFieldBuilder.swift in Sources */ = {isa = PBXBuildFile; fileRef = DE796428276998B000978A03 /* IR+RootFieldBuilder.swift */; };
 		DE79642B276999E700978A03 /* IRNamedFragmentBuilderTests.swift in Sources */ = {isa = PBXBuildFile; fileRef = DE79642A276999E700978A03 /* IRNamedFragmentBuilderTests.swift */; };
@@ -335,10 +329,7 @@
 		DED46035261CEA660086EF63 /* ApolloTestSupport.framework in Frameworks */ = {isa = PBXBuildFile; fileRef = 9F8A95781EC0FC1200304A2D /* ApolloTestSupport.framework */; };
 		DED46042261CEA8A0086EF63 /* TestServerURLs.swift in Sources */ = {isa = PBXBuildFile; fileRef = DED45C172615308E0086EF63 /* TestServerURLs.swift */; };
 		DED46051261CEAD20086EF63 /* StarWarsAPI.framework in Frameworks */ = {isa = PBXBuildFile; fileRef = 9FCE2CFA1E6C213D00E34457 /* StarWarsAPI.framework */; };
-<<<<<<< HEAD
-=======
 		DEE2DAA227BAF00500EC0607 /* GraphQLType+Rendered.swift in Sources */ = {isa = PBXBuildFile; fileRef = DEE2DAA127BAF00500EC0607 /* GraphQLType+Rendered.swift */; };
->>>>>>> 9db65f0f
 		DEFBBC86273470F70088AABC /* IR+Field.swift in Sources */ = {isa = PBXBuildFile; fileRef = DEFBBC85273470F70088AABC /* IR+Field.swift */; };
 		DEFE0FC52748822900FFA440 /* IR+EntitySelectionTree.swift in Sources */ = {isa = PBXBuildFile; fileRef = DEFE0FC42748822900FFA440 /* IR+EntitySelectionTree.swift */; };
 		E603863C27B2FB1D00E7B060 /* PetDetails.swift in Sources */ = {isa = PBXBuildFile; fileRef = E603765727B2FB1900E7B060 /* PetDetails.swift */; };
@@ -376,11 +367,7 @@
 		E623FD2A2797A6F4008B4CED /* InterfaceTemplate.swift in Sources */ = {isa = PBXBuildFile; fileRef = E623FD292797A6F4008B4CED /* InterfaceTemplate.swift */; };
 		E64F7EB827A0854E0059C021 /* UnionTemplate.swift in Sources */ = {isa = PBXBuildFile; fileRef = E64F7EB727A0854E0059C021 /* UnionTemplate.swift */; };
 		E64F7EBA27A085D90059C021 /* UnionTemplateTests.swift in Sources */ = {isa = PBXBuildFile; fileRef = E64F7EB927A085D90059C021 /* UnionTemplateTests.swift */; };
-<<<<<<< HEAD
-		E64F7EBC27A11A510059C021 /* GraphQLNamedType+Swift.swift in Sources */ = {isa = PBXBuildFile; fileRef = E64F7EBB27A11A510059C021 /* GraphQLNamedType+Swift.swift */; };
-=======
 		E64F7EBC27A11A510059C021 /* GraphQLNamedType+SwiftName.swift in Sources */ = {isa = PBXBuildFile; fileRef = E64F7EBB27A11A510059C021 /* GraphQLNamedType+SwiftName.swift */; };
->>>>>>> 9db65f0f
 		E64F7EBF27A11B110059C021 /* GraphQLNamedType+SwiftTests.swift in Sources */ = {isa = PBXBuildFile; fileRef = E64F7EBE27A11B110059C021 /* GraphQLNamedType+SwiftTests.swift */; };
 		E64F7EC127A122300059C021 /* ObjectTemplate.swift in Sources */ = {isa = PBXBuildFile; fileRef = E64F7EC027A122300059C021 /* ObjectTemplate.swift */; };
 		E657CDBA26FD01D4005834D6 /* ApolloSchemaInternalTests.swift in Sources */ = {isa = PBXBuildFile; fileRef = E657CDB926FD01D4005834D6 /* ApolloSchemaInternalTests.swift */; };
@@ -542,8 +529,6 @@
 			remoteGlobalIDString = DE058606266978A100265760;
 			remoteInfo = ApolloModels;
 		};
-<<<<<<< HEAD
-=======
 		DE0BCCDF27C020EE00A04743 /* PBXContainerItemProxy */ = {
 			isa = PBXContainerItemProxy;
 			containerPortal = 9FC7503B1D2A532C00458D91 /* Project object */;
@@ -551,7 +536,6 @@
 			remoteGlobalIDString = DE3C7A00260A6B9800D2F4FF;
 			remoteInfo = AnimalKingdomAPI;
 		};
->>>>>>> 9db65f0f
 		DE3C7A96260A6C1000D2F4FF /* PBXContainerItemProxy */ = {
 			isa = PBXContainerItemProxy;
 			containerPortal = 9FC7503B1D2A532C00458D91 /* Project object */;
@@ -1024,8 +1008,6 @@
 		DE6B160B26152D210068D642 /* Project-Debug.xcconfig */ = {isa = PBXFileReference; lastKnownFileType = text.xcconfig; path = "Project-Debug.xcconfig"; sourceTree = "<group>"; };
 		DE6B160C26152D210068D642 /* Workspace-Packaging.xcconfig */ = {isa = PBXFileReference; lastKnownFileType = text.xcconfig; path = "Workspace-Packaging.xcconfig"; sourceTree = "<group>"; };
 		DE6B160D26152D210068D642 /* Workspace-Shared.xcconfig */ = {isa = PBXFileReference; lastKnownFileType = text.xcconfig; path = "Workspace-Shared.xcconfig"; sourceTree = "<group>"; };
-<<<<<<< HEAD
-=======
 		DE6B650B27C4293D00970E4E /* FieldArgumentRendering.swift */ = {isa = PBXFileReference; lastKnownFileType = sourcecode.swift; path = FieldArgumentRendering.swift; sourceTree = "<group>"; };
 		DE6D07F827BC3B6D009F5F33 /* GraphQLInputField+Rendered.swift */ = {isa = PBXFileReference; lastKnownFileType = sourcecode.swift; path = "GraphQLInputField+Rendered.swift"; sourceTree = "<group>"; };
 		DE6D07FA27BC3BE9009F5F33 /* OperationDefinition_VariableDefinition_Tests.swift */ = {isa = PBXFileReference; lastKnownFileType = sourcecode.swift; path = OperationDefinition_VariableDefinition_Tests.swift; sourceTree = "<group>"; };
@@ -1038,7 +1020,6 @@
 		DE72867927BEEC4D00577A0E /* PetSearchQuery.graphql */ = {isa = PBXFileReference; lastKnownFileType = text; path = PetSearchQuery.graphql; sourceTree = "<group>"; };
 		DE72867B27BEEDF900577A0E /* PetSearchQuery.swift */ = {isa = PBXFileReference; fileEncoding = 4; lastKnownFileType = sourcecode.swift; path = PetSearchQuery.swift; sourceTree = "<group>"; };
 		DE72867D27BEEE2D00577A0E /* PetSearchFilters.swift */ = {isa = PBXFileReference; fileEncoding = 4; lastKnownFileType = sourcecode.swift; path = PetSearchFilters.swift; sourceTree = "<group>"; };
->>>>>>> 9db65f0f
 		DE796428276998B000978A03 /* IR+RootFieldBuilder.swift */ = {isa = PBXFileReference; lastKnownFileType = sourcecode.swift; path = "IR+RootFieldBuilder.swift"; sourceTree = "<group>"; };
 		DE79642A276999E700978A03 /* IRNamedFragmentBuilderTests.swift */ = {isa = PBXFileReference; lastKnownFileType = sourcecode.swift; path = IRNamedFragmentBuilderTests.swift; sourceTree = "<group>"; };
 		DE79642C27699A6A00978A03 /* IR+NamedFragmentBuilder.swift */ = {isa = PBXFileReference; lastKnownFileType = sourcecode.swift; path = "IR+NamedFragmentBuilder.swift"; sourceTree = "<group>"; };
@@ -1075,10 +1056,7 @@
 		DEE1B3F3273B08D8007350E5 /* AllAnimals.graphql.swift */ = {isa = PBXFileReference; lastKnownFileType = sourcecode.swift; path = AllAnimals.graphql.swift; sourceTree = "<group>"; };
 		DEE1B3F4273B08D8007350E5 /* Types.graphql.swift */ = {isa = PBXFileReference; lastKnownFileType = sourcecode.swift; path = Types.graphql.swift; sourceTree = "<group>"; };
 		DEE1B3F5273B08D8007350E5 /* WarmBloodedDetails.graphql.swift */ = {isa = PBXFileReference; lastKnownFileType = sourcecode.swift; path = WarmBloodedDetails.graphql.swift; sourceTree = "<group>"; };
-<<<<<<< HEAD
-=======
 		DEE2DAA127BAF00500EC0607 /* GraphQLType+Rendered.swift */ = {isa = PBXFileReference; lastKnownFileType = sourcecode.swift; path = "GraphQLType+Rendered.swift"; sourceTree = "<group>"; };
->>>>>>> 9db65f0f
 		DEFBBC85273470F70088AABC /* IR+Field.swift */ = {isa = PBXFileReference; lastKnownFileType = sourcecode.swift; path = "IR+Field.swift"; sourceTree = "<group>"; };
 		DEFE0FC42748822900FFA440 /* IR+EntitySelectionTree.swift */ = {isa = PBXFileReference; lastKnownFileType = sourcecode.swift; path = "IR+EntitySelectionTree.swift"; sourceTree = "<group>"; };
 		E603765727B2FB1900E7B060 /* PetDetails.swift */ = {isa = PBXFileReference; fileEncoding = 4; lastKnownFileType = sourcecode.swift; path = PetDetails.swift; sourceTree = "<group>"; };
@@ -1117,11 +1095,7 @@
 		E623FD2B2797A700008B4CED /* InterfaceTemplateTests.swift */ = {isa = PBXFileReference; fileEncoding = 4; lastKnownFileType = sourcecode.swift; path = InterfaceTemplateTests.swift; sourceTree = "<group>"; };
 		E64F7EB727A0854E0059C021 /* UnionTemplate.swift */ = {isa = PBXFileReference; lastKnownFileType = sourcecode.swift; path = UnionTemplate.swift; sourceTree = "<group>"; };
 		E64F7EB927A085D90059C021 /* UnionTemplateTests.swift */ = {isa = PBXFileReference; lastKnownFileType = sourcecode.swift; path = UnionTemplateTests.swift; sourceTree = "<group>"; };
-<<<<<<< HEAD
-		E64F7EBB27A11A510059C021 /* GraphQLNamedType+Swift.swift */ = {isa = PBXFileReference; lastKnownFileType = sourcecode.swift; path = "GraphQLNamedType+Swift.swift"; sourceTree = "<group>"; };
-=======
 		E64F7EBB27A11A510059C021 /* GraphQLNamedType+SwiftName.swift */ = {isa = PBXFileReference; lastKnownFileType = sourcecode.swift; path = "GraphQLNamedType+SwiftName.swift"; sourceTree = "<group>"; };
->>>>>>> 9db65f0f
 		E64F7EBE27A11B110059C021 /* GraphQLNamedType+SwiftTests.swift */ = {isa = PBXFileReference; lastKnownFileType = sourcecode.swift; path = "GraphQLNamedType+SwiftTests.swift"; sourceTree = "<group>"; };
 		E64F7EC027A122300059C021 /* ObjectTemplate.swift */ = {isa = PBXFileReference; lastKnownFileType = sourcecode.swift; path = ObjectTemplate.swift; sourceTree = "<group>"; };
 		E64F7EC227A1243A0059C021 /* ObjectTemplateTests.swift */ = {isa = PBXFileReference; lastKnownFileType = sourcecode.swift; path = ObjectTemplateTests.swift; sourceTree = "<group>"; };
@@ -1269,10 +1243,7 @@
 			isa = PBXFrameworksBuildPhase;
 			buildActionMask = 2147483647;
 			files = (
-<<<<<<< HEAD
-=======
 				DE6B650827C059A800970E4E /* ApolloAPI.framework in Frameworks */,
->>>>>>> 9db65f0f
 				DE3C7A94260A6C1000D2F4FF /* ApolloUtils.framework in Frameworks */,
 			);
 			runOnlyForDeploymentPostprocessing = 0;
@@ -1638,7 +1609,6 @@
 				9B7B6F68233C2C0C00F32205 /* FileManager+Apollo.swift */,
 				9BAEEBF62346F0A000808306 /* StaticString+Apollo.swift */,
 				9B8C3FB1248DA2EA00707B13 /* URL+Apollo.swift */,
-				E64F7EBB27A11A510059C021 /* GraphQLNamedType+Swift.swift */,
 			);
 			name = Extensions;
 			sourceTree = "<group>";
@@ -2087,10 +2057,7 @@
 		DE31A437276A78140020DC44 /* Templates */ = {
 			isa = PBXGroup;
 			children = (
-<<<<<<< HEAD
-=======
 				DE6D07FC27BC3C81009F5F33 /* RenderingHelpers */,
->>>>>>> 9db65f0f
 				E6C9849227929EBE009481BE /* EnumTemplate.swift */,
 				DE5FD60A276970FC0033EE23 /* FragmentTemplate.swift */,
 				E608FBA427B1EFDF00493756 /* HeaderCommentTemplate.swift */,
@@ -2116,14 +2083,9 @@
 				E69BEDA62798B89600000D10 /* InputObjectTemplateTests.swift */,
 				E623FD2B2797A700008B4CED /* InterfaceTemplateTests.swift */,
 				E64F7EC227A1243A0059C021 /* ObjectTemplateTests.swift */,
-<<<<<<< HEAD
-				DE09F9C5270269F800795949 /* OperationDefinitionTemplate_DocumentType_Tests.swift */,
-				DE09066E27A4713F00211300 /* OperationDefinitionTemplateTests.swift */,
-=======
 				DE09066E27A4713F00211300 /* OperationDefinitionTemplateTests.swift */,
 				DE09F9C5270269F800795949 /* OperationDefinitionTemplate_DocumentType_Tests.swift */,
 				DE6D07FA27BC3BE9009F5F33 /* OperationDefinition_VariableDefinition_Tests.swift */,
->>>>>>> 9db65f0f
 				DE5FD608276956C70033EE23 /* SchemaTemplateTests.swift */,
 				E6B42D0C27A4749100A3BD58 /* SwiftPackageManagerModuleTemplateTests.swift */,
 				E64F7EB927A085D90059C021 /* UnionTemplateTests.swift */,
@@ -2150,11 +2112,8 @@
 			children = (
 				DE2FCF2E26E8092B0057EA67 /* AllAnimalsQuery.graphql */,
 				DE2FCF2D26E8092B0057EA67 /* AnimalSchema.graphqls */,
-<<<<<<< HEAD
-=======
 				DE72867927BEEC4D00577A0E /* PetSearchQuery.graphql */,
 				DE6D080227BD9933009F5F33 /* PetAdoptionMutation.graphql */,
->>>>>>> 9db65f0f
 				DE2FCF2F26E8092B0057EA67 /* ClassroomPets.graphql */,
 				DE2FCF3226E8092B0057EA67 /* HeightInMeters.graphql */,
 				DE2FCF3126E8092B0057EA67 /* PetDetails.graphql */,
@@ -2233,8 +2192,6 @@
 			path = Configuration/Shared;
 			sourceTree = SOURCE_ROOT;
 		};
-<<<<<<< HEAD
-=======
 		DE6D07FC27BC3C81009F5F33 /* RenderingHelpers */ = {
 			isa = PBXGroup;
 			children = (
@@ -2257,7 +2214,6 @@
 			path = InputObjects;
 			sourceTree = "<group>";
 		};
->>>>>>> 9db65f0f
 		DE9C04AB26EA763E00EC35E7 /* Accumulators */ = {
 			isa = PBXGroup;
 			children = (
@@ -2394,11 +2350,8 @@
 				E603765827B2FB1900E7B060 /* HeightInMeters.swift */,
 				E603765927B2FB1900E7B060 /* ClassroomPetDetails.swift */,
 				E603765A27B2FB1900E7B060 /* ClassroomPetsQuery.swift */,
-<<<<<<< HEAD
-=======
 				DE6D080327BD9A91009F5F33 /* PetAdoptionMutation.swift */,
 				DE72867B27BEEDF900577A0E /* PetSearchQuery.swift */,
->>>>>>> 9db65f0f
 				E603765B27B2FB1900E7B060 /* AllAnimalsQuery.swift */,
 				E603765C27B2FB1900E7B060 /* WarmBloodedDetails.swift */,
 			);
@@ -2408,10 +2361,7 @@
 		E603765D27B2FB1900E7B060 /* Schema */ = {
 			isa = PBXGroup;
 			children = (
-<<<<<<< HEAD
-=======
 				DE6D080527BD9AA9009F5F33 /* InputObjects */,
->>>>>>> 9db65f0f
 				E603765E27B2FB1900E7B060 /* Unions */,
 				E603766027B2FB1900E7B060 /* Enums */,
 				E603766327B2FB1900E7B060 /* Objects */,
@@ -2441,10 +2391,7 @@
 		E603766327B2FB1900E7B060 /* Objects */ = {
 			isa = PBXGroup;
 			children = (
-<<<<<<< HEAD
-=======
 				DE6D080827BD9ABA009F5F33 /* Mutation.swift */,
->>>>>>> 9db65f0f
 				E603766427B2FB1900E7B060 /* Query.swift */,
 				E603766527B2FB1900E7B060 /* Bird.swift */,
 				E603766627B2FB1900E7B060 /* Human.swift */,
@@ -2912,10 +2859,7 @@
 			buildRules = (
 			);
 			dependencies = (
-<<<<<<< HEAD
-=======
 				DE6D083527BDAB9E009F5F33 /* PBXTargetDependency */,
->>>>>>> 9db65f0f
 				DE3C7A97260A6C1000D2F4FF /* PBXTargetDependency */,
 			);
 			name = AnimalKingdomAPI;
@@ -3170,10 +3114,7 @@
 				DE223C1E271F332D004A0148 /* AnimalSchema.graphqls in Resources */,
 				DE223C1F271F332D004A0148 /* ClassroomPets.graphql in Resources */,
 				DE223C20271F332D004A0148 /* HeightInMeters.graphql in Resources */,
-<<<<<<< HEAD
-=======
 				DE72867A27BEEC4D00577A0E /* PetSearchQuery.graphql in Resources */,
->>>>>>> 9db65f0f
 				DE223C21271F332D004A0148 /* PetDetails.graphql in Resources */,
 				DE223C22271F332D004A0148 /* WarmBloodedDetails.graphql in Resources */,
 			);
@@ -3266,10 +3207,7 @@
 				E66F8899276C15580000BDA8 /* ObjectFileGenerator.swift in Sources */,
 				9BAEEBEF2346644B00808306 /* ApolloSchemaDownloader.swift in Sources */,
 				DE5FD601276923620033EE23 /* TemplateString.swift in Sources */,
-<<<<<<< HEAD
-=======
 				DE6D07FF27BC7F78009F5F33 /* InputVariableRenderable.swift in Sources */,
->>>>>>> 9db65f0f
 				DE796429276998B000978A03 /* IR+RootFieldBuilder.swift in Sources */,
 				E64F7EC127A122300059C021 /* ObjectTemplate.swift in Sources */,
 				9F1A966F258F34BB00A06EEB /* JavaScriptBridge.swift in Sources */,
@@ -3287,17 +3225,11 @@
 				9BAEEBF32346DDAD00808306 /* CodegenLogger.swift in Sources */,
 				9F628EB52593651B00F94F9D /* GraphQLValue.swift in Sources */,
 				DE5FD5FD2769222D0033EE23 /* OperationDefinitionTemplate.swift in Sources */,
-<<<<<<< HEAD
-				DE5EEC8527988F1A00AF5913 /* IR+SelectionSet.swift in Sources */,
-				DE3484622746FF8F0065B77E /* IR+OperationBuilder.swift in Sources */,
-				E610D8DF278F8F1E0023E495 /* UnionFileGenerator.swift in Sources */,
-=======
 				DE6B650C27C4293D00970E4E /* FieldArgumentRendering.swift in Sources */,
 				DE5EEC8527988F1A00AF5913 /* IR+SelectionSet.swift in Sources */,
 				DE3484622746FF8F0065B77E /* IR+OperationBuilder.swift in Sources */,
 				E610D8DF278F8F1E0023E495 /* UnionFileGenerator.swift in Sources */,
 				DEE2DAA227BAF00500EC0607 /* GraphQLType+Rendered.swift in Sources */,
->>>>>>> 9db65f0f
 				DE223C2D2721FCE8004A0148 /* ScopedSelectionSetHashable.swift in Sources */,
 				DE79642D27699A6A00978A03 /* IR+NamedFragmentBuilder.swift in Sources */,
 				9B47518D2575AA850001FB87 /* Pluralizer.swift in Sources */,
@@ -3313,18 +3245,11 @@
 				E610D8DB278EB0900023E495 /* InterfaceFileGenerator.swift in Sources */,
 				9B7B6F69233C2C0C00F32205 /* FileManager+Apollo.swift in Sources */,
 				E674DB41274C0A9B009BB90E /* Glob.swift in Sources */,
-<<<<<<< HEAD
-				DE5B318F27A48E060051C9D3 /* ImportStatementTemplate.swift in Sources */,
-				9F1A966C258F34BB00A06EEB /* GraphQLSchema.swift in Sources */,
-				9BE74D3D23FB4A8E006D354F /* FileFinder.swift in Sources */,
-				E64F7EBC27A11A510059C021 /* GraphQLNamedType+Swift.swift in Sources */,
-=======
 				DE6D07F927BC3B6D009F5F33 /* GraphQLInputField+Rendered.swift in Sources */,
 				DE5B318F27A48E060051C9D3 /* ImportStatementTemplate.swift in Sources */,
 				9F1A966C258F34BB00A06EEB /* GraphQLSchema.swift in Sources */,
 				9BE74D3D23FB4A8E006D354F /* FileFinder.swift in Sources */,
 				E64F7EBC27A11A510059C021 /* GraphQLNamedType+SwiftName.swift in Sources */,
->>>>>>> 9db65f0f
 				9B7B6F59233C287200F32205 /* ApolloCodegen.swift in Sources */,
 				E608FBA527B1EFDF00493756 /* HeaderCommentTemplate.swift in Sources */,
 				DE2739112769AEBA00B886EF /* SelectionSetTemplate.swift in Sources */,
@@ -3404,10 +3329,7 @@
 				E6C9849527929FED009481BE /* EnumTemplateTests.swift in Sources */,
 				DE5FD609276956C70033EE23 /* SchemaTemplateTests.swift in Sources */,
 				E61EF713275EC99A00191DA7 /* ApolloCodegenTests.swift in Sources */,
-<<<<<<< HEAD
-=======
 				DE6D07FD27BC3D53009F5F33 /* OperationDefinition_VariableDefinition_Tests.swift in Sources */,
->>>>>>> 9db65f0f
 				E6B4E9992798A8CB004EC8C4 /* InterfaceTemplateTests.swift in Sources */,
 				9F62DF8E2590539A00E6E808 /* SchemaIntrospectionTests.swift in Sources */,
 				E6D90D0D278FFE35009CAC5D /* SchemaFileGeneratorTests.swift in Sources */,
@@ -3625,32 +3547,21 @@
 			buildActionMask = 2147483647;
 			files = (
 				E603864A27B2FB1D00E7B060 /* Height.swift in Sources */,
-<<<<<<< HEAD
-				E603864227B2FB1D00E7B060 /* ClassroomPet.swift in Sources */,
-				E603864F27B2FB1D00E7B060 /* WarmBlooded.swift in Sources */,
-				E603863F27B2FB1D00E7B060 /* ClassroomPetsQuery.swift in Sources */,
-=======
 				DE72867E27BEEE2D00577A0E /* PetSearchFilters.swift in Sources */,
 				E603864227B2FB1D00E7B060 /* ClassroomPet.swift in Sources */,
 				E603864F27B2FB1D00E7B060 /* WarmBlooded.swift in Sources */,
 				E603863F27B2FB1D00E7B060 /* ClassroomPetsQuery.swift in Sources */,
 				DE6D080727BD9AA9009F5F33 /* PetAdoptionInput.swift in Sources */,
->>>>>>> 9db65f0f
 				E603864D27B2FB1D00E7B060 /* Animal.swift in Sources */,
 				E603864527B2FB1D00E7B060 /* Query.swift in Sources */,
 				DE223C24271F335D004A0148 /* Resources.swift in Sources */,
 				E603864B27B2FB1D00E7B060 /* PetRock.swift in Sources */,
 				E603864027B2FB1D00E7B060 /* AllAnimalsQuery.swift in Sources */,
-<<<<<<< HEAD
-				E603864427B2FB1D00E7B060 /* RelativeSize.swift in Sources */,
-				E603864627B2FB1D00E7B060 /* Bird.swift in Sources */,
-=======
 				DE6D080927BD9ABA009F5F33 /* Mutation.swift in Sources */,
 				E603864427B2FB1D00E7B060 /* RelativeSize.swift in Sources */,
 				DE6D083327BDA211009F5F33 /* MeasurementsInput.swift in Sources */,
 				E603864627B2FB1D00E7B060 /* Bird.swift in Sources */,
 				DE72867C27BEEDF900577A0E /* PetSearchQuery.swift in Sources */,
->>>>>>> 9db65f0f
 				E603864927B2FB1D00E7B060 /* Rat.swift in Sources */,
 				E603863E27B2FB1D00E7B060 /* ClassroomPetDetails.swift in Sources */,
 				E603864127B2FB1D00E7B060 /* WarmBloodedDetails.swift in Sources */,
@@ -3660,10 +3571,7 @@
 				E603864E27B2FB1D00E7B060 /* Pet.swift in Sources */,
 				E603864327B2FB1D00E7B060 /* SkinCovering.swift in Sources */,
 				E603864727B2FB1D00E7B060 /* Human.swift in Sources */,
-<<<<<<< HEAD
-=======
 				DE6D080427BD9A91009F5F33 /* PetAdoptionMutation.swift in Sources */,
->>>>>>> 9db65f0f
 				E603864827B2FB1D00E7B060 /* Cat.swift in Sources */,
 			);
 			runOnlyForDeploymentPostprocessing = 0;
@@ -3803,14 +3711,11 @@
 			target = DE058606266978A100265760 /* ApolloAPI */;
 			targetProxy = DE05862726697B1D00265760 /* PBXContainerItemProxy */;
 		};
-<<<<<<< HEAD
-=======
 		DE0BCCE027C020EE00A04743 /* PBXTargetDependency */ = {
 			isa = PBXTargetDependency;
 			target = DE3C7A00260A6B9800D2F4FF /* AnimalKingdomAPI */;
 			targetProxy = DE0BCCDF27C020EE00A04743 /* PBXContainerItemProxy */;
 		};
->>>>>>> 9db65f0f
 		DE3C7A97260A6C1000D2F4FF /* PBXTargetDependency */ = {
 			isa = PBXTargetDependency;
 			target = 9B68353D2463481A00337AE6 /* ApolloUtils */;
