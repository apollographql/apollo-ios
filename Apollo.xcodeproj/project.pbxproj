// !$*UTF8*$!
{
	archiveVersion = 1;
	classes = {
	};
	objectVersion = 52;
	objects = {

/* Begin PBXBuildFile section */
		19E9F6AC26D58A9A003AB80E /* OperationMessageIdCreatorTests.swift in Sources */ = {isa = PBXBuildFile; fileRef = 19E9F6AA26D58A92003AB80E /* OperationMessageIdCreatorTests.swift */; };
		19E9F6B526D6BF25003AB80E /* OperationMessageIdCreator.swift in Sources */ = {isa = PBXBuildFile; fileRef = 19E9F6A826D5867E003AB80E /* OperationMessageIdCreator.swift */; };
		2EE7FFD0276802E30035DC39 /* CacheKeyConstructionTests.swift in Sources */ = {isa = PBXBuildFile; fileRef = 2EE7FFCF276802E30035DC39 /* CacheKeyConstructionTests.swift */; };
		54DDB0921EA045870009DD99 /* InMemoryNormalizedCache.swift in Sources */ = {isa = PBXBuildFile; fileRef = 54DDB0911EA045870009DD99 /* InMemoryNormalizedCache.swift */; };
		5AC6CA4322AAF7B200B7C94D /* GraphQLHTTPMethod.swift in Sources */ = {isa = PBXBuildFile; fileRef = 5AC6CA4222AAF7B200B7C94D /* GraphQLHTTPMethod.swift */; };
		5BB2C0232380836100774170 /* VersionNumberTests.swift in Sources */ = {isa = PBXBuildFile; fileRef = 5BB2C0222380836100774170 /* VersionNumberTests.swift */; };
		96F32D3B27CCD16B00F3383C /* graphql in Resources */ = {isa = PBXBuildFile; fileRef = 96F32D3A27CCD16B00F3383C /* graphql */; };
		96F32D3C27CCD16D00F3383C /* graphql in Resources */ = {isa = PBXBuildFile; fileRef = 96F32D3A27CCD16B00F3383C /* graphql */; };
		9B1CCDD92360F02C007C9032 /* Bundle+Helpers.swift in Sources */ = {isa = PBXBuildFile; fileRef = 9B1CCDD82360F02C007C9032 /* Bundle+Helpers.swift */; };
		9B21FD752422C29D00998B5C /* GraphQLFileTests.swift in Sources */ = {isa = PBXBuildFile; fileRef = 9B21FD742422C29D00998B5C /* GraphQLFileTests.swift */; };
		9B260BEB245A020300562176 /* ApolloInterceptor.swift in Sources */ = {isa = PBXBuildFile; fileRef = 9B260BEA245A020300562176 /* ApolloInterceptor.swift */; };
		9B260BF1245A025400562176 /* HTTPRequest.swift in Sources */ = {isa = PBXBuildFile; fileRef = 9B260BF0245A025400562176 /* HTTPRequest.swift */; };
		9B260BF3245A026F00562176 /* RequestChain.swift in Sources */ = {isa = PBXBuildFile; fileRef = 9B260BF2245A026F00562176 /* RequestChain.swift */; };
		9B260BF5245A028D00562176 /* HTTPResponse.swift in Sources */ = {isa = PBXBuildFile; fileRef = 9B260BF4245A028D00562176 /* HTTPResponse.swift */; };
		9B260BF9245A030100562176 /* ResponseCodeInterceptor.swift in Sources */ = {isa = PBXBuildFile; fileRef = 9B260BF8245A030100562176 /* ResponseCodeInterceptor.swift */; };
		9B260BFB245A031900562176 /* NetworkFetchInterceptor.swift in Sources */ = {isa = PBXBuildFile; fileRef = 9B260BFA245A031900562176 /* NetworkFetchInterceptor.swift */; };
		9B260BFF245A054700562176 /* JSONRequest.swift in Sources */ = {isa = PBXBuildFile; fileRef = 9B260BFE245A054700562176 /* JSONRequest.swift */; };
		9B260C04245A090600562176 /* RequestChainNetworkTransport.swift in Sources */ = {isa = PBXBuildFile; fileRef = 9B260C03245A090600562176 /* RequestChainNetworkTransport.swift */; };
		9B260C08245A437400562176 /* InterceptorProvider.swift in Sources */ = {isa = PBXBuildFile; fileRef = 9B260C07245A437400562176 /* InterceptorProvider.swift */; };
		9B260C0A245A532500562176 /* JSONResponseParsingInterceptor.swift in Sources */ = {isa = PBXBuildFile; fileRef = 9B260C09245A532500562176 /* JSONResponseParsingInterceptor.swift */; };
		9B2B66F42513FAFE00B53ABF /* CancellationHandlingInterceptor.swift in Sources */ = {isa = PBXBuildFile; fileRef = 9B2B66F32513FAFE00B53ABF /* CancellationHandlingInterceptor.swift */; };
		9B2DFBBF24E1FA1A00ED3AE6 /* Apollo.framework in Frameworks */ = {isa = PBXBuildFile; fileRef = 9FC750441D2A532C00458D91 /* Apollo.framework */; };
		9B2DFBC724E1FA4800ED3AE6 /* UploadAPI.h in Headers */ = {isa = PBXBuildFile; fileRef = 9B2DFBC524E1FA3E00ED3AE6 /* UploadAPI.h */; settings = {ATTRIBUTES = (Public, ); }; };
		9B2DFBCD24E201A800ED3AE6 /* UploadAPI.framework in Frameworks */ = {isa = PBXBuildFile; fileRef = 9B2DFBB624E1FA0D00ED3AE6 /* UploadAPI.framework */; };
		9B455CDF2492D05E002255A9 /* Atomic.swift in Sources */ = {isa = PBXBuildFile; fileRef = 9B6CB23D238077B60007259D /* Atomic.swift */; };
		9B455CE52492D0A3002255A9 /* ApolloExtension.swift in Sources */ = {isa = PBXBuildFile; fileRef = 9B455CE22492D0A3002255A9 /* ApolloExtension.swift */; };
		9B455CE72492D0A3002255A9 /* Collection+Apollo.swift in Sources */ = {isa = PBXBuildFile; fileRef = 9B455CE42492D0A3002255A9 /* Collection+Apollo.swift */; };
		9B455CEB2492FB03002255A9 /* String+SHA.swift in Sources */ = {isa = PBXBuildFile; fileRef = 9B455CEA2492FB03002255A9 /* String+SHA.swift */; };
		9B47518D2575AA850001FB87 /* Pluralizer.swift in Sources */ = {isa = PBXBuildFile; fileRef = 9B47516D2575AA690001FB87 /* Pluralizer.swift */; };
		9B4751AD2575B5070001FB87 /* PluralizerTests.swift in Sources */ = {isa = PBXBuildFile; fileRef = 9B4751AC2575B5070001FB87 /* PluralizerTests.swift */; };
		9B4F453F244A27B900C2CF7D /* URLSessionClient.swift in Sources */ = {isa = PBXBuildFile; fileRef = 9B4F453E244A27B900C2CF7D /* URLSessionClient.swift */; };
		9B554CC4247DC29A002F452A /* TaskData.swift in Sources */ = {isa = PBXBuildFile; fileRef = 9B554CC3247DC29A002F452A /* TaskData.swift */; };
		9B64F6762354D219002D1BB5 /* URL+QueryDict.swift in Sources */ = {isa = PBXBuildFile; fileRef = 9B64F6752354D219002D1BB5 /* URL+QueryDict.swift */; };
		9B68F0552416B33300E97318 /* LineByLineComparison.swift in Sources */ = {isa = PBXBuildFile; fileRef = 9B68F0542416B33300E97318 /* LineByLineComparison.swift */; };
		9B708AAD2305884500604A11 /* ApolloClientProtocol.swift in Sources */ = {isa = PBXBuildFile; fileRef = 9B708AAC2305884500604A11 /* ApolloClientProtocol.swift */; };
		9B78C71E2326E86E000C8C32 /* ErrorGenerationTests.swift in Sources */ = {isa = PBXBuildFile; fileRef = 9B78C71B2326E859000C8C32 /* ErrorGenerationTests.swift */; };
		9B7B6F59233C287200F32205 /* ApolloCodegen.swift in Sources */ = {isa = PBXBuildFile; fileRef = 9B7B6F57233C287100F32205 /* ApolloCodegen.swift */; };
		9B7B6F5A233C287200F32205 /* ApolloCodegenConfiguration.swift in Sources */ = {isa = PBXBuildFile; fileRef = 9B7B6F58233C287100F32205 /* ApolloCodegenConfiguration.swift */; };
		9B7B6F69233C2C0C00F32205 /* FileManager+Apollo.swift in Sources */ = {isa = PBXBuildFile; fileRef = 9B7B6F68233C2C0C00F32205 /* FileManager+Apollo.swift */; };
		9B7BDA9B23FDE94C00ACD198 /* WebSocketError.swift in Sources */ = {isa = PBXBuildFile; fileRef = 9B7BDA9423FDE94C00ACD198 /* WebSocketError.swift */; };
		9B7BDA9C23FDE94C00ACD198 /* WebSocketTask.swift in Sources */ = {isa = PBXBuildFile; fileRef = 9B7BDA9523FDE94C00ACD198 /* WebSocketTask.swift */; };
		9B7BDA9D23FDE94C00ACD198 /* SplitNetworkTransport.swift in Sources */ = {isa = PBXBuildFile; fileRef = 9B7BDA9623FDE94C00ACD198 /* SplitNetworkTransport.swift */; };
		9B7BDA9E23FDE94C00ACD198 /* OperationMessage.swift in Sources */ = {isa = PBXBuildFile; fileRef = 9B7BDA9723FDE94C00ACD198 /* OperationMessage.swift */; };
		9B7BDA9F23FDE94C00ACD198 /* WebSocketClient.swift in Sources */ = {isa = PBXBuildFile; fileRef = 9B7BDA9823FDE94C00ACD198 /* WebSocketClient.swift */; };
		9B7BDAA023FDE94C00ACD198 /* WebSocketTransport.swift in Sources */ = {isa = PBXBuildFile; fileRef = 9B7BDA9923FDE94C00ACD198 /* WebSocketTransport.swift */; };
		9B7BDAD023FDEBE300ACD198 /* SQLiteSerialization.swift in Sources */ = {isa = PBXBuildFile; fileRef = 9B7BDACD23FDEBE300ACD198 /* SQLiteSerialization.swift */; };
		9B7BDAD223FDEBE300ACD198 /* SQLiteNormalizedCache.swift in Sources */ = {isa = PBXBuildFile; fileRef = 9B7BDACF23FDEBE300ACD198 /* SQLiteNormalizedCache.swift */; };
		9B7BDAF623FDEE2600ACD198 /* SQLite in Frameworks */ = {isa = PBXBuildFile; productRef = 9B7BDAF523FDEE2600ACD198 /* SQLite */; };
		9B7BDAFA23FDEE8A00ACD198 /* Apollo.framework in Frameworks */ = {isa = PBXBuildFile; fileRef = 9FC750441D2A532C00458D91 /* Apollo.framework */; };
		9B7BDAFD23FDEE9300ACD198 /* Apollo.framework in Frameworks */ = {isa = PBXBuildFile; fileRef = 9FC750441D2A532C00458D91 /* Apollo.framework */; };
		9B8C3FB3248DA2FE00707B13 /* URL+Apollo.swift in Sources */ = {isa = PBXBuildFile; fileRef = 9B8C3FB1248DA2EA00707B13 /* URL+Apollo.swift */; };
		9B8C3FB5248DA3E000707B13 /* URLExtensionsTests.swift in Sources */ = {isa = PBXBuildFile; fileRef = 9B8C3FB4248DA3E000707B13 /* URLExtensionsTests.swift */; };
		9B95EDC022CAA0B000702BB2 /* GETTransformerTests.swift in Sources */ = {isa = PBXBuildFile; fileRef = 9B95EDBF22CAA0AF00702BB2 /* GETTransformerTests.swift */; };
		9B96500A24BE62B7003C29C0 /* RequestChainTests.swift in Sources */ = {isa = PBXBuildFile; fileRef = 9B96500824BE6201003C29C0 /* RequestChainTests.swift */; };
		9B96500C24BE7239003C29C0 /* CacheReadInterceptor.swift in Sources */ = {isa = PBXBuildFile; fileRef = 9B96500B24BE7239003C29C0 /* CacheReadInterceptor.swift */; };
		9B9BBAF324DB39D70021C30F /* UploadRequest.swift in Sources */ = {isa = PBXBuildFile; fileRef = 9B9BBAF224DB39D70021C30F /* UploadRequest.swift */; };
		9B9BBAF524DB4F890021C30F /* AutomaticPersistedQueryInterceptor.swift in Sources */ = {isa = PBXBuildFile; fileRef = 9B9BBAF424DB4F890021C30F /* AutomaticPersistedQueryInterceptor.swift */; };
		9B9BBB1C24DB760B0021C30F /* UploadRequestTests.swift in Sources */ = {isa = PBXBuildFile; fileRef = 9B9BBB1A24DB75E60021C30F /* UploadRequestTests.swift */; };
		9B9F16A726013DAB00FB2F31 /* SQLiteDatabase.swift in Sources */ = {isa = PBXBuildFile; fileRef = 9B9F16A626013DAB00FB2F31 /* SQLiteDatabase.swift */; };
		9B9F16B82601532500FB2F31 /* SQLiteDotSwiftDatabase.swift in Sources */ = {isa = PBXBuildFile; fileRef = 9B9F16B72601532500FB2F31 /* SQLiteDotSwiftDatabase.swift */; };
		9BA1244A22D8A8EA00BF1D24 /* JSONSerialization+Sorting.swift in Sources */ = {isa = PBXBuildFile; fileRef = 9BA1244922D8A8EA00BF1D24 /* JSONSerialization+Sorting.swift */; };
		9BA3130E2302BEA5007B7FC5 /* DispatchQueue+Optional.swift in Sources */ = {isa = PBXBuildFile; fileRef = 9BA3130D2302BEA5007B7FC5 /* DispatchQueue+Optional.swift */; };
		9BAEEBEE2346644600808306 /* ApolloSchemaDownloadConfiguration.swift in Sources */ = {isa = PBXBuildFile; fileRef = 9BAEEBED2346644600808306 /* ApolloSchemaDownloadConfiguration.swift */; };
		9BAEEBEF2346644B00808306 /* ApolloSchemaDownloader.swift in Sources */ = {isa = PBXBuildFile; fileRef = 9BAEEBEB234663F200808306 /* ApolloSchemaDownloader.swift */; };
		9BAEEBF32346DDAD00808306 /* CodegenLogger.swift in Sources */ = {isa = PBXBuildFile; fileRef = 9BAEEBF22346DDAD00808306 /* CodegenLogger.swift */; };
		9BAEEBF72346F0A000808306 /* StaticString+Apollo.swift in Sources */ = {isa = PBXBuildFile; fileRef = 9BAEEBF62346F0A000808306 /* StaticString+Apollo.swift */; };
		9BAEEC01234BB8FD00808306 /* ApolloCodegenLib.framework in Frameworks */ = {isa = PBXBuildFile; fileRef = 9B7B6F47233C26D100F32205 /* ApolloCodegenLib.framework */; };
		9BAEEC10234BB95B00808306 /* FileManagerExtensionsTests.swift in Sources */ = {isa = PBXBuildFile; fileRef = 9BAEEC0D234BB95B00808306 /* FileManagerExtensionsTests.swift */; };
		9BAEEC17234C275600808306 /* ApolloSchemaPublicTests.swift in Sources */ = {isa = PBXBuildFile; fileRef = 9BAEEC16234C275600808306 /* ApolloSchemaPublicTests.swift */; };
		9BAEEC19234C297800808306 /* ApolloCodegenConfigurationTests.swift in Sources */ = {isa = PBXBuildFile; fileRef = 9BAEEC18234C297800808306 /* ApolloCodegenConfigurationTests.swift */; };
		9BC139A424EDCA6C00876D29 /* MaxRetryInterceptorTests.swift in Sources */ = {isa = PBXBuildFile; fileRef = 9BC139A224EDCA4400876D29 /* MaxRetryInterceptorTests.swift */; };
		9BC139A624EDCAD900876D29 /* BlindRetryingTestInterceptor.swift in Sources */ = {isa = PBXBuildFile; fileRef = 9BC139A524EDCAD900876D29 /* BlindRetryingTestInterceptor.swift */; };
		9BC139A824EDCE4F00876D29 /* RetryToCountThenSucceedInterceptor.swift in Sources */ = {isa = PBXBuildFile; fileRef = 9BC139A724EDCE4F00876D29 /* RetryToCountThenSucceedInterceptor.swift */; };
		9BC742AC24CFB2FF0029282C /* ApolloErrorInterceptor.swift in Sources */ = {isa = PBXBuildFile; fileRef = 9BC742AB24CFB2FF0029282C /* ApolloErrorInterceptor.swift */; };
		9BC742AE24CFB6450029282C /* CacheWriteInterceptor.swift in Sources */ = {isa = PBXBuildFile; fileRef = 9BC742AD24CFB6450029282C /* CacheWriteInterceptor.swift */; };
		9BCA8C0926618226004FF2F6 /* UntypedGraphQLRequestBodyCreator.swift in Sources */ = {isa = PBXBuildFile; fileRef = 9BCA8C0826618226004FF2F6 /* UntypedGraphQLRequestBodyCreator.swift */; };
		9BCF0CE023FC9CA50031D2A2 /* TestCacheProvider.swift in Sources */ = {isa = PBXBuildFile; fileRef = 9BCF0CD923FC9CA50031D2A2 /* TestCacheProvider.swift */; };
		9BCF0CE323FC9CA50031D2A2 /* XCTAssertHelpers.swift in Sources */ = {isa = PBXBuildFile; fileRef = 9BCF0CDC23FC9CA50031D2A2 /* XCTAssertHelpers.swift */; };
		9BCF0CE423FC9CA50031D2A2 /* MockURLSession.swift in Sources */ = {isa = PBXBuildFile; fileRef = 9BCF0CDD23FC9CA50031D2A2 /* MockURLSession.swift */; };
		9BCF0CE523FC9CA50031D2A2 /* MockNetworkTransport.swift in Sources */ = {isa = PBXBuildFile; fileRef = 9BCF0CDF23FC9CA50031D2A2 /* MockNetworkTransport.swift */; };
		9BCF0CE623FC9D7B0031D2A2 /* ApolloInternalTestHelpers.h in Headers */ = {isa = PBXBuildFile; fileRef = 9BCF0CDA23FC9CA50031D2A2 /* ApolloInternalTestHelpers.h */; settings = {ATTRIBUTES = (Public, ); }; };
		9BCF0D0123FC9F060031D2A2 /* StarWarsAPI.h in Headers */ = {isa = PBXBuildFile; fileRef = 9BCF0CF123FC9F060031D2A2 /* StarWarsAPI.h */; settings = {ATTRIBUTES = (Public, ); }; };
		9BDE43D122C6655300FD7C7F /* Cancellable.swift in Sources */ = {isa = PBXBuildFile; fileRef = 9BDE43D022C6655200FD7C7F /* Cancellable.swift */; };
		9BDE43DF22C6708600FD7C7F /* GraphQLHTTPRequestError.swift in Sources */ = {isa = PBXBuildFile; fileRef = 9BDE43DE22C6708600FD7C7F /* GraphQLHTTPRequestError.swift */; };
		9BDF201323FDC37600153E2B /* GitHubAPI.h in Headers */ = {isa = PBXBuildFile; fileRef = 9BDF200C23FDC37600153E2B /* GitHubAPI.h */; settings = {ATTRIBUTES = (Public, ); }; };
		9BE071AD2368D08700FA5952 /* Collection+Helpers.swift in Sources */ = {isa = PBXBuildFile; fileRef = 9BE071AC2368D08700FA5952 /* Collection+Helpers.swift */; };
		9BE74D3D23FB4A8E006D354F /* FileFinder.swift in Sources */ = {isa = PBXBuildFile; fileRef = 9BE74D3C23FB4A8E006D354F /* FileFinder.swift */; };
		9BEDC79E22E5D2CF00549BF6 /* RequestBodyCreator.swift in Sources */ = {isa = PBXBuildFile; fileRef = 9BEDC79D22E5D2CF00549BF6 /* RequestBodyCreator.swift */; };
		9BEEDC2824E351E5001D1294 /* MaxRetryInterceptor.swift in Sources */ = {isa = PBXBuildFile; fileRef = 9BEEDC2724E351E5001D1294 /* MaxRetryInterceptor.swift */; };
		9BEEDC2B24E61995001D1294 /* TestURLs.swift in Sources */ = {isa = PBXBuildFile; fileRef = 9BEEDC2A24E61995001D1294 /* TestURLs.swift */; };
		9BF1A95122CA6E71005292C2 /* GraphQLGETTransformer.swift in Sources */ = {isa = PBXBuildFile; fileRef = 9BF1A95022CA6E71005292C2 /* GraphQLGETTransformer.swift */; };
		9BF6C94325194DE2000D5B93 /* MultipartFormData+Testing.swift in Sources */ = {isa = PBXBuildFile; fileRef = 9BF6C91725194D7B000D5B93 /* MultipartFormData+Testing.swift */; };
		9BF6C97025194ED7000D5B93 /* MultipartFormDataTests.swift in Sources */ = {isa = PBXBuildFile; fileRef = 9BF6C95225194EA5000D5B93 /* MultipartFormDataTests.swift */; };
		9BF6C99C25195019000D5B93 /* String+IncludesForTesting.swift in Sources */ = {isa = PBXBuildFile; fileRef = 9BF6C99B25195019000D5B93 /* String+IncludesForTesting.swift */; };
		9BFE8DA9265D5D8F000BBF81 /* URLDownloader.swift in Sources */ = {isa = PBXBuildFile; fileRef = 9BFE8DA8265D5D8F000BBF81 /* URLDownloader.swift */; };
		9F1A966B258F34BB00A06EEB /* GraphQLJSFrontend.swift in Sources */ = {isa = PBXBuildFile; fileRef = 9F1A9665258F34BB00A06EEB /* GraphQLJSFrontend.swift */; };
		9F1A966C258F34BB00A06EEB /* GraphQLSchema.swift in Sources */ = {isa = PBXBuildFile; fileRef = 9F1A9667258F34BB00A06EEB /* GraphQLSchema.swift */; };
		9F1A966D258F34BB00A06EEB /* CompilationResult.swift in Sources */ = {isa = PBXBuildFile; fileRef = 9F1A9668258F34BB00A06EEB /* CompilationResult.swift */; };
		9F1A966F258F34BB00A06EEB /* JavaScriptBridge.swift in Sources */ = {isa = PBXBuildFile; fileRef = 9F1A966A258F34BB00A06EEB /* JavaScriptBridge.swift */; };
		9F21730E2567E6F000566121 /* DataLoaderTests.swift in Sources */ = {isa = PBXBuildFile; fileRef = 9FADC8531E6B86D900C677E6 /* DataLoaderTests.swift */; };
		9F21735B2568F3E200566121 /* PossiblyDeferredTests.swift in Sources */ = {isa = PBXBuildFile; fileRef = 9F21735A2568F3E200566121 /* PossiblyDeferredTests.swift */; };
		9F295E311E27534800A24949 /* GraphQLExecutor_ResultNormalizer_FromResponse_Tests.swift in Sources */ = {isa = PBXBuildFile; fileRef = 9F295E301E27534800A24949 /* GraphQLExecutor_ResultNormalizer_FromResponse_Tests.swift */; };
		9F295E381E277B2A00A24949 /* GraphQLResultNormalizer.swift in Sources */ = {isa = PBXBuildFile; fileRef = 9F295E371E277B2A00A24949 /* GraphQLResultNormalizer.swift */; };
		9F3910272549741400AF54A6 /* MockGraphQLServer.swift in Sources */ = {isa = PBXBuildFile; fileRef = 9F3910262549741400AF54A6 /* MockGraphQLServer.swift */; };
		9F41CBF025A3490600C02CB7 /* schema.graphqls in Resources */ = {isa = PBXBuildFile; fileRef = 9F41CBEF25A3490600C02CB7 /* schema.graphqls */; };
		9F41CC0025A3491E00C02CB7 /* schema.json in Resources */ = {isa = PBXBuildFile; fileRef = 9B2061622591B3860020D1E0 /* schema.json */; };
		9F438D071E6C2FD9007BDC1A /* Apollo.framework in Frameworks */ = {isa = PBXBuildFile; fileRef = 9FC750441D2A532C00458D91 /* Apollo.framework */; };
		9F533AB31E6C4A4200CBE097 /* BatchedLoadTests.swift in Sources */ = {isa = PBXBuildFile; fileRef = 9F438D0B1E6C494C007BDC1A /* BatchedLoadTests.swift */; };
		9F54C8B7255D760B0065AFD6 /* ParsingPerformanceTests.swift in Sources */ = {isa = PBXBuildFile; fileRef = 9F54C8B6255D760B0065AFD6 /* ParsingPerformanceTests.swift */; };
		9F54C8B9255D760B0065AFD6 /* Apollo.framework in Frameworks */ = {isa = PBXBuildFile; fileRef = 9FC750441D2A532C00458D91 /* Apollo.framework */; };
		9F54C90F255D79C80065AFD6 /* ApolloInternalTestHelpers.framework in Frameworks */ = {isa = PBXBuildFile; fileRef = 9F8A95781EC0FC1200304A2D /* ApolloInternalTestHelpers.framework */; };
		9F54C910255D79C80065AFD6 /* GitHubAPI.framework in Frameworks */ = {isa = PBXBuildFile; fileRef = 9FACA9C61F42E67200AE2DBD /* GitHubAPI.framework */; };
		9F55347B1DE1DB2100E54264 /* ApolloStore.swift in Sources */ = {isa = PBXBuildFile; fileRef = 9F55347A1DE1DB2100E54264 /* ApolloStore.swift */; };
		9F578D901D8D2CB300C0EA36 /* HTTPURLResponse+Helpers.swift in Sources */ = {isa = PBXBuildFile; fileRef = 9F578D8F1D8D2CB300C0EA36 /* HTTPURLResponse+Helpers.swift */; };
		9F628E9525935BE600F94F9D /* GraphQLType.swift in Sources */ = {isa = PBXBuildFile; fileRef = 9F628E9425935BE600F94F9D /* GraphQLType.swift */; };
		9F628EB52593651B00F94F9D /* GraphQLValue.swift in Sources */ = {isa = PBXBuildFile; fileRef = 9F628EB42593651B00F94F9D /* GraphQLValue.swift */; };
		9F62DF8E2590539A00E6E808 /* SchemaIntrospectionTests.swift in Sources */ = {isa = PBXBuildFile; fileRef = 9F62DF8D2590539A00E6E808 /* SchemaIntrospectionTests.swift */; };
		9F62DFAE2590557F00E6E808 /* DocumentParsingAndValidationTests.swift in Sources */ = {isa = PBXBuildFile; fileRef = 9F62DFAD2590557F00E6E808 /* DocumentParsingAndValidationTests.swift */; };
		9F62DFBF2590560000E6E808 /* Helpers.swift in Sources */ = {isa = PBXBuildFile; fileRef = 9F62DFBE2590560000E6E808 /* Helpers.swift */; };
		9F62DFD02590710E00E6E808 /* GraphQLSource.swift in Sources */ = {isa = PBXBuildFile; fileRef = 9F62DFCF2590710E00E6E808 /* GraphQLSource.swift */; };
		9F62E0102590728000E6E808 /* CompilationTests.swift in Sources */ = {isa = PBXBuildFile; fileRef = 9F62E00F2590728000E6E808 /* CompilationTests.swift */; };
		9F62E03F2590896400E6E808 /* GraphQLError.swift in Sources */ = {isa = PBXBuildFile; fileRef = 9F62E03E2590896400E6E808 /* GraphQLError.swift */; };
		9F65B1211EC106F30090B25F /* Apollo.framework in Frameworks */ = {isa = PBXBuildFile; fileRef = 9FC750441D2A532C00458D91 /* Apollo.framework */; };
		9F68F9F125415827004F26D0 /* XCTestCase+Helpers.swift in Sources */ = {isa = PBXBuildFile; fileRef = 9F68F9F025415827004F26D0 /* XCTestCase+Helpers.swift */; };
		9F69FFA91D42855900E000B1 /* NetworkTransport.swift in Sources */ = {isa = PBXBuildFile; fileRef = 9F69FFA81D42855900E000B1 /* NetworkTransport.swift */; };
		9F8622FA1EC2117C00C38162 /* FragmentConstructionAndConversionTests.swift in Sources */ = {isa = PBXBuildFile; fileRef = 9F8622F91EC2117C00C38162 /* FragmentConstructionAndConversionTests.swift */; };
		9F86B68B1E6438D700B885FF /* GraphQLSelectionSetMapper.swift in Sources */ = {isa = PBXBuildFile; fileRef = 9F86B68A1E6438D700B885FF /* GraphQLSelectionSetMapper.swift */; };
		9F86B6901E65533D00B885FF /* GraphQLResponseGenerator.swift in Sources */ = {isa = PBXBuildFile; fileRef = 9F86B68F1E65533D00B885FF /* GraphQLResponseGenerator.swift */; };
		9F8A958D1EC0FFAB00304A2D /* ApolloInternalTestHelpers.framework in Frameworks */ = {isa = PBXBuildFile; fileRef = 9F8A95781EC0FC1200304A2D /* ApolloInternalTestHelpers.framework */; };
		9F8E0BD325668552000D9FA5 /* DataLoader.swift in Sources */ = {isa = PBXBuildFile; fileRef = 9FADC84E1E6B865E00C677E6 /* DataLoader.swift */; };
		9F8E0BE325668559000D9FA5 /* PossiblyDeferred.swift in Sources */ = {isa = PBXBuildFile; fileRef = 9F33D6A32566475600A1543F /* PossiblyDeferred.swift */; };
		9F91CF8F1F6C0DB2008DD0BE /* MutatingResultsTests.swift in Sources */ = {isa = PBXBuildFile; fileRef = 9F91CF8E1F6C0DB2008DD0BE /* MutatingResultsTests.swift */; };
		9FA6F3681E65DF4700BF8D73 /* GraphQLResultAccumulator.swift in Sources */ = {isa = PBXBuildFile; fileRef = 9FA6F3671E65DF4700BF8D73 /* GraphQLResultAccumulator.swift */; };
		9FACA9BE1F42E67200AE2DBD /* Apollo.framework in Frameworks */ = {isa = PBXBuildFile; fileRef = 9FC750441D2A532C00458D91 /* Apollo.framework */; };
		9FBE0D4025407B64002ED0B1 /* AsyncResultObserver.swift in Sources */ = {isa = PBXBuildFile; fileRef = 9FBE0D3F25407B64002ED0B1 /* AsyncResultObserver.swift */; };
		9FC2333D1E66BBF7001E4541 /* GraphQLDependencyTracker.swift in Sources */ = {isa = PBXBuildFile; fileRef = 9FC2333C1E66BBF7001E4541 /* GraphQLDependencyTracker.swift */; };
		9FC750481D2A532C00458D91 /* Apollo.h in Headers */ = {isa = PBXBuildFile; fileRef = 9FC750471D2A532C00458D91 /* Apollo.h */; settings = {ATTRIBUTES = (Public, ); }; };
		9FC7504F1D2A532D00458D91 /* Apollo.framework in Frameworks */ = {isa = PBXBuildFile; fileRef = 9FC750441D2A532C00458D91 /* Apollo.framework */; };
		9FC750631D2A59F600458D91 /* ApolloClient.swift in Sources */ = {isa = PBXBuildFile; fileRef = 9FC750621D2A59F600458D91 /* ApolloClient.swift */; };
		9FC9A9BD1E2C271C0023C4D5 /* RecordSet.swift in Sources */ = {isa = PBXBuildFile; fileRef = 9FC9A9BC1E2C271C0023C4D5 /* RecordSet.swift */; };
		9FC9A9BF1E2C27FB0023C4D5 /* GraphQLResult.swift in Sources */ = {isa = PBXBuildFile; fileRef = 9FC9A9BE1E2C27FB0023C4D5 /* GraphQLResult.swift */; };
		9FC9A9C81E2EFE6E0023C4D5 /* CacheKeyForFieldTests.swift in Sources */ = {isa = PBXBuildFile; fileRef = 9FC9A9C71E2EFE6E0023C4D5 /* CacheKeyForFieldTests.swift */; };
		9FC9A9CC1E2FD0760023C4D5 /* Record.swift in Sources */ = {isa = PBXBuildFile; fileRef = 9FC9A9CB1E2FD0760023C4D5 /* Record.swift */; };
		9FCDFD291E33D0CE007519DC /* GraphQLQueryWatcher.swift in Sources */ = {isa = PBXBuildFile; fileRef = 9FCDFD281E33D0CE007519DC /* GraphQLQueryWatcher.swift */; };
		9FCE2CEE1E6BE2D900E34457 /* NormalizedCache.swift in Sources */ = {isa = PBXBuildFile; fileRef = 9FCE2CED1E6BE2D800E34457 /* NormalizedCache.swift */; };
		9FCE2D091E6C254700E34457 /* StarWarsAPI.framework in Frameworks */ = {isa = PBXBuildFile; fileRef = 9FCE2CFA1E6C213D00E34457 /* StarWarsAPI.framework */; };
		9FD1519A255D7F30003BDAAA /* IssuesAndCommentsForRepository.json in Resources */ = {isa = PBXBuildFile; fileRef = 9FD15199255D7F30003BDAAA /* IssuesAndCommentsForRepository.json */; };
		9FDE0731258F3AA100DC0CA5 /* SchemaLoadingTests.swift in Sources */ = {isa = PBXBuildFile; fileRef = 9F1A96AF258F36B200A06EEB /* SchemaLoadingTests.swift */; };
		9FDE0752258F3BC200DC0CA5 /* StarWarsAPI.framework in Frameworks */ = {isa = PBXBuildFile; fileRef = 9FCE2CFA1E6C213D00E34457 /* StarWarsAPI.framework */; };
		9FEB050D1DB5732300DA3B44 /* JSONSerializationFormat.swift in Sources */ = {isa = PBXBuildFile; fileRef = 9FEB050C1DB5732300DA3B44 /* JSONSerializationFormat.swift */; };
		9FF90A611DDDEB100034C3B6 /* GraphQLResponse.swift in Sources */ = {isa = PBXBuildFile; fileRef = 9FF90A5B1DDDEB100034C3B6 /* GraphQLResponse.swift */; };
		9FF90A651DDDEB100034C3B6 /* GraphQLExecutor.swift in Sources */ = {isa = PBXBuildFile; fileRef = 9FF90A5C1DDDEB100034C3B6 /* GraphQLExecutor.swift */; };
		9FF90A6F1DDDEB420034C3B6 /* GraphQLMapEncodingTests.swift in Sources */ = {isa = PBXBuildFile; fileRef = 9FF90A6A1DDDEB420034C3B6 /* GraphQLMapEncodingTests.swift */; };
		9FF90A711DDDEB420034C3B6 /* GraphQLExecutor_SelectionSetMapper_FromResponse_Tests.swift in Sources */ = {isa = PBXBuildFile; fileRef = 9FF90A6B1DDDEB420034C3B6 /* GraphQLExecutor_SelectionSetMapper_FromResponse_Tests.swift */; };
		9FF90A731DDDEB420034C3B6 /* ParseQueryResponseTests.swift in Sources */ = {isa = PBXBuildFile; fileRef = 9FF90A6C1DDDEB420034C3B6 /* ParseQueryResponseTests.swift */; };
		C3279FC72345234D00224790 /* TestCustomRequestBodyCreator.swift in Sources */ = {isa = PBXBuildFile; fileRef = C3279FC52345233000224790 /* TestCustomRequestBodyCreator.swift */; };
		C338DF1722DD9DE9006AF33E /* RequestBodyCreatorTests.swift in Sources */ = {isa = PBXBuildFile; fileRef = C338DF1622DD9DE9006AF33E /* RequestBodyCreatorTests.swift */; };
		C377CCA922D798BD00572E03 /* GraphQLFile.swift in Sources */ = {isa = PBXBuildFile; fileRef = C377CCA822D798BD00572E03 /* GraphQLFile.swift */; };
		C377CCAB22D7992E00572E03 /* MultipartFormData.swift in Sources */ = {isa = PBXBuildFile; fileRef = C377CCAA22D7992E00572E03 /* MultipartFormData.swift */; };
		D87AC09F2564D60B0079FAA5 /* ApolloClientOperationTests.swift in Sources */ = {isa = PBXBuildFile; fileRef = D87AC09E2564D60B0079FAA5 /* ApolloClientOperationTests.swift */; };
		DE03FDDB2784D0B2007425BD /* DataDict.swift in Sources */ = {isa = PBXBuildFile; fileRef = DE03FDDA2784D0B2007425BD /* DataDict.swift */; };
		DE058609266978A100265760 /* Selection.swift in Sources */ = {isa = PBXBuildFile; fileRef = DE664ED326602AF60054DB4F /* Selection.swift */; };
		DE05860B266978A100265760 /* SelectionSet.swift in Sources */ = {isa = PBXBuildFile; fileRef = DE3C7B10260A6FC900D2F4FF /* SelectionSet.swift */; };
		DE05860C266978A100265760 /* FragmentProtocols.swift in Sources */ = {isa = PBXBuildFile; fileRef = DE3C7B12260A6FC900D2F4FF /* FragmentProtocols.swift */; };
		DE05860D266978A100265760 /* ScalarTypes.swift in Sources */ = {isa = PBXBuildFile; fileRef = DE3C7B15260A6FCA00D2F4FF /* ScalarTypes.swift */; };
		DE05860E266978A100265760 /* GraphQLNullable.swift in Sources */ = {isa = PBXBuildFile; fileRef = 9B68F06E241C649E00E97318 /* GraphQLNullable.swift */; };
		DE058610266978A100265760 /* InputValue.swift in Sources */ = {isa = PBXBuildFile; fileRef = 9FC9A9C11E2D3CAF0023C4D5 /* InputValue.swift */; };
		DE058616266978A100265760 /* GraphQLEnum.swift in Sources */ = {isa = PBXBuildFile; fileRef = DE3C7B14260A6FCA00D2F4FF /* GraphQLEnum.swift */; };
		DE05862D2669800000265760 /* Matchable.swift in Sources */ = {isa = PBXBuildFile; fileRef = 9BE071AE2368D34D00FA5952 /* Matchable.swift */; };
		DE0586332669948500265760 /* InputValue+Evaluation.swift in Sources */ = {isa = PBXBuildFile; fileRef = DE0586322669948500265760 /* InputValue+Evaluation.swift */; };
		DE0586372669958F00265760 /* GraphQLError.swift in Sources */ = {isa = PBXBuildFile; fileRef = 9FC9A9D21E2FD48B0023C4D5 /* GraphQLError.swift */; };
		DE0586392669985000265760 /* Dictionary+Helpers.swift in Sources */ = {isa = PBXBuildFile; fileRef = DE0586382669985000265760 /* Dictionary+Helpers.swift */; };
		DE09066F27A4713F00211300 /* OperationDefinitionTemplateTests.swift in Sources */ = {isa = PBXBuildFile; fileRef = DE09066E27A4713F00211300 /* OperationDefinitionTemplateTests.swift */; };
		DE09114E27288B1F000648E5 /* SortedSelections.swift in Sources */ = {isa = PBXBuildFile; fileRef = DE09114D27288B1F000648E5 /* SortedSelections.swift */; };
		DE09F9BD27024FEA00795949 /* InputObject.swift in Sources */ = {isa = PBXBuildFile; fileRef = DE09F9BC27024FEA00795949 /* InputObject.swift */; };
		DE09F9C3270269E800795949 /* MockJavaScriptObject.swift in Sources */ = {isa = PBXBuildFile; fileRef = DE09F9C0270269E800795949 /* MockJavaScriptObject.swift */; };
		DE09F9C6270269F800795949 /* OperationDefinitionTemplate_DocumentType_Tests.swift in Sources */ = {isa = PBXBuildFile; fileRef = DE09F9C5270269F800795949 /* OperationDefinitionTemplate_DocumentType_Tests.swift */; };
		DE0BCCE127C020F300A04743 /* AnimalKingdomAPI.framework in Frameworks */ = {isa = PBXBuildFile; fileRef = DE3C7A11260A6B9800D2F4FF /* AnimalKingdomAPI.framework */; };
		DE0D38F0282ECA6D00AFCC84 /* MockObjectFileGenerator.swift in Sources */ = {isa = PBXBuildFile; fileRef = DE0D38EF282ECA6D00AFCC84 /* MockObjectFileGenerator.swift */; };
		DE0D38F2282ECF9700AFCC84 /* MockObjectFileGeneratorTests.swift in Sources */ = {isa = PBXBuildFile; fileRef = DE0D38F1282ECF9700AFCC84 /* MockObjectFileGeneratorTests.swift */; };
		DE12B2D7273B204B003371CC /* TestError.swift in Sources */ = {isa = PBXBuildFile; fileRef = DE12B2D6273B204B003371CC /* TestError.swift */; };
		DE12B2D9273C4338003371CC /* MockIRSubscripts.swift in Sources */ = {isa = PBXBuildFile; fileRef = DE12B2D8273C4338003371CC /* MockIRSubscripts.swift */; };
		DE181A2C26C5C0CB000C0B9C /* WebSocket.swift in Sources */ = {isa = PBXBuildFile; fileRef = DE181A2B26C5C0CB000C0B9C /* WebSocket.swift */; };
		DE181A2E26C5C299000C0B9C /* SSLClientCertificate.swift in Sources */ = {isa = PBXBuildFile; fileRef = DE181A2D26C5C299000C0B9C /* SSLClientCertificate.swift */; };
		DE181A3026C5C38E000C0B9C /* SSLSecurity.swift in Sources */ = {isa = PBXBuildFile; fileRef = DE181A2F26C5C38E000C0B9C /* SSLSecurity.swift */; };
		DE181A3226C5C401000C0B9C /* Compression.swift in Sources */ = {isa = PBXBuildFile; fileRef = DE181A3126C5C401000C0B9C /* Compression.swift */; };
		DE181A3426C5D8D4000C0B9C /* CompressionTests.swift in Sources */ = {isa = PBXBuildFile; fileRef = DE181A3326C5D8D4000C0B9C /* CompressionTests.swift */; };
		DE181A3626C5DE4F000C0B9C /* WebSocketStream.swift in Sources */ = {isa = PBXBuildFile; fileRef = DE181A3526C5DE4F000C0B9C /* WebSocketStream.swift */; };
		DE1C6F00284161DE0050164B /* AnyHashableConvertible.swift in Sources */ = {isa = PBXBuildFile; fileRef = DE1C6EFF284161DE0050164B /* AnyHashableConvertible.swift */; };
		DE1C6F032846C84D0050164B /* ClassroomPetsCCNQuery.swift in Sources */ = {isa = PBXBuildFile; fileRef = DE1C6F012846C84D0050164B /* ClassroomPetsCCNQuery.swift */; };
		DE1C6F042846C84D0050164B /* ClassroomPetDetailsCCN.swift in Sources */ = {isa = PBXBuildFile; fileRef = DE1C6F022846C84D0050164B /* ClassroomPetDetailsCCN.swift */; };
		DE223C1C271F3288004A0148 /* AnimalKingdomIRCreationTests.swift in Sources */ = {isa = PBXBuildFile; fileRef = DE223C1B271F3288004A0148 /* AnimalKingdomIRCreationTests.swift */; };
		DE223C24271F335D004A0148 /* Resources.swift in Sources */ = {isa = PBXBuildFile; fileRef = DE223C23271F335D004A0148 /* Resources.swift */; };
		DE223C292720B897004A0148 /* StringInterpolation+NestedIndentation.swift in Sources */ = {isa = PBXBuildFile; fileRef = DE223C282720B897004A0148 /* StringInterpolation+NestedIndentation.swift */; };
		DE223C2D2721FCE8004A0148 /* ScopedSelectionSetHashable.swift in Sources */ = {isa = PBXBuildFile; fileRef = DE223C2C2721FCE8004A0148 /* ScopedSelectionSetHashable.swift */; };
		DE223C3327221144004A0148 /* IRMatchers.swift in Sources */ = {isa = PBXBuildFile; fileRef = DE223C2A2721FAD6004A0148 /* IRMatchers.swift */; };
		DE225F472835A96A005415AA /* Crocodile.swift in Sources */ = {isa = PBXBuildFile; fileRef = DE225F452835A96A005415AA /* Crocodile.swift */; };
		DE225F482835A96A005415AA /* Fish.swift in Sources */ = {isa = PBXBuildFile; fileRef = DE225F462835A96A005415AA /* Fish.swift */; };
		DE2739112769AEBA00B886EF /* SelectionSetTemplate.swift in Sources */ = {isa = PBXBuildFile; fileRef = DE2739102769AEBA00B886EF /* SelectionSetTemplate.swift */; };
		DE296539279B3B8200BF9B49 /* SelectionSetTemplateTests.swift in Sources */ = {isa = PBXBuildFile; fileRef = DE296536279B3B8200BF9B49 /* SelectionSetTemplateTests.swift */; };
		DE29653B279B3B8200BF9B49 /* SelectionSetTemplate_RenderOperation_Tests.swift in Sources */ = {isa = PBXBuildFile; fileRef = DE296538279B3B8200BF9B49 /* SelectionSetTemplate_RenderOperation_Tests.swift */; };
		DE296BA527A07C37004F571F /* MockMergedSelections.swift in Sources */ = {isa = PBXBuildFile; fileRef = DE296BA427A07C37004F571F /* MockMergedSelections.swift */; };
		DE296BA727A09A11004F571F /* IsEverTrue.swift in Sources */ = {isa = PBXBuildFile; fileRef = DE296BA627A09A11004F571F /* IsEverTrue.swift */; };
		DE2FCF1D26E806710057EA67 /* SchemaConfiguration.swift in Sources */ = {isa = PBXBuildFile; fileRef = DE2FCF1C26E806710057EA67 /* SchemaConfiguration.swift */; };
		DE2FCF2726E8083A0057EA67 /* Union.swift in Sources */ = {isa = PBXBuildFile; fileRef = DE2FCF2326E8083A0057EA67 /* Union.swift */; };
		DE2FCF2826E8083A0057EA67 /* Interface.swift in Sources */ = {isa = PBXBuildFile; fileRef = DE2FCF2426E8083A0057EA67 /* Interface.swift */; };
		DE2FCF2926E8083A0057EA67 /* Object.swift in Sources */ = {isa = PBXBuildFile; fileRef = DE2FCF2526E8083A0057EA67 /* Object.swift */; };
		DE2FCF4526E80CF10057EA67 /* GraphQLOperation.swift in Sources */ = {isa = PBXBuildFile; fileRef = 9FC750601D2A59C300458D91 /* GraphQLOperation.swift */; };
		DE2FCF4926E94D150057EA67 /* TestMockTests.swift in Sources */ = {isa = PBXBuildFile; fileRef = DE2FCF4826E94D150057EA67 /* TestMockTests.swift */; };
		DE3484622746FF8F0065B77E /* IR+OperationBuilder.swift in Sources */ = {isa = PBXBuildFile; fileRef = DE3484612746FF8F0065B77E /* IR+OperationBuilder.swift */; };
		DE363CB327640FBA001EC05B /* GraphQLJSFrontend+TestHelpers.swift in Sources */ = {isa = PBXBuildFile; fileRef = DE363CB227640FBA001EC05B /* GraphQLJSFrontend+TestHelpers.swift */; };
		DE3C7974260A646300D2F4FF /* dist in Resources */ = {isa = PBXBuildFile; fileRef = DE3C7973260A646300D2F4FF /* dist */; };
		DE3C7A94260A6C1000D2F4FF /* ApolloUtils.framework in Frameworks */ = {isa = PBXBuildFile; fileRef = 9B68353E2463481A00337AE6 /* ApolloUtils.framework */; };
		DE3C7B4A260A73D800D2F4FF /* AnimalKingdomAPI.h in Headers */ = {isa = PBXBuildFile; fileRef = DE3C79A9260A6ACD00D2F4FF /* AnimalKingdomAPI.h */; settings = {ATTRIBUTES = (Public, ); }; };
		DE46A55126EFEB6900357C52 /* JSONValueMatcher.swift in Sources */ = {isa = PBXBuildFile; fileRef = DE5EB9C626EFE0F80004176A /* JSONValueMatcher.swift */; };
		DE46A55626F13A7400357C52 /* JSONResponseParsingInterceptorTests.swift in Sources */ = {isa = PBXBuildFile; fileRef = DE46A55426F13A0900357C52 /* JSONResponseParsingInterceptorTests.swift */; };
		DE46A55826F13AD000357C52 /* ResponseCodeInterceptorTests.swift in Sources */ = {isa = PBXBuildFile; fileRef = DE46A55726F13AD000357C52 /* ResponseCodeInterceptorTests.swift */; };
		DE4766E826F92F30004622E0 /* MockSchemaConfiguration.swift in Sources */ = {isa = PBXBuildFile; fileRef = DE4766E726F92F30004622E0 /* MockSchemaConfiguration.swift */; };
		DE4841A92745BBF10001E594 /* LinkedList.swift in Sources */ = {isa = PBXBuildFile; fileRef = DE4841A82745BBF10001E594 /* LinkedList.swift */; };
		DE4841AA2745EF530001E594 /* ResponsePath.swift in Sources */ = {isa = PBXBuildFile; fileRef = 9F7BA89822927A3700999B3B /* ResponsePath.swift */; };
		DE4D54E727A3504B00D26B68 /* OperationFileGenerator.swift in Sources */ = {isa = PBXBuildFile; fileRef = DE4D54E627A3504B00D26B68 /* OperationFileGenerator.swift */; };
		DE4D54E927A3518100D26B68 /* FragmentFileGenerator.swift in Sources */ = {isa = PBXBuildFile; fileRef = DE4D54E827A3518100D26B68 /* FragmentFileGenerator.swift */; };
		DE56DC232683B2020090D6E4 /* DefaultInterceptorProvider.swift in Sources */ = {isa = PBXBuildFile; fileRef = DE56DC222683B2020090D6E4 /* DefaultInterceptorProvider.swift */; };
		DE5B314027A482C80051C9D3 /* Resources.swift in Sources */ = {isa = PBXBuildFile; fileRef = DE5B313F27A482C80051C9D3 /* Resources.swift */; };
		DE5EB9C026EFCB010004176A /* TestObserver.swift in Sources */ = {isa = PBXBuildFile; fileRef = DE5EB9BF26EFCB010004176A /* TestObserver.swift */; };
		DE5EB9C226EFCBD40004176A /* MockApolloStore.swift in Sources */ = {isa = PBXBuildFile; fileRef = DE5EB9C126EFCBD40004176A /* MockApolloStore.swift */; };
		DE5EB9C526EFD4D10004176A /* Nimble in Frameworks */ = {isa = PBXBuildFile; productRef = DE5EB9C426EFD4D10004176A /* Nimble */; };
		DE5EB9CB26EFE5510004176A /* MockOperation.swift in Sources */ = {isa = PBXBuildFile; fileRef = DE5EB9CA26EFE5510004176A /* MockOperation.swift */; };
		DE5EEC83279796EA00AF5913 /* MockApolloCodegenConfiguration.swift in Sources */ = {isa = PBXBuildFile; fileRef = DE5FD5FE276922AA0033EE23 /* MockApolloCodegenConfiguration.swift */; };
		DE5EEC8527988F1A00AF5913 /* IR+SelectionSet.swift in Sources */ = {isa = PBXBuildFile; fileRef = DE5EEC8427988F1A00AF5913 /* IR+SelectionSet.swift */; };
		DE5FD5FD2769222D0033EE23 /* OperationDefinitionTemplate.swift in Sources */ = {isa = PBXBuildFile; fileRef = DE5FD5FC2769222D0033EE23 /* OperationDefinitionTemplate.swift */; };
		DE5FD601276923620033EE23 /* TemplateString.swift in Sources */ = {isa = PBXBuildFile; fileRef = DE5FD600276923620033EE23 /* TemplateString.swift */; };
		DE5FD603276926EF0033EE23 /* IR+Mocking.swift in Sources */ = {isa = PBXBuildFile; fileRef = DE5FD602276926EF0033EE23 /* IR+Mocking.swift */; };
		DE5FD60527694FA70033EE23 /* SchemaTemplate.swift in Sources */ = {isa = PBXBuildFile; fileRef = DE5FD60427694FA70033EE23 /* SchemaTemplate.swift */; };
		DE5FD607276950CC0033EE23 /* IR+Schema.swift in Sources */ = {isa = PBXBuildFile; fileRef = DE5FD606276950CC0033EE23 /* IR+Schema.swift */; };
		DE5FD609276956C70033EE23 /* SchemaTemplateTests.swift in Sources */ = {isa = PBXBuildFile; fileRef = DE5FD608276956C70033EE23 /* SchemaTemplateTests.swift */; };
		DE5FD60B276970FC0033EE23 /* FragmentTemplate.swift in Sources */ = {isa = PBXBuildFile; fileRef = DE5FD60A276970FC0033EE23 /* FragmentTemplate.swift */; };
		DE64C1F7284033BA00F64B9D /* LocalCacheMutation.swift in Sources */ = {isa = PBXBuildFile; fileRef = DE64C1F6284033BA00F64B9D /* LocalCacheMutation.swift */; };
<<<<<<< HEAD
		DE64C1FA284037C500F64B9D /* MockLocalCacheMutation.swift in Sources */ = {isa = PBXBuildFile; fileRef = DE64C1F8284037B700F64B9D /* MockLocalCacheMutation.swift */; };
=======
>>>>>>> e0fea415
		DE674D9D261CEEE4000E8FC8 /* c.txt in Resources */ = {isa = PBXBuildFile; fileRef = 9B2061172591B3550020D1E0 /* c.txt */; };
		DE674D9E261CEEE4000E8FC8 /* b.txt in Resources */ = {isa = PBXBuildFile; fileRef = 9B2061182591B3550020D1E0 /* b.txt */; };
		DE674D9F261CEEE4000E8FC8 /* a.txt in Resources */ = {isa = PBXBuildFile; fileRef = 9B2061192591B3550020D1E0 /* a.txt */; };
		DE6B15AF26152BE10068D642 /* DefaultInterceptorProviderIntegrationTests.swift in Sources */ = {isa = PBXBuildFile; fileRef = DE6B15AE26152BE10068D642 /* DefaultInterceptorProviderIntegrationTests.swift */; };
		DE6B15B126152BE10068D642 /* Apollo.framework in Frameworks */ = {isa = PBXBuildFile; fileRef = 9FC750441D2A532C00458D91 /* Apollo.framework */; };
		DE6B650827C059A800970E4E /* ApolloAPI.framework in Frameworks */ = {isa = PBXBuildFile; fileRef = DE058621266978A100265760 /* ApolloAPI.framework */; };
		DE6B650C27C4293D00970E4E /* FieldArgumentRendering.swift in Sources */ = {isa = PBXBuildFile; fileRef = DE6B650B27C4293D00970E4E /* FieldArgumentRendering.swift */; };
		DE6D07F927BC3B6D009F5F33 /* GraphQLInputField+Rendered.swift in Sources */ = {isa = PBXBuildFile; fileRef = DE6D07F827BC3B6D009F5F33 /* GraphQLInputField+Rendered.swift */; };
		DE6D07FD27BC3D53009F5F33 /* OperationDefinition_VariableDefinition_Tests.swift in Sources */ = {isa = PBXBuildFile; fileRef = DE6D07FA27BC3BE9009F5F33 /* OperationDefinition_VariableDefinition_Tests.swift */; };
		DE6D07FF27BC7F78009F5F33 /* InputVariableRenderable.swift in Sources */ = {isa = PBXBuildFile; fileRef = DE6D07FE27BC7F78009F5F33 /* InputVariableRenderable.swift */; };
<<<<<<< HEAD
		DE71FDBC2853B67C005FA9CC /* LocalCacheMutationDefinitionTemplate.swift in Sources */ = {isa = PBXBuildFile; fileRef = DE71FDBB2853B67C005FA9CC /* LocalCacheMutationDefinitionTemplate.swift */; };
		DE71FDBE2853B6D3005FA9CC /* LocalCacheMutationDefinitionTemplateTests.swift in Sources */ = {isa = PBXBuildFile; fileRef = DE71FDBD2853B6D3005FA9CC /* LocalCacheMutationDefinitionTemplateTests.swift */; };
		DE71FDC02853C242005FA9CC /* OperationTemplateRenderer.swift in Sources */ = {isa = PBXBuildFile; fileRef = DE71FDBF2853C242005FA9CC /* OperationTemplateRenderer.swift */; };
=======
		DE71FDC22853C4C8005FA9CC /* MockLocalCacheMutation.swift in Sources */ = {isa = PBXBuildFile; fileRef = DE71FDC12853C4C8005FA9CC /* MockLocalCacheMutation.swift */; };
>>>>>>> e0fea415
		DE736F4626FA6EE6007187F2 /* InflectorKit in Frameworks */ = {isa = PBXBuildFile; productRef = E6E4209126A7DF4200B82624 /* InflectorKit */; };
		DE796429276998B000978A03 /* IR+RootFieldBuilder.swift in Sources */ = {isa = PBXBuildFile; fileRef = DE796428276998B000978A03 /* IR+RootFieldBuilder.swift */; };
		DE79642B276999E700978A03 /* IRNamedFragmentBuilderTests.swift in Sources */ = {isa = PBXBuildFile; fileRef = DE79642A276999E700978A03 /* IRNamedFragmentBuilderTests.swift */; };
		DE79642D27699A6A00978A03 /* IR+NamedFragmentBuilder.swift in Sources */ = {isa = PBXBuildFile; fileRef = DE79642C27699A6A00978A03 /* IR+NamedFragmentBuilder.swift */; };
		DE79642F2769A1EB00978A03 /* IROperationBuilderTests.swift in Sources */ = {isa = PBXBuildFile; fileRef = DE79642E2769A1EB00978A03 /* IROperationBuilderTests.swift */; };
		DE7C183C272A12EB00727031 /* ScopeDescriptor.swift in Sources */ = {isa = PBXBuildFile; fileRef = DE7C183B272A12EB00727031 /* ScopeDescriptor.swift */; };
		DE7C183E272A154400727031 /* IR.swift in Sources */ = {isa = PBXBuildFile; fileRef = DE7C183D272A154400727031 /* IR.swift */; };
		DE90FCDB27FCC6D20084CC79 /* UploadOneFileMutation.swift in Sources */ = {isa = PBXBuildFile; fileRef = DE90FCD827FCC6D20084CC79 /* UploadOneFileMutation.swift */; };
		DE90FCDC27FCC6D20084CC79 /* UploadMultipleFilesToTheSameParameterMutation.swift in Sources */ = {isa = PBXBuildFile; fileRef = DE90FCD927FCC6D20084CC79 /* UploadMultipleFilesToTheSameParameterMutation.swift */; };
		DE90FCDD27FCC6D20084CC79 /* UploadMultipleFilesToDifferentParametersMutation.swift in Sources */ = {isa = PBXBuildFile; fileRef = DE90FCDA27FCC6D20084CC79 /* UploadMultipleFilesToDifferentParametersMutation.swift */; };
		DE90FCE327FCC6DD0084CC79 /* File.swift in Sources */ = {isa = PBXBuildFile; fileRef = DE90FCE027FCC6DD0084CC79 /* File.swift */; };
		DE90FCE427FCC6DD0084CC79 /* Mutation.swift in Sources */ = {isa = PBXBuildFile; fileRef = DE90FCE127FCC6DD0084CC79 /* Mutation.swift */; };
		DE90FCE527FCC6DD0084CC79 /* Schema.swift in Sources */ = {isa = PBXBuildFile; fileRef = DE90FCE227FCC6DD0084CC79 /* Schema.swift */; };
		DE90FDBA27FE405F0084CC79 /* Selection+Conditions.swift in Sources */ = {isa = PBXBuildFile; fileRef = DE90FDB927FE405F0084CC79 /* Selection+Conditions.swift */; };
		DE9C04AC26EAAE4400EC35E7 /* JSON.swift in Sources */ = {isa = PBXBuildFile; fileRef = 9FC4B91F1D2A6F8D0046A641 /* JSON.swift */; };
		DE9C04AD26EAAE5400EC35E7 /* JSONStandardTypeConversions.swift in Sources */ = {isa = PBXBuildFile; fileRef = 9F27D4631D40379500715680 /* JSONStandardTypeConversions.swift */; };
		DE9C04AF26EAAEE800EC35E7 /* CacheReference.swift in Sources */ = {isa = PBXBuildFile; fileRef = DE9C04AE26EAAEE800EC35E7 /* CacheReference.swift */; };
		DE9C04B226EAB02C00EC35E7 /* JSONDecodingError.swift in Sources */ = {isa = PBXBuildFile; fileRef = DE9C04B026EAAFF900EC35E7 /* JSONDecodingError.swift */; };
		DE9CEAE028299F1100959AF9 /* ApolloTestSupport.h in Headers */ = {isa = PBXBuildFile; fileRef = DE9CEADF28299F0A00959AF9 /* ApolloTestSupport.h */; settings = {ATTRIBUTES = (Public, ); }; };
		DE9CEAE42829A01C00959AF9 /* ApolloAPI.framework in Frameworks */ = {isa = PBXBuildFile; fileRef = DE058621266978A100265760 /* ApolloAPI.framework */; };
		DE9CEAE62829A2FE00959AF9 /* MockObject.swift in Sources */ = {isa = PBXBuildFile; fileRef = DE9CEAE52829A2FE00959AF9 /* MockObject.swift */; };
		DE9CEAE92829A3C800959AF9 /* ApolloTestSupport.framework in Frameworks */ = {isa = PBXBuildFile; fileRef = DE9CEADC28299E8500959AF9 /* ApolloTestSupport.framework */; };
		DE9CEAEA2829A45500959AF9 /* Field.swift in Sources */ = {isa = PBXBuildFile; fileRef = DE2FCF2626E8083A0057EA67 /* Field.swift */; };
		DE9CEAEF282C62B700959AF9 /* MockObjectTemplate.swift in Sources */ = {isa = PBXBuildFile; fileRef = DE9CEAEE282C62B700959AF9 /* MockObjectTemplate.swift */; };
		DE9CEAF1282C632B00959AF9 /* MockObjectTemplateTests.swift in Sources */ = {isa = PBXBuildFile; fileRef = DE9CEAF0282C632B00959AF9 /* MockObjectTemplateTests.swift */; };
		DE9CEAF3282C6AC300959AF9 /* TemplateRenderer_TestMockFile_Tests.swift in Sources */ = {isa = PBXBuildFile; fileRef = DE9CEAF2282C6AC300959AF9 /* TemplateRenderer_TestMockFile_Tests.swift */; };
		DEA6A83426F298660091AF8A /* ParentType.swift in Sources */ = {isa = PBXBuildFile; fileRef = DEA6A83326F298660091AF8A /* ParentType.swift */; };
		DEA9A23027CD990500F96C36 /* IRSelectionSet_IncludeSkip_Tests.swift in Sources */ = {isa = PBXBuildFile; fileRef = DEA9A22F27CD990500F96C36 /* IRSelectionSet_IncludeSkip_Tests.swift */; };
		DEA9A23227D822E600F96C36 /* IR+InclusionConditions.swift in Sources */ = {isa = PBXBuildFile; fileRef = DEA9A23127D822E600F96C36 /* IR+InclusionConditions.swift */; };
		DEAFB77B2706444B00BE02F3 /* IRRootFieldBuilderTests.swift in Sources */ = {isa = PBXBuildFile; fileRef = DEAFB77A2706444B00BE02F3 /* IRRootFieldBuilderTests.swift */; };
		DEAFB77F2706474C00BE02F3 /* Nimble in Frameworks */ = {isa = PBXBuildFile; productRef = DEAFB77E2706474C00BE02F3 /* Nimble */; };
		DEAFB781270647D400BE02F3 /* MockCompilationResult.swift in Sources */ = {isa = PBXBuildFile; fileRef = DEAFB780270647D400BE02F3 /* MockCompilationResult.swift */; };
		DEAFB78327064F6900BE02F3 /* MockGraphQLType.swift in Sources */ = {isa = PBXBuildFile; fileRef = DEAFB78227064F6900BE02F3 /* MockGraphQLType.swift */; };
		DEAFB787270652D100BE02F3 /* OrderedCollections in Frameworks */ = {isa = PBXBuildFile; productRef = DEAFB786270652D100BE02F3 /* OrderedCollections */; };
		DECD46D0262F64D000924527 /* StarWarsApolloSchemaDownloaderTests.swift in Sources */ = {isa = PBXBuildFile; fileRef = DECD46CF262F64D000924527 /* StarWarsApolloSchemaDownloaderTests.swift */; };
		DECD46FB262F659500924527 /* ApolloCodegenLib.framework in Frameworks */ = {isa = PBXBuildFile; fileRef = 9B7B6F47233C26D100F32205 /* ApolloCodegenLib.framework */; };
		DECD4736262F668500924527 /* UploadAPI.framework in Frameworks */ = {isa = PBXBuildFile; fileRef = 9B2DFBB624E1FA0D00ED3AE6 /* UploadAPI.framework */; };
		DECD47C3262F779800924527 /* ApolloUtils.framework in Frameworks */ = {isa = PBXBuildFile; fileRef = 9B68353E2463481A00337AE6 /* ApolloUtils.framework */; };
		DECD490F262F81BF00924527 /* ApolloCodegenInternalTestHelpers.h in Headers */ = {isa = PBXBuildFile; fileRef = DECD490D262F81BF00924527 /* ApolloCodegenInternalTestHelpers.h */; settings = {ATTRIBUTES = (Public, ); }; };
		DECD4921262F81CE00924527 /* CodegenTestHelper.swift in Sources */ = {isa = PBXBuildFile; fileRef = 9BAEEC11234BBA9200808306 /* CodegenTestHelper.swift */; };
		DECD498F262F840700924527 /* ApolloCodegenInternalTestHelpers.framework in Frameworks */ = {isa = PBXBuildFile; fileRef = DECD490B262F81BF00924527 /* ApolloCodegenInternalTestHelpers.framework */; };
		DECD4992262F841600924527 /* ApolloCodegenInternalTestHelpers.framework in Frameworks */ = {isa = PBXBuildFile; fileRef = DECD490B262F81BF00924527 /* ApolloCodegenInternalTestHelpers.framework */; };
		DECD49C9262F88FE00924527 /* ApolloCodegenLib.framework in Frameworks */ = {isa = PBXBuildFile; fileRef = 9B7B6F47233C26D100F32205 /* ApolloCodegenLib.framework */; };
		DECD49DB262F8AAA00924527 /* ApolloInternalTestHelpers.framework in Frameworks */ = {isa = PBXBuildFile; fileRef = 9F8A95781EC0FC1200304A2D /* ApolloInternalTestHelpers.framework */; };
		DECD53CF26EC0EE50059A639 /* OutputTypeConvertible.swift in Sources */ = {isa = PBXBuildFile; fileRef = DECD53CE26EC0EE50059A639 /* OutputTypeConvertible.swift */; };
		DED45C2A2615319E0086EF63 /* DefaultInterceptorProviderTests.swift in Sources */ = {isa = PBXBuildFile; fileRef = DED45C292615319E0086EF63 /* DefaultInterceptorProviderTests.swift */; };
		DED45D73261675890086EF63 /* StarWarsServerTests.swift in Sources */ = {isa = PBXBuildFile; fileRef = 9FA6ABC91EC0A9F7000017BE /* StarWarsServerTests.swift */; };
		DED45D852616759C0086EF63 /* TestConfigs.swift in Sources */ = {isa = PBXBuildFile; fileRef = DED45D842616759C0086EF63 /* TestConfigs.swift */; };
		DED45D9626167F020086EF63 /* StarWarsServerCachingRoundtripTests.swift in Sources */ = {isa = PBXBuildFile; fileRef = 9FA6ABC81EC0A9F7000017BE /* StarWarsServerCachingRoundtripTests.swift */; };
		DED45DE9261B96B70086EF63 /* LoadQueryFromStoreTests.swift in Sources */ = {isa = PBXBuildFile; fileRef = 9FA6ABC61EC0A9F7000017BE /* LoadQueryFromStoreTests.swift */; };
		DED45DEA261B96B70086EF63 /* WatchQueryTests.swift in Sources */ = {isa = PBXBuildFile; fileRef = 9FA6ABCB1EC0A9F7000017BE /* WatchQueryTests.swift */; };
		DED45DEB261B96B70086EF63 /* SQLiteCacheTests.swift in Sources */ = {isa = PBXBuildFile; fileRef = 9B60204E23FDFA9F00D0C8E0 /* SQLiteCacheTests.swift */; };
		DED45DEC261B96B70086EF63 /* CacheDependentInterceptorTests.swift in Sources */ = {isa = PBXBuildFile; fileRef = 9BB4F5B12581AA50004F0BD6 /* CacheDependentInterceptorTests.swift */; };
		DED45DED261B96B70086EF63 /* StoreConcurrencyTests.swift in Sources */ = {isa = PBXBuildFile; fileRef = 9FD03C2D25527CE6002227DC /* StoreConcurrencyTests.swift */; };
		DED45DEE261B96B70086EF63 /* FetchQueryTests.swift in Sources */ = {isa = PBXBuildFile; fileRef = 9FA6ABC51EC0A9F7000017BE /* FetchQueryTests.swift */; };
		DED45DEF261B96B70086EF63 /* ReadWriteFromStoreTests.swift in Sources */ = {isa = PBXBuildFile; fileRef = 9F8622F71EC2004200C38162 /* ReadWriteFromStoreTests.swift */; };
		DED45E30261B972C0086EF63 /* CachePersistenceTests.swift in Sources */ = {isa = PBXBuildFile; fileRef = 9B7BDAD423FDEC9B00ACD198 /* CachePersistenceTests.swift */; };
		DED45E6B261B9EAC0086EF63 /* SQLiteTestCacheProvider.swift in Sources */ = {isa = PBXBuildFile; fileRef = 9B7BDAEC23FDED9700ACD198 /* SQLiteTestCacheProvider.swift */; };
		DED45EC3261BA0ED0086EF63 /* WebSocketTransportTests.swift in Sources */ = {isa = PBXBuildFile; fileRef = D90F1AF92479DEE5007A1534 /* WebSocketTransportTests.swift */; };
		DED45EC4261BA0ED0086EF63 /* SplitNetworkTransportTests.swift in Sources */ = {isa = PBXBuildFile; fileRef = 9B7BDA8A23FDE92900ACD198 /* SplitNetworkTransportTests.swift */; };
		DED45EC7261BA0ED0086EF63 /* WebSocketTests.swift in Sources */ = {isa = PBXBuildFile; fileRef = 9B7BDA8923FDE92900ACD198 /* WebSocketTests.swift */; };
		DED45EE4261BA1FB0086EF63 /* ApolloSQLite.framework in Frameworks */ = {isa = PBXBuildFile; fileRef = 9B7BDABF23FDEBB600ACD198 /* ApolloSQLite.framework */; };
		DED45EE5261BA1FB0086EF63 /* ApolloWebSocket.framework in Frameworks */ = {isa = PBXBuildFile; fileRef = 9B7BDA7D23FDE90400ACD198 /* ApolloWebSocket.framework */; };
		DED45EFE261CDA2A0086EF63 /* StarWarsSubscriptionTests.swift in Sources */ = {isa = PBXBuildFile; fileRef = 9B7BDA8823FDE92900ACD198 /* StarWarsSubscriptionTests.swift */; };
		DED45F17261CDA360086EF63 /* StarWarsWebSocketTests.swift in Sources */ = {isa = PBXBuildFile; fileRef = 9B7BDA8C23FDE92900ACD198 /* StarWarsWebSocketTests.swift */; };
		DED45F30261CDB560086EF63 /* URLSessionClientTests.swift in Sources */ = {isa = PBXBuildFile; fileRef = 9B4F4542244A2AD300C2CF7D /* URLSessionClientTests.swift */; };
		DED45F4A261CDBFC0086EF63 /* UploadTests.swift in Sources */ = {isa = PBXBuildFile; fileRef = DED45F49261CDBFC0086EF63 /* UploadTests.swift */; };
		DED45FD0261CE88C0086EF63 /* ApolloSQLite.framework in Frameworks */ = {isa = PBXBuildFile; fileRef = 9B7BDABF23FDEBB600ACD198 /* ApolloSQLite.framework */; };
		DED45FE7261CE8C50086EF63 /* ApolloWebSocket.framework in Frameworks */ = {isa = PBXBuildFile; fileRef = 9B7BDA7D23FDE90400ACD198 /* ApolloWebSocket.framework */; };
		DED46000261CE9080086EF63 /* HTTPBinAPI.swift in Sources */ = {isa = PBXBuildFile; fileRef = 9B4F4540244A2A9200C2CF7D /* HTTPBinAPI.swift */; };
		DED4600D261CE9260086EF63 /* TestFileHelper.swift in Sources */ = {isa = PBXBuildFile; fileRef = 9B21FD762422C8CC00998B5C /* TestFileHelper.swift */; };
		DED4601A261CE9880086EF63 /* MockWebSocket.swift in Sources */ = {isa = PBXBuildFile; fileRef = 9B7BDA8723FDE92900ACD198 /* MockWebSocket.swift */; };
		DED46035261CEA660086EF63 /* ApolloInternalTestHelpers.framework in Frameworks */ = {isa = PBXBuildFile; fileRef = 9F8A95781EC0FC1200304A2D /* ApolloInternalTestHelpers.framework */; };
		DED46042261CEA8A0086EF63 /* TestServerURLs.swift in Sources */ = {isa = PBXBuildFile; fileRef = DED45C172615308E0086EF63 /* TestServerURLs.swift */; };
		DED46051261CEAD20086EF63 /* StarWarsAPI.framework in Frameworks */ = {isa = PBXBuildFile; fileRef = 9FCE2CFA1E6C213D00E34457 /* StarWarsAPI.framework */; };
		DEE2060B27E14498002B4B82 /* IR+InclusionConditionsMock.swift in Sources */ = {isa = PBXBuildFile; fileRef = DEE2060A27E14498002B4B82 /* IR+InclusionConditionsMock.swift */; };
		DEE2DAA227BAF00500EC0607 /* GraphQLType+Rendered.swift in Sources */ = {isa = PBXBuildFile; fileRef = DEE2DAA127BAF00500EC0607 /* GraphQLType+Rendered.swift */; };
		DEF191D22804A8470029786C /* Upload.swift in Sources */ = {isa = PBXBuildFile; fileRef = DEF191D12804A8470029786C /* Upload.swift */; };
		DEF1920D280501C30029786C /* HeroNameWithFragmentQuery.swift in Sources */ = {isa = PBXBuildFile; fileRef = DEF191D7280501C30029786C /* HeroNameWithFragmentQuery.swift */; };
		DEF1920E280501C30029786C /* HeroDetailsInlineConditionalInclusionQuery.swift in Sources */ = {isa = PBXBuildFile; fileRef = DEF191D8280501C30029786C /* HeroDetailsInlineConditionalInclusionQuery.swift */; };
		DEF1920F280501C30029786C /* HeroAppearsInWithFragmentQuery.swift in Sources */ = {isa = PBXBuildFile; fileRef = DEF191D9280501C30029786C /* HeroAppearsInWithFragmentQuery.swift */; };
		DEF19210280501C30029786C /* HeroNameQuery.swift in Sources */ = {isa = PBXBuildFile; fileRef = DEF191DA280501C30029786C /* HeroNameQuery.swift */; };
		DEF19211280501C30029786C /* CreateReviewForEpisodeMutation.swift in Sources */ = {isa = PBXBuildFile; fileRef = DEF191DB280501C30029786C /* CreateReviewForEpisodeMutation.swift */; };
		DEF19212280501C30029786C /* HumanQuery.swift in Sources */ = {isa = PBXBuildFile; fileRef = DEF191DC280501C30029786C /* HumanQuery.swift */; };
		DEF19213280501C30029786C /* HeroNameConditionalBothSeparateQuery.swift in Sources */ = {isa = PBXBuildFile; fileRef = DEF191DD280501C30029786C /* HeroNameConditionalBothSeparateQuery.swift */; };
		DEF19214280501C30029786C /* CharacterNameAndAppearsIn.swift in Sources */ = {isa = PBXBuildFile; fileRef = DEF191DE280501C30029786C /* CharacterNameAndAppearsIn.swift */; };
		DEF19215280501C30029786C /* HeroDetailsFragmentConditionalInclusionQuery.swift in Sources */ = {isa = PBXBuildFile; fileRef = DEF191DF280501C30029786C /* HeroDetailsFragmentConditionalInclusionQuery.swift */; };
		DEF19216280501C30029786C /* SameHeroTwiceQuery.swift in Sources */ = {isa = PBXBuildFile; fileRef = DEF191E0280501C30029786C /* SameHeroTwiceQuery.swift */; };
		DEF19217280501C30029786C /* CreateAwesomeReviewMutation.swift in Sources */ = {isa = PBXBuildFile; fileRef = DEF191E1280501C30029786C /* CreateAwesomeReviewMutation.swift */; };
		DEF19218280501C30029786C /* HeroNameWithFragmentAndIDQuery.swift in Sources */ = {isa = PBXBuildFile; fileRef = DEF191E2280501C30029786C /* HeroNameWithFragmentAndIDQuery.swift */; };
		DEF19219280501C30029786C /* DroidDetails.swift in Sources */ = {isa = PBXBuildFile; fileRef = DEF191E3280501C30029786C /* DroidDetails.swift */; };
		DEF1921A280501C30029786C /* DroidName.swift in Sources */ = {isa = PBXBuildFile; fileRef = DEF191E4280501C30029786C /* DroidName.swift */; };
		DEF1921B280501C30029786C /* StarshipCoordinatesQuery.swift in Sources */ = {isa = PBXBuildFile; fileRef = DEF191E5280501C30029786C /* StarshipCoordinatesQuery.swift */; };
		DEF1921C280501C30029786C /* HeroNameConditionalBothQuery.swift in Sources */ = {isa = PBXBuildFile; fileRef = DEF191E6280501C30029786C /* HeroNameConditionalBothQuery.swift */; };
		DEF1921D280501C30029786C /* CharacterNameWithInlineFragment.swift in Sources */ = {isa = PBXBuildFile; fileRef = DEF191E7280501C30029786C /* CharacterNameWithInlineFragment.swift */; };
		DEF1921E280501C30029786C /* DroidPrimaryFunction.swift in Sources */ = {isa = PBXBuildFile; fileRef = DEF191E8280501C30029786C /* DroidPrimaryFunction.swift */; };
		DEF1921F280501C30029786C /* ReviewAddedSubscription.swift in Sources */ = {isa = PBXBuildFile; fileRef = DEF191E9280501C30029786C /* ReviewAddedSubscription.swift */; };
		DEF19220280501C30029786C /* HeroFriendsOfFriendsNamesQuery.swift in Sources */ = {isa = PBXBuildFile; fileRef = DEF191EA280501C30029786C /* HeroFriendsOfFriendsNamesQuery.swift */; };
		DEF19221280501C30029786C /* HeroDetailsQuery.swift in Sources */ = {isa = PBXBuildFile; fileRef = DEF191EB280501C30029786C /* HeroDetailsQuery.swift */; };
		DEF19222280501C30029786C /* HeroParentTypeDependentFieldQuery.swift in Sources */ = {isa = PBXBuildFile; fileRef = DEF191EC280501C30029786C /* HeroParentTypeDependentFieldQuery.swift */; };
		DEF19223280501C30029786C /* HeroAndFriendsNamesQuery.swift in Sources */ = {isa = PBXBuildFile; fileRef = DEF191ED280501C30029786C /* HeroAndFriendsNamesQuery.swift */; };
		DEF19224280501C30029786C /* CharacterNameWithNestedAppearsInFragment.swift in Sources */ = {isa = PBXBuildFile; fileRef = DEF191EE280501C30029786C /* CharacterNameWithNestedAppearsInFragment.swift */; };
		DEF19225280501C30029786C /* HeroNameAndAppearsInWithFragmentQuery.swift in Sources */ = {isa = PBXBuildFile; fileRef = DEF191EF280501C30029786C /* HeroNameAndAppearsInWithFragmentQuery.swift */; };
		DEF19226280501C30029786C /* CharacterNameAndDroidPrimaryFunction.swift in Sources */ = {isa = PBXBuildFile; fileRef = DEF191F0280501C30029786C /* CharacterNameAndDroidPrimaryFunction.swift */; };
		DEF19227280501C30029786C /* CharacterNameAndDroidAppearsIn.swift in Sources */ = {isa = PBXBuildFile; fileRef = DEF191F1280501C30029786C /* CharacterNameAndDroidAppearsIn.swift */; };
		DEF19228280501C30029786C /* HeroFriendsDetailsConditionalInclusionQuery.swift in Sources */ = {isa = PBXBuildFile; fileRef = DEF191F2280501C30029786C /* HeroFriendsDetailsConditionalInclusionQuery.swift */; };
		DEF19229280501C30029786C /* HumanHeightWithVariable.swift in Sources */ = {isa = PBXBuildFile; fileRef = DEF191F3280501C30029786C /* HumanHeightWithVariable.swift */; };
		DEF1922A280501C30029786C /* HeroTypeDependentAliasedFieldQuery.swift in Sources */ = {isa = PBXBuildFile; fileRef = DEF191F4280501C30029786C /* HeroTypeDependentAliasedFieldQuery.swift */; };
		DEF1922B280501C30029786C /* HeroNameConditionalInclusionQuery.swift in Sources */ = {isa = PBXBuildFile; fileRef = DEF191F5280501C30029786C /* HeroNameConditionalInclusionQuery.swift */; };
		DEF1922C280501C30029786C /* HeroAndFriendsNamesWithFragmentTwiceQuery.swift in Sources */ = {isa = PBXBuildFile; fileRef = DEF191F6280501C30029786C /* HeroAndFriendsNamesWithFragmentTwiceQuery.swift */; };
		DEF1922D280501C30029786C /* HeroAndFriendsNamesWithFragmentQuery.swift in Sources */ = {isa = PBXBuildFile; fileRef = DEF191F7280501C30029786C /* HeroAndFriendsNamesWithFragmentQuery.swift */; };
		DEF1922E280501C30029786C /* HeroFriendsDetailsUnconditionalAndConditionalInclusionQuery.swift in Sources */ = {isa = PBXBuildFile; fileRef = DEF191F8280501C30029786C /* HeroFriendsDetailsUnconditionalAndConditionalInclusionQuery.swift */; };
		DEF1922F280501C30029786C /* HeroNameConditionalExclusionQuery.swift in Sources */ = {isa = PBXBuildFile; fileRef = DEF191F9280501C30029786C /* HeroNameConditionalExclusionQuery.swift */; };
		DEF19230280501C30029786C /* HeroNameTypeSpecificConditionalInclusionQuery.swift in Sources */ = {isa = PBXBuildFile; fileRef = DEF191FA280501C30029786C /* HeroNameTypeSpecificConditionalInclusionQuery.swift */; };
		DEF19231280501C30029786C /* HeroAppearsInQuery.swift in Sources */ = {isa = PBXBuildFile; fileRef = DEF191FB280501C30029786C /* HeroAppearsInQuery.swift */; };
		DEF19232280501C30029786C /* HeroNameAndAppearsInQuery.swift in Sources */ = {isa = PBXBuildFile; fileRef = DEF191FC280501C30029786C /* HeroNameAndAppearsInQuery.swift */; };
		DEF19233280501C30029786C /* StarshipQuery.swift in Sources */ = {isa = PBXBuildFile; fileRef = DEF191FD280501C30029786C /* StarshipQuery.swift */; };
		DEF19234280501C30029786C /* HeroDetails.swift in Sources */ = {isa = PBXBuildFile; fileRef = DEF191FE280501C30029786C /* HeroDetails.swift */; };
		DEF19235280501C30029786C /* SearchQuery.swift in Sources */ = {isa = PBXBuildFile; fileRef = DEF191FF280501C30029786C /* SearchQuery.swift */; };
		DEF19236280501C30029786C /* DroidDetailsWithFragmentQuery.swift in Sources */ = {isa = PBXBuildFile; fileRef = DEF19200280501C30029786C /* DroidDetailsWithFragmentQuery.swift */; };
		DEF19237280501C30029786C /* TwoHeroesQuery.swift in Sources */ = {isa = PBXBuildFile; fileRef = DEF19201280501C30029786C /* TwoHeroesQuery.swift */; };
		DEF19238280501C30029786C /* HeroAndFriendsIDsQuery.swift in Sources */ = {isa = PBXBuildFile; fileRef = DEF19202280501C30029786C /* HeroAndFriendsIDsQuery.swift */; };
		DEF19239280501C30029786C /* FriendsNames.swift in Sources */ = {isa = PBXBuildFile; fileRef = DEF19203280501C30029786C /* FriendsNames.swift */; };
		DEF1923A280501C30029786C /* HeroAndFriendsNamesWithIDsQuery.swift in Sources */ = {isa = PBXBuildFile; fileRef = DEF19204280501C30029786C /* HeroAndFriendsNamesWithIDsQuery.swift */; };
		DEF1923B280501C30029786C /* CharacterAppearsIn.swift in Sources */ = {isa = PBXBuildFile; fileRef = DEF19205280501C30029786C /* CharacterAppearsIn.swift */; };
		DEF1923C280501C30029786C /* CreateReviewWithNullFieldMutation.swift in Sources */ = {isa = PBXBuildFile; fileRef = DEF19206280501C30029786C /* CreateReviewWithNullFieldMutation.swift */; };
		DEF1923D280501C30029786C /* CharacterNameAndAppearsInWithNestedFragments.swift in Sources */ = {isa = PBXBuildFile; fileRef = DEF19207280501C30029786C /* CharacterNameAndAppearsInWithNestedFragments.swift */; };
		DEF1923E280501C30029786C /* CharacterName.swift in Sources */ = {isa = PBXBuildFile; fileRef = DEF19208280501C30029786C /* CharacterName.swift */; };
		DEF1923F280501C30029786C /* HeroAndFriendsNamesWithIDForParentOnlyQuery.swift in Sources */ = {isa = PBXBuildFile; fileRef = DEF19209280501C30029786C /* HeroAndFriendsNamesWithIDForParentOnlyQuery.swift */; };
		DEF19240280501C30029786C /* DroidNameAndPrimaryFunction.swift in Sources */ = {isa = PBXBuildFile; fileRef = DEF1920A280501C30029786C /* DroidNameAndPrimaryFunction.swift */; };
		DEF19241280501C30029786C /* HeroDetailsWithFragmentQuery.swift in Sources */ = {isa = PBXBuildFile; fileRef = DEF1920B280501C30029786C /* HeroDetailsWithFragmentQuery.swift */; };
		DEF19242280501C30029786C /* HeroNameWithIDQuery.swift in Sources */ = {isa = PBXBuildFile; fileRef = DEF1920C280501C30029786C /* HeroNameWithIDQuery.swift */; };
		DEF19255280501D00029786C /* SearchResult.swift in Sources */ = {isa = PBXBuildFile; fileRef = DEF19245280501D00029786C /* SearchResult.swift */; };
		DEF19256280501D00029786C /* Episode.swift in Sources */ = {isa = PBXBuildFile; fileRef = DEF19247280501D00029786C /* Episode.swift */; };
		DEF19257280501D00029786C /* Query.swift in Sources */ = {isa = PBXBuildFile; fileRef = DEF19249280501D00029786C /* Query.swift */; };
		DEF19258280501D00029786C /* Review.swift in Sources */ = {isa = PBXBuildFile; fileRef = DEF1924A280501D00029786C /* Review.swift */; };
		DEF19259280501D00029786C /* Human.swift in Sources */ = {isa = PBXBuildFile; fileRef = DEF1924B280501D00029786C /* Human.swift */; };
		DEF1925A280501D00029786C /* Subscription.swift in Sources */ = {isa = PBXBuildFile; fileRef = DEF1924C280501D00029786C /* Subscription.swift */; };
		DEF1925B280501D00029786C /* Starship.swift in Sources */ = {isa = PBXBuildFile; fileRef = DEF1924D280501D00029786C /* Starship.swift */; };
		DEF1925C280501D00029786C /* Mutation.swift in Sources */ = {isa = PBXBuildFile; fileRef = DEF1924E280501D00029786C /* Mutation.swift */; };
		DEF1925D280501D00029786C /* Droid.swift in Sources */ = {isa = PBXBuildFile; fileRef = DEF1924F280501D00029786C /* Droid.swift */; };
		DEF1925E280501D00029786C /* Schema.swift in Sources */ = {isa = PBXBuildFile; fileRef = DEF19250280501D00029786C /* Schema.swift */; };
		DEF1925F280501D00029786C /* ReviewInput.swift in Sources */ = {isa = PBXBuildFile; fileRef = DEF19252280501D00029786C /* ReviewInput.swift */; };
		DEF19260280501D00029786C /* Character.swift in Sources */ = {isa = PBXBuildFile; fileRef = DEF19254280501D00029786C /* Character.swift */; };
		DEF19262280505450029786C /* ColorInput.swift in Sources */ = {isa = PBXBuildFile; fileRef = DEF19261280505450029786C /* ColorInput.swift */; };
		DEFBBC86273470F70088AABC /* IR+Field.swift in Sources */ = {isa = PBXBuildFile; fileRef = DEFBBC85273470F70088AABC /* IR+Field.swift */; };
		DEFE0FC52748822900FFA440 /* IR+EntitySelectionTree.swift in Sources */ = {isa = PBXBuildFile; fileRef = DEFE0FC42748822900FFA440 /* IR+EntitySelectionTree.swift */; };
		DEFE694E280F6CBE001CF4E8 /* IR+FieldCollector.swift in Sources */ = {isa = PBXBuildFile; fileRef = DEFE694D280F6CBE001CF4E8 /* IR+FieldCollector.swift */; };
		DEFE695128134028001CF4E8 /* IRFieldCollectorTests.swift in Sources */ = {isa = PBXBuildFile; fileRef = DEFE694F28133E9B001CF4E8 /* IRFieldCollectorTests.swift */; };
		DEFE695B28205321001CF4E8 /* SelectionSetTests.swift in Sources */ = {isa = PBXBuildFile; fileRef = DEFE695A28205321001CF4E8 /* SelectionSetTests.swift */; };
		E607AD8E27A88F340026742A /* OperationFileGeneratorTests.swift in Sources */ = {isa = PBXBuildFile; fileRef = E607AD8D27A88F340026742A /* OperationFileGeneratorTests.swift */; };
		E608A5232808E59A001BE656 /* MockWebSocketDelegate.swift in Sources */ = {isa = PBXBuildFile; fileRef = E608A5222808E59A001BE656 /* MockWebSocketDelegate.swift */; };
		E608A529280905C2001BE656 /* GraphqlWsProtocolTests.swift in Sources */ = {isa = PBXBuildFile; fileRef = E608A526280905C2001BE656 /* GraphqlWsProtocolTests.swift */; };
		E608A52A280905C2001BE656 /* GraphqlTransportWsProtocolTests.swift in Sources */ = {isa = PBXBuildFile; fileRef = E608A527280905C2001BE656 /* GraphqlTransportWsProtocolTests.swift */; };
		E608A52B280905C2001BE656 /* WSProtocolTestsBase.swift in Sources */ = {isa = PBXBuildFile; fileRef = E608A528280905C2001BE656 /* WSProtocolTestsBase.swift */; };
		E608A52D280905E9001BE656 /* SubscriptionTests.swift in Sources */ = {isa = PBXBuildFile; fileRef = E608A52C280905E9001BE656 /* SubscriptionTests.swift */; };
		E60AE2EE27E3FC6C003C093A /* TemplateRenderer.swift in Sources */ = {isa = PBXBuildFile; fileRef = E60AE2ED27E3FC6C003C093A /* TemplateRenderer.swift */; };
		E610D8D7278EA2390023E495 /* EnumFileGenerator.swift in Sources */ = {isa = PBXBuildFile; fileRef = E610D8D6278EA2390023E495 /* EnumFileGenerator.swift */; };
		E610D8D9278EA2560023E495 /* EnumFileGeneratorTests.swift in Sources */ = {isa = PBXBuildFile; fileRef = E610D8D8278EA2560023E495 /* EnumFileGeneratorTests.swift */; };
		E610D8DB278EB0900023E495 /* InterfaceFileGenerator.swift in Sources */ = {isa = PBXBuildFile; fileRef = E610D8DA278EB0900023E495 /* InterfaceFileGenerator.swift */; };
		E610D8DD278EB1500023E495 /* InterfaceFileGeneratorTests.swift in Sources */ = {isa = PBXBuildFile; fileRef = E610D8DC278EB1500023E495 /* InterfaceFileGeneratorTests.swift */; };
		E610D8DF278F8F1E0023E495 /* UnionFileGenerator.swift in Sources */ = {isa = PBXBuildFile; fileRef = E610D8DE278F8F1E0023E495 /* UnionFileGenerator.swift */; };
		E610D8E1278F8F3D0023E495 /* UnionFileGeneratorTests.swift in Sources */ = {isa = PBXBuildFile; fileRef = E610D8E0278F8F3D0023E495 /* UnionFileGeneratorTests.swift */; };
		E616B6D126C3335600DB049E /* ExecutionTests.swift in Sources */ = {isa = PBXBuildFile; fileRef = E616B6D026C3335600DB049E /* ExecutionTests.swift */; };
		E6180AA528093EB7004EC2A3 /* API.swift in Sources */ = {isa = PBXBuildFile; fileRef = E6180A9F28093EB7004EC2A3 /* API.swift */; };
		E6180AA628093EB7004EC2A3 /* schema.graphqls in Resources */ = {isa = PBXBuildFile; fileRef = E6180AA128093EB7004EC2A3 /* schema.graphqls */; };
		E6180AA728093EB7004EC2A3 /* operation_ids.json in Resources */ = {isa = PBXBuildFile; fileRef = E6180AA228093EB7004EC2A3 /* operation_ids.json */; };
		E6180AA828093EB7004EC2A3 /* subscription.graphql in Resources */ = {isa = PBXBuildFile; fileRef = E6180AA328093EB7004EC2A3 /* subscription.graphql */; };
		E61DD76526D60C1800C41614 /* SQLiteDotSwiftDatabaseBehaviorTests.swift in Sources */ = {isa = PBXBuildFile; fileRef = E61DD76426D60C1800C41614 /* SQLiteDotSwiftDatabaseBehaviorTests.swift */; };
		E61EF713275EC99A00191DA7 /* ApolloCodegenTests.swift in Sources */ = {isa = PBXBuildFile; fileRef = E61EF712275EC99A00191DA7 /* ApolloCodegenTests.swift */; };
		E61F4BF827A8FC8E0049886A /* FragmentFileGeneratorTests.swift in Sources */ = {isa = PBXBuildFile; fileRef = E61F4BF727A8FC8E0049886A /* FragmentFileGeneratorTests.swift */; };
		E6203342284F1C9600A291D1 /* MockUnionFileGenerator.swift in Sources */ = {isa = PBXBuildFile; fileRef = E6203341284F1C9600A291D1 /* MockUnionFileGenerator.swift */; };
		E6203344284F1D1100A291D1 /* MockUnionTemplate.swift in Sources */ = {isa = PBXBuildFile; fileRef = E6203343284F1D1100A291D1 /* MockUnionTemplate.swift */; };
		E6203346284F252A00A291D1 /* MockUnionFileGeneratorTests.swift in Sources */ = {isa = PBXBuildFile; fileRef = E6203345284F252A00A291D1 /* MockUnionFileGeneratorTests.swift */; };
		E6203348284F25DF00A291D1 /* MockUnionTemplateTests.swift in Sources */ = {isa = PBXBuildFile; fileRef = E6203347284F25DF00A291D1 /* MockUnionTemplateTests.swift */; };
		E623FD2A2797A6F4008B4CED /* InterfaceTemplate.swift in Sources */ = {isa = PBXBuildFile; fileRef = E623FD292797A6F4008B4CED /* InterfaceTemplate.swift */; };
		E64F7EB827A0854E0059C021 /* UnionTemplate.swift in Sources */ = {isa = PBXBuildFile; fileRef = E64F7EB727A0854E0059C021 /* UnionTemplate.swift */; };
		E64F7EBA27A085D90059C021 /* UnionTemplateTests.swift in Sources */ = {isa = PBXBuildFile; fileRef = E64F7EB927A085D90059C021 /* UnionTemplateTests.swift */; };
		E64F7EBC27A11A510059C021 /* GraphQLNamedType+SwiftName.swift in Sources */ = {isa = PBXBuildFile; fileRef = E64F7EBB27A11A510059C021 /* GraphQLNamedType+SwiftName.swift */; };
		E64F7EBF27A11B110059C021 /* GraphQLNamedType+SwiftTests.swift in Sources */ = {isa = PBXBuildFile; fileRef = E64F7EBE27A11B110059C021 /* GraphQLNamedType+SwiftTests.swift */; };
		E64F7EC127A122300059C021 /* ObjectTemplate.swift in Sources */ = {isa = PBXBuildFile; fileRef = E64F7EC027A122300059C021 /* ObjectTemplate.swift */; };
		E657CDBA26FD01D4005834D6 /* ApolloSchemaInternalTests.swift in Sources */ = {isa = PBXBuildFile; fileRef = E657CDB926FD01D4005834D6 /* ApolloSchemaInternalTests.swift */; };
		E661199F2800CCB200E4CF11 /* CustomDate.swift in Sources */ = {isa = PBXBuildFile; fileRef = E661199E2800CCB200E4CF11 /* CustomDate.swift */; };
		E6630B8C26F0639B002D9E41 /* MockNetworkSession.swift in Sources */ = {isa = PBXBuildFile; fileRef = E6D79AB926EC05290094434A /* MockNetworkSession.swift */; };
		E6630B8E26F071F9002D9E41 /* SchemaRegistryApolloSchemaDownloaderTests.swift in Sources */ = {isa = PBXBuildFile; fileRef = E6630B8D26F071F9002D9E41 /* SchemaRegistryApolloSchemaDownloaderTests.swift */; };
		E669352B2803EE11004E1FFC /* CustomScalarTemplate.swift in Sources */ = {isa = PBXBuildFile; fileRef = E669352A2803EE11004E1FFC /* CustomScalarTemplate.swift */; };
		E669352D2803EF67004E1FFC /* CustomScalarTemplateTests.swift in Sources */ = {isa = PBXBuildFile; fileRef = E669352C2803EF67004E1FFC /* CustomScalarTemplateTests.swift */; };
		E669352F2803F09C004E1FFC /* CustomScalarFileGenerator.swift in Sources */ = {isa = PBXBuildFile; fileRef = E669352E2803F09C004E1FFC /* CustomScalarFileGenerator.swift */; };
		E66935312803F2B0004E1FFC /* CustomScalarFileGeneratorTests.swift in Sources */ = {isa = PBXBuildFile; fileRef = E66935302803F2B0004E1FFC /* CustomScalarFileGeneratorTests.swift */; };
		E66935332804AFE5004E1FFC /* IRCustomScalarTests.swift in Sources */ = {isa = PBXBuildFile; fileRef = E66935322804AFE5004E1FFC /* IRCustomScalarTests.swift */; };
		E66B8342280936B3001B3F2D /* OperationMessageMatchers.swift in Sources */ = {isa = PBXBuildFile; fileRef = E66B8341280936B3001B3F2D /* OperationMessageMatchers.swift */; };
		E66B836928093D7C001B3F2D /* SubscriptionAPI.h in Headers */ = {isa = PBXBuildFile; fileRef = E66B836828093D7C001B3F2D /* SubscriptionAPI.h */; settings = {ATTRIBUTES = (Public, ); }; };
		E66C014B27FEB84F00FF5FA1 /* PetAdoptionMutation.swift in Sources */ = {isa = PBXBuildFile; fileRef = E66C014227FEB84F00FF5FA1 /* PetAdoptionMutation.swift */; };
		E66C014C27FEB84F00FF5FA1 /* PetDetails.swift in Sources */ = {isa = PBXBuildFile; fileRef = E66C014327FEB84F00FF5FA1 /* PetDetails.swift */; };
		E66C014D27FEB84F00FF5FA1 /* HeightInMeters.swift in Sources */ = {isa = PBXBuildFile; fileRef = E66C014427FEB84F00FF5FA1 /* HeightInMeters.swift */; };
		E66C014E27FEB84F00FF5FA1 /* ClassroomPetDetails.swift in Sources */ = {isa = PBXBuildFile; fileRef = E66C014527FEB84F00FF5FA1 /* ClassroomPetDetails.swift */; };
		E66C014F27FEB84F00FF5FA1 /* ClassroomPetsQuery.swift in Sources */ = {isa = PBXBuildFile; fileRef = E66C014627FEB84F00FF5FA1 /* ClassroomPetsQuery.swift */; };
		E66C015027FEB84F00FF5FA1 /* AllAnimalsQuery.swift in Sources */ = {isa = PBXBuildFile; fileRef = E66C014727FEB84F00FF5FA1 /* AllAnimalsQuery.swift */; };
		E66C015127FEB84F00FF5FA1 /* WarmBloodedDetails.swift in Sources */ = {isa = PBXBuildFile; fileRef = E66C014827FEB84F00FF5FA1 /* WarmBloodedDetails.swift */; };
		E66C015227FEB84F00FF5FA1 /* PetSearchQuery.swift in Sources */ = {isa = PBXBuildFile; fileRef = E66C014927FEB84F00FF5FA1 /* PetSearchQuery.swift */; };
		E66C015327FEB84F00FF5FA1 /* AllAnimalsIncludeSkipQuery.swift in Sources */ = {isa = PBXBuildFile; fileRef = E66C014A27FEB84F00FF5FA1 /* AllAnimalsIncludeSkipQuery.swift */; };
		E66C016C27FEB86800FF5FA1 /* ClassroomPet.swift in Sources */ = {isa = PBXBuildFile; fileRef = E66C015627FEB86800FF5FA1 /* ClassroomPet.swift */; };
		E66C016D27FEB86800FF5FA1 /* SkinCovering.swift in Sources */ = {isa = PBXBuildFile; fileRef = E66C015827FEB86800FF5FA1 /* SkinCovering.swift */; };
		E66C016E27FEB86800FF5FA1 /* RelativeSize.swift in Sources */ = {isa = PBXBuildFile; fileRef = E66C015927FEB86800FF5FA1 /* RelativeSize.swift */; };
		E66C016F27FEB86800FF5FA1 /* Query.swift in Sources */ = {isa = PBXBuildFile; fileRef = E66C015B27FEB86800FF5FA1 /* Query.swift */; };
		E66C017027FEB86800FF5FA1 /* Bird.swift in Sources */ = {isa = PBXBuildFile; fileRef = E66C015C27FEB86800FF5FA1 /* Bird.swift */; };
		E66C017127FEB86800FF5FA1 /* Human.swift in Sources */ = {isa = PBXBuildFile; fileRef = E66C015D27FEB86800FF5FA1 /* Human.swift */; };
		E66C017227FEB86800FF5FA1 /* Cat.swift in Sources */ = {isa = PBXBuildFile; fileRef = E66C015E27FEB86800FF5FA1 /* Cat.swift */; };
		E66C017327FEB86800FF5FA1 /* Mutation.swift in Sources */ = {isa = PBXBuildFile; fileRef = E66C015F27FEB86800FF5FA1 /* Mutation.swift */; };
		E66C017427FEB86800FF5FA1 /* Rat.swift in Sources */ = {isa = PBXBuildFile; fileRef = E66C016027FEB86800FF5FA1 /* Rat.swift */; };
		E66C017527FEB86800FF5FA1 /* Height.swift in Sources */ = {isa = PBXBuildFile; fileRef = E66C016127FEB86800FF5FA1 /* Height.swift */; };
		E66C017627FEB86800FF5FA1 /* PetRock.swift in Sources */ = {isa = PBXBuildFile; fileRef = E66C016227FEB86800FF5FA1 /* PetRock.swift */; };
		E66C017727FEB86800FF5FA1 /* Schema.swift in Sources */ = {isa = PBXBuildFile; fileRef = E66C016327FEB86800FF5FA1 /* Schema.swift */; };
		E66C017827FEB86800FF5FA1 /* PetSearchFilters.swift in Sources */ = {isa = PBXBuildFile; fileRef = E66C016527FEB86800FF5FA1 /* PetSearchFilters.swift */; };
		E66C017927FEB86800FF5FA1 /* MeasurementsInput.swift in Sources */ = {isa = PBXBuildFile; fileRef = E66C016627FEB86800FF5FA1 /* MeasurementsInput.swift */; };
		E66C017A27FEB86800FF5FA1 /* PetAdoptionInput.swift in Sources */ = {isa = PBXBuildFile; fileRef = E66C016727FEB86800FF5FA1 /* PetAdoptionInput.swift */; };
		E66C017B27FEB86800FF5FA1 /* Animal.swift in Sources */ = {isa = PBXBuildFile; fileRef = E66C016927FEB86800FF5FA1 /* Animal.swift */; };
		E66C017C27FEB86800FF5FA1 /* Pet.swift in Sources */ = {isa = PBXBuildFile; fileRef = E66C016A27FEB86800FF5FA1 /* Pet.swift */; };
		E66C017D27FEB86800FF5FA1 /* WarmBlooded.swift in Sources */ = {isa = PBXBuildFile; fileRef = E66C016B27FEB86800FF5FA1 /* WarmBlooded.swift */; };
		E66F8897276C136B0000BDA8 /* ObjectFileGeneratorTests.swift in Sources */ = {isa = PBXBuildFile; fileRef = E66F8896276C136B0000BDA8 /* ObjectFileGeneratorTests.swift */; };
		E66F8899276C15580000BDA8 /* ObjectFileGenerator.swift in Sources */ = {isa = PBXBuildFile; fileRef = E66F8898276C15580000BDA8 /* ObjectFileGenerator.swift */; };
		E674DB41274C0A9B009BB90E /* Glob.swift in Sources */ = {isa = PBXBuildFile; fileRef = E674DB40274C0A9B009BB90E /* Glob.swift */; };
		E674DB43274C0AD9009BB90E /* GlobTests.swift in Sources */ = {isa = PBXBuildFile; fileRef = E674DB42274C0AD9009BB90E /* GlobTests.swift */; };
		E676333227FF856700D8B953 /* Dog.swift in Sources */ = {isa = PBXBuildFile; fileRef = E676333127FF856700D8B953 /* Dog.swift */; };
		E676333427FF857D00D8B953 /* HousePet.swift in Sources */ = {isa = PBXBuildFile; fileRef = E676333327FF857D00D8B953 /* HousePet.swift */; };
		E68D824527A1D8A60040A46F /* ObjectTemplateTests.swift in Sources */ = {isa = PBXBuildFile; fileRef = E64F7EC227A1243A0059C021 /* ObjectTemplateTests.swift */; };
		E68D824727A228A80040A46F /* SchemaModuleFileGenerator.swift in Sources */ = {isa = PBXBuildFile; fileRef = E68D824627A228A80040A46F /* SchemaModuleFileGenerator.swift */; };
		E6908E55282694630054682B /* ApolloCodegenConfigurationCodableTests.swift in Sources */ = {isa = PBXBuildFile; fileRef = E6908E54282694630054682B /* ApolloCodegenConfigurationCodableTests.swift */; };
		E69BEDA52798B86D00000D10 /* InputObjectTemplate.swift in Sources */ = {isa = PBXBuildFile; fileRef = E69BEDA42798B86D00000D10 /* InputObjectTemplate.swift */; };
		E69BEDA72798B89600000D10 /* InputObjectTemplateTests.swift in Sources */ = {isa = PBXBuildFile; fileRef = E69BEDA62798B89600000D10 /* InputObjectTemplateTests.swift */; };
		E6A6866427F63AEF008A1D13 /* FileGeneratorTests.swift in Sources */ = {isa = PBXBuildFile; fileRef = E6A6866327F63AEF008A1D13 /* FileGeneratorTests.swift */; };
		E6A6866627F63BDC008A1D13 /* FileGenerator_ResolvePath_Tests.swift in Sources */ = {isa = PBXBuildFile; fileRef = E6A6866527F63BDC008A1D13 /* FileGenerator_ResolvePath_Tests.swift */; };
		E6B42D0927A472A700A3BD58 /* SwiftPackageManagerModuleTemplate.swift in Sources */ = {isa = PBXBuildFile; fileRef = E6B42D0827A472A700A3BD58 /* SwiftPackageManagerModuleTemplate.swift */; };
		E6B42D0B27A4746800A3BD58 /* SchemaModuleFileGeneratorTests.swift in Sources */ = {isa = PBXBuildFile; fileRef = E6B42D0A27A4746800A3BD58 /* SchemaModuleFileGeneratorTests.swift */; };
		E6B42D0D27A4749100A3BD58 /* SwiftPackageManagerModuleTemplateTests.swift in Sources */ = {isa = PBXBuildFile; fileRef = E6B42D0C27A4749100A3BD58 /* SwiftPackageManagerModuleTemplateTests.swift */; };
		E6B4E9982798A8C6004EC8C4 /* FragmentTemplateTests.swift in Sources */ = {isa = PBXBuildFile; fileRef = DE5FD60C2769711E0033EE23 /* FragmentTemplateTests.swift */; };
		E6B4E9992798A8CB004EC8C4 /* InterfaceTemplateTests.swift in Sources */ = {isa = PBXBuildFile; fileRef = E623FD2B2797A700008B4CED /* InterfaceTemplateTests.swift */; };
		E6BEEFA627FAB1C700D94FF4 /* MockFileGenerator.swift in Sources */ = {isa = PBXBuildFile; fileRef = E6BEEFA527FAB1C700D94FF4 /* MockFileGenerator.swift */; };
		E6BF98FC272C8FFC00C1FED8 /* MockFileManager.swift in Sources */ = {isa = PBXBuildFile; fileRef = E6BF98FB272C8FFC00C1FED8 /* MockFileManager.swift */; };
		E6C2B39B2809409500F4CE13 /* Apollo.framework in Frameworks */ = {isa = PBXBuildFile; fileRef = 9FC750441D2A532C00458D91 /* Apollo.framework */; };
		E6C4267B26F16CB400904AD2 /* introspection_response.json in Resources */ = {isa = PBXBuildFile; fileRef = E6C4267A26F16CB400904AD2 /* introspection_response.json */; };
		E6C9849327929EBE009481BE /* EnumTemplate.swift in Sources */ = {isa = PBXBuildFile; fileRef = E6C9849227929EBE009481BE /* EnumTemplate.swift */; };
		E6C9849527929FED009481BE /* EnumTemplateTests.swift in Sources */ = {isa = PBXBuildFile; fileRef = E6C9849427929FED009481BE /* EnumTemplateTests.swift */; };
		E6D79AB826E9D59C0094434A /* URLDownloaderTests.swift in Sources */ = {isa = PBXBuildFile; fileRef = E6D79AB626E97D0D0094434A /* URLDownloaderTests.swift */; };
		E6D90D07278FA595009CAC5D /* InputObjectFileGenerator.swift in Sources */ = {isa = PBXBuildFile; fileRef = E6D90D06278FA595009CAC5D /* InputObjectFileGenerator.swift */; };
		E6D90D09278FA5C3009CAC5D /* InputObjectFileGeneratorTests.swift in Sources */ = {isa = PBXBuildFile; fileRef = E6D90D08278FA5C3009CAC5D /* InputObjectFileGeneratorTests.swift */; };
		E6D90D0B278FFDDA009CAC5D /* SchemaFileGenerator.swift in Sources */ = {isa = PBXBuildFile; fileRef = E6D90D0A278FFDDA009CAC5D /* SchemaFileGenerator.swift */; };
		E6D90D0D278FFE35009CAC5D /* SchemaFileGeneratorTests.swift in Sources */ = {isa = PBXBuildFile; fileRef = E6D90D0C278FFE35009CAC5D /* SchemaFileGeneratorTests.swift */; };
		E6E3BBE2276A8D6200E5218B /* FileGenerator.swift in Sources */ = {isa = PBXBuildFile; fileRef = E6E3BBDD276A8D6200E5218B /* FileGenerator.swift */; };
		E6EE62F127DBE6F200627257 /* SchemaModuleNamespaceTemplate.swift in Sources */ = {isa = PBXBuildFile; fileRef = E6EE62F027DBE6F200627257 /* SchemaModuleNamespaceTemplate.swift */; };
		E6EE62F327DBE75A00627257 /* SchemaModuleNamespaceTemplateTests.swift in Sources */ = {isa = PBXBuildFile; fileRef = E6EE62F227DBE75A00627257 /* SchemaModuleNamespaceTemplateTests.swift */; };
		E6EFDD0927E5624600B17FE5 /* ReferenceWrapped.swift in Sources */ = {isa = PBXBuildFile; fileRef = E6EFDD0827E5624600B17FE5 /* ReferenceWrapped.swift */; };
		E6EFDD0B27E8328E00B17FE5 /* TemplateRenderer_SchemaFile_Tests.swift in Sources */ = {isa = PBXBuildFile; fileRef = E6EFDD0A27E8328E00B17FE5 /* TemplateRenderer_SchemaFile_Tests.swift */; };
		E6EFDD0D27E8377200B17FE5 /* MockFileTemplate.swift in Sources */ = {isa = PBXBuildFile; fileRef = E6EFDD0C27E8377200B17FE5 /* MockFileTemplate.swift */; };
		E6EFDD1527EAB55B00B17FE5 /* TemplateRenderer_OperationFile_Tests.swift in Sources */ = {isa = PBXBuildFile; fileRef = E6EFDD1327EAB55B00B17FE5 /* TemplateRenderer_OperationFile_Tests.swift */; };
		E86D8E05214B32FD0028EFE1 /* JSONTests.swift in Sources */ = {isa = PBXBuildFile; fileRef = E86D8E03214B32DA0028EFE1 /* JSONTests.swift */; };
		F16D083C21EF6F7300C458B8 /* QueryFromJSONBuildingTests.swift in Sources */ = {isa = PBXBuildFile; fileRef = F16D083B21EF6F7300C458B8 /* QueryFromJSONBuildingTests.swift */; };
		F82E62E122BCD223000C311B /* AutomaticPersistedQueriesTests.swift in Sources */ = {isa = PBXBuildFile; fileRef = F82E62E022BCD223000C311B /* AutomaticPersistedQueriesTests.swift */; };
/* End PBXBuildFile section */

/* Begin PBXContainerItemProxy section */
		9B2DFBCB24E201A000ED3AE6 /* PBXContainerItemProxy */ = {
			isa = PBXContainerItemProxy;
			containerPortal = 9FC7503B1D2A532C00458D91 /* Project object */;
			proxyType = 1;
			remoteGlobalIDString = 9B2DFBB524E1FA0D00ED3AE6;
			remoteInfo = UploadAPI;
		};
		9B683548246348CB00337AE6 /* PBXContainerItemProxy */ = {
			isa = PBXContainerItemProxy;
			containerPortal = 9FC7503B1D2A532C00458D91 /* Project object */;
			proxyType = 1;
			remoteGlobalIDString = 9B68353D2463481A00337AE6;
			remoteInfo = ApolloCore;
		};
		9B7BDAF723FDEE8400ACD198 /* PBXContainerItemProxy */ = {
			isa = PBXContainerItemProxy;
			containerPortal = 9FC7503B1D2A532C00458D91 /* Project object */;
			proxyType = 1;
			remoteGlobalIDString = 9FC750431D2A532C00458D91;
			remoteInfo = Apollo;
		};
		9B7BDAFB23FDEE9000ACD198 /* PBXContainerItemProxy */ = {
			isa = PBXContainerItemProxy;
			containerPortal = 9FC7503B1D2A532C00458D91 /* Project object */;
			proxyType = 1;
			remoteGlobalIDString = 9FC750431D2A532C00458D91;
			remoteInfo = Apollo;
		};
		9B8C3FBB248DAA0400707B13 /* PBXContainerItemProxy */ = {
			isa = PBXContainerItemProxy;
			containerPortal = 9FC7503B1D2A532C00458D91 /* Project object */;
			proxyType = 1;
			remoteGlobalIDString = 9B68353D2463481A00337AE6;
			remoteInfo = ApolloCore;
		};
		9BAEEC02234BB8FD00808306 /* PBXContainerItemProxy */ = {
			isa = PBXContainerItemProxy;
			containerPortal = 9FC7503B1D2A532C00458D91 /* Project object */;
			proxyType = 1;
			remoteGlobalIDString = 9B7B6F46233C26D100F32205;
			remoteInfo = ApolloCodegenLib;
		};
		9F54C8BA255D760B0065AFD6 /* PBXContainerItemProxy */ = {
			isa = PBXContainerItemProxy;
			containerPortal = 9FC7503B1D2A532C00458D91 /* Project object */;
			proxyType = 1;
			remoteGlobalIDString = 9FC750431D2A532C00458D91;
			remoteInfo = Apollo;
		};
		9F54C8DE255D76810065AFD6 /* PBXContainerItemProxy */ = {
			isa = PBXContainerItemProxy;
			containerPortal = 9FC7503B1D2A532C00458D91 /* Project object */;
			proxyType = 1;
			remoteGlobalIDString = 9F8A95771EC0FC1200304A2D;
			remoteInfo = ApolloTestSupport;
		};
		9F54C8E0255D76810065AFD6 /* PBXContainerItemProxy */ = {
			isa = PBXContainerItemProxy;
			containerPortal = 9FC7503B1D2A532C00458D91 /* Project object */;
			proxyType = 1;
			remoteGlobalIDString = 9FACA9B71F42E67200AE2DBD;
			remoteInfo = GitHubAPI;
		};
		9F65B11F1EC106E80090B25F /* PBXContainerItemProxy */ = {
			isa = PBXContainerItemProxy;
			containerPortal = 9FC7503B1D2A532C00458D91 /* Project object */;
			proxyType = 1;
			remoteGlobalIDString = 9FC750431D2A532C00458D91;
			remoteInfo = Apollo;
		};
		9F8A958B1EC0FF9F00304A2D /* PBXContainerItemProxy */ = {
			isa = PBXContainerItemProxy;
			containerPortal = 9FC7503B1D2A532C00458D91 /* Project object */;
			proxyType = 1;
			remoteGlobalIDString = 9F8A95771EC0FC1200304A2D;
			remoteInfo = ApolloTestSupport;
		};
		9FA5FBB51EC05CE900304A9D /* PBXContainerItemProxy */ = {
			isa = PBXContainerItemProxy;
			containerPortal = 9FC7503B1D2A532C00458D91 /* Project object */;
			proxyType = 1;
			remoteGlobalIDString = 9FC750431D2A532C00458D91;
			remoteInfo = Apollo;
		};
		9FACA9B91F42E67200AE2DBD /* PBXContainerItemProxy */ = {
			isa = PBXContainerItemProxy;
			containerPortal = 9FC7503B1D2A532C00458D91 /* Project object */;
			proxyType = 1;
			remoteGlobalIDString = 9FC750431D2A532C00458D91;
			remoteInfo = Apollo;
		};
		9FC750501D2A532D00458D91 /* PBXContainerItemProxy */ = {
			isa = PBXContainerItemProxy;
			containerPortal = 9FC7503B1D2A532C00458D91 /* Project object */;
			proxyType = 1;
			remoteGlobalIDString = 9FC750431D2A532C00458D91;
			remoteInfo = Apollo;
		};
		9FCE2D071E6C254000E34457 /* PBXContainerItemProxy */ = {
			isa = PBXContainerItemProxy;
			containerPortal = 9FC7503B1D2A532C00458D91 /* Project object */;
			proxyType = 1;
			remoteGlobalIDString = 9FCE2CF91E6C213D00E34457;
			remoteInfo = StarWarsAPI;
		};
		9FDE0741258F3B6100DC0CA5 /* PBXContainerItemProxy */ = {
			isa = PBXContainerItemProxy;
			containerPortal = 9FC7503B1D2A532C00458D91 /* Project object */;
			proxyType = 1;
			remoteGlobalIDString = 9FCE2CF91E6C213D00E34457;
			remoteInfo = StarWarsAPI;
		};
		DE05862726697B1D00265760 /* PBXContainerItemProxy */ = {
			isa = PBXContainerItemProxy;
			containerPortal = 9FC7503B1D2A532C00458D91 /* Project object */;
			proxyType = 1;
			remoteGlobalIDString = DE058606266978A100265760;
			remoteInfo = ApolloModels;
		};
		DE0BCCDF27C020EE00A04743 /* PBXContainerItemProxy */ = {
			isa = PBXContainerItemProxy;
			containerPortal = 9FC7503B1D2A532C00458D91 /* Project object */;
			proxyType = 1;
			remoteGlobalIDString = DE3C7A00260A6B9800D2F4FF;
			remoteInfo = AnimalKingdomAPI;
		};
		DE3C7A96260A6C1000D2F4FF /* PBXContainerItemProxy */ = {
			isa = PBXContainerItemProxy;
			containerPortal = 9FC7503B1D2A532C00458D91 /* Project object */;
			proxyType = 1;
			remoteGlobalIDString = 9B68353D2463481A00337AE6;
			remoteInfo = ApolloCore;
		};
		DE6B15B226152BE10068D642 /* PBXContainerItemProxy */ = {
			isa = PBXContainerItemProxy;
			containerPortal = 9FC7503B1D2A532C00458D91 /* Project object */;
			proxyType = 1;
			remoteGlobalIDString = 9FC750431D2A532C00458D91;
			remoteInfo = Apollo;
		};
		DE6D083427BDAB9E009F5F33 /* PBXContainerItemProxy */ = {
			isa = PBXContainerItemProxy;
			containerPortal = 9FC7503B1D2A532C00458D91 /* Project object */;
			proxyType = 1;
			remoteGlobalIDString = DE058606266978A100265760;
			remoteInfo = ApolloAPI;
		};
		DE90FCE627FCC71E0084CC79 /* PBXContainerItemProxy */ = {
			isa = PBXContainerItemProxy;
			containerPortal = 9FC7503B1D2A532C00458D91 /* Project object */;
			proxyType = 1;
			remoteGlobalIDString = DE058606266978A100265760;
			remoteInfo = ApolloAPI;
		};
		DE9CEAE22829A01A00959AF9 /* PBXContainerItemProxy */ = {
			isa = PBXContainerItemProxy;
			containerPortal = 9FC7503B1D2A532C00458D91 /* Project object */;
			proxyType = 1;
			remoteGlobalIDString = DE058606266978A100265760;
			remoteInfo = ApolloAPI;
		};
		DE9CEAE72829A3C100959AF9 /* PBXContainerItemProxy */ = {
			isa = PBXContainerItemProxy;
			containerPortal = 9FC7503B1D2A532C00458D91 /* Project object */;
			proxyType = 1;
			remoteGlobalIDString = DE9CEAB328299E8500959AF9;
			remoteInfo = ApolloTestSupport;
		};
		DECD46F9262F659100924527 /* PBXContainerItemProxy */ = {
			isa = PBXContainerItemProxy;
			containerPortal = 9FC7503B1D2A532C00458D91 /* Project object */;
			proxyType = 1;
			remoteGlobalIDString = 9B7B6F46233C26D100F32205;
			remoteInfo = ApolloCodegenLib;
		};
		DECD4734262F668200924527 /* PBXContainerItemProxy */ = {
			isa = PBXContainerItemProxy;
			containerPortal = 9FC7503B1D2A532C00458D91 /* Project object */;
			proxyType = 1;
			remoteGlobalIDString = 9B2DFBB524E1FA0D00ED3AE6;
			remoteInfo = UploadAPI;
		};
		DECD498D262F840100924527 /* PBXContainerItemProxy */ = {
			isa = PBXContainerItemProxy;
			containerPortal = 9FC7503B1D2A532C00458D91 /* Project object */;
			proxyType = 1;
			remoteGlobalIDString = DECD490A262F81BF00924527;
			remoteInfo = ApolloCodegenTestSupport;
		};
		DECD4990262F841300924527 /* PBXContainerItemProxy */ = {
			isa = PBXContainerItemProxy;
			containerPortal = 9FC7503B1D2A532C00458D91 /* Project object */;
			proxyType = 1;
			remoteGlobalIDString = DECD490A262F81BF00924527;
			remoteInfo = ApolloCodegenTestSupport;
		};
		DECD49C7262F88FA00924527 /* PBXContainerItemProxy */ = {
			isa = PBXContainerItemProxy;
			containerPortal = 9FC7503B1D2A532C00458D91 /* Project object */;
			proxyType = 1;
			remoteGlobalIDString = 9B7B6F46233C26D100F32205;
			remoteInfo = ApolloCodegenLib;
		};
		DECD49D9262F8AA500924527 /* PBXContainerItemProxy */ = {
			isa = PBXContainerItemProxy;
			containerPortal = 9FC7503B1D2A532C00458D91 /* Project object */;
			proxyType = 1;
			remoteGlobalIDString = 9F8A95771EC0FC1200304A2D;
			remoteInfo = ApolloTestSupport;
		};
		DED45E97261B9EFA0086EF63 /* PBXContainerItemProxy */ = {
			isa = PBXContainerItemProxy;
			containerPortal = 9FC7503B1D2A532C00458D91 /* Project object */;
			proxyType = 1;
			remoteGlobalIDString = 9B7BDABE23FDEBB600ACD198;
			remoteInfo = ApolloSQLite;
		};
		DED45E99261B9F000086EF63 /* PBXContainerItemProxy */ = {
			isa = PBXContainerItemProxy;
			containerPortal = 9FC7503B1D2A532C00458D91 /* Project object */;
			proxyType = 1;
			remoteGlobalIDString = 9B7BDA7C23FDE90400ACD198;
			remoteInfo = ApolloWebSocket;
		};
		DED45FCE261CE8890086EF63 /* PBXContainerItemProxy */ = {
			isa = PBXContainerItemProxy;
			containerPortal = 9FC7503B1D2A532C00458D91 /* Project object */;
			proxyType = 1;
			remoteGlobalIDString = 9B7BDABE23FDEBB600ACD198;
			remoteInfo = ApolloSQLite;
		};
		DED45FD5261CE89C0086EF63 /* PBXContainerItemProxy */ = {
			isa = PBXContainerItemProxy;
			containerPortal = 9FC7503B1D2A532C00458D91 /* Project object */;
			proxyType = 1;
			remoteGlobalIDString = 9B7BDA7C23FDE90400ACD198;
			remoteInfo = ApolloWebSocket;
		};
		DED46033261CEA610086EF63 /* PBXContainerItemProxy */ = {
			isa = PBXContainerItemProxy;
			containerPortal = 9FC7503B1D2A532C00458D91 /* Project object */;
			proxyType = 1;
			remoteGlobalIDString = 9F8A95771EC0FC1200304A2D;
			remoteInfo = ApolloTestSupport;
		};
		DED4606A261CEDD10086EF63 /* PBXContainerItemProxy */ = {
			isa = PBXContainerItemProxy;
			containerPortal = 9FC7503B1D2A532C00458D91 /* Project object */;
			proxyType = 1;
			remoteGlobalIDString = 9FCE2CF91E6C213D00E34457;
			remoteInfo = StarWarsAPI;
		};
		E6C2B39C2809409900F4CE13 /* PBXContainerItemProxy */ = {
			isa = PBXContainerItemProxy;
			containerPortal = 9FC7503B1D2A532C00458D91 /* Project object */;
			proxyType = 1;
			remoteGlobalIDString = 9FC750431D2A532C00458D91;
			remoteInfo = Apollo;
		};
/* End PBXContainerItemProxy section */

/* Begin PBXFileReference section */
		19E9F6A826D5867E003AB80E /* OperationMessageIdCreator.swift */ = {isa = PBXFileReference; lastKnownFileType = sourcecode.swift; path = OperationMessageIdCreator.swift; sourceTree = "<group>"; };
		19E9F6AA26D58A92003AB80E /* OperationMessageIdCreatorTests.swift */ = {isa = PBXFileReference; lastKnownFileType = sourcecode.swift; path = OperationMessageIdCreatorTests.swift; sourceTree = "<group>"; };
		2EE7FFCF276802E30035DC39 /* CacheKeyConstructionTests.swift */ = {isa = PBXFileReference; lastKnownFileType = sourcecode.swift; path = CacheKeyConstructionTests.swift; sourceTree = "<group>"; };
		54DDB0911EA045870009DD99 /* InMemoryNormalizedCache.swift */ = {isa = PBXFileReference; fileEncoding = 4; lastKnownFileType = sourcecode.swift; path = InMemoryNormalizedCache.swift; sourceTree = "<group>"; };
		5AC6CA4222AAF7B200B7C94D /* GraphQLHTTPMethod.swift */ = {isa = PBXFileReference; fileEncoding = 4; lastKnownFileType = sourcecode.swift; path = GraphQLHTTPMethod.swift; sourceTree = "<group>"; };
		5BB2C0222380836100774170 /* VersionNumberTests.swift */ = {isa = PBXFileReference; lastKnownFileType = sourcecode.swift; path = VersionNumberTests.swift; sourceTree = "<group>"; };
		90690D05224333DA00FC2E54 /* Apollo-Project-Debug.xcconfig */ = {isa = PBXFileReference; lastKnownFileType = text.xcconfig; path = "Apollo-Project-Debug.xcconfig"; sourceTree = "<group>"; };
		90690D06224333DA00FC2E54 /* Apollo-Target-Framework.xcconfig */ = {isa = PBXFileReference; lastKnownFileType = text.xcconfig; path = "Apollo-Target-Framework.xcconfig"; sourceTree = "<group>"; };
		90690D07224333DA00FC2E54 /* Apollo-Project-Release.xcconfig */ = {isa = PBXFileReference; lastKnownFileType = text.xcconfig; path = "Apollo-Project-Release.xcconfig"; sourceTree = "<group>"; };
		90690D08224333DA00FC2E54 /* Apollo-Project-Performance-Testing.xcconfig */ = {isa = PBXFileReference; lastKnownFileType = text.xcconfig; path = "Apollo-Project-Performance-Testing.xcconfig"; sourceTree = "<group>"; };
		90690D0B2243345500FC2E54 /* Apollo-Target-Tests.xcconfig */ = {isa = PBXFileReference; lastKnownFileType = text.xcconfig; path = "Apollo-Target-Tests.xcconfig"; sourceTree = "<group>"; };
		90690D142243363D00FC2E54 /* Apollo-Target-TestHost-iOS.xcconfig */ = {isa = PBXFileReference; lastKnownFileType = text.xcconfig; path = "Apollo-Target-TestHost-iOS.xcconfig"; sourceTree = "<group>"; };
		90690D2122433C1900FC2E54 /* Apollo-Target-StarWarsAPI.xcconfig */ = {isa = PBXFileReference; lastKnownFileType = text.xcconfig; path = "Apollo-Target-StarWarsAPI.xcconfig"; sourceTree = "<group>"; };
		90690D2222433C2800FC2E54 /* Apollo-Target-GitHubAPI.xcconfig */ = {isa = PBXFileReference; lastKnownFileType = text.xcconfig; path = "Apollo-Target-GitHubAPI.xcconfig"; sourceTree = "<group>"; };
		90690D2422433C8000FC2E54 /* Apollo-Target-PerformanceTests.xcconfig */ = {isa = PBXFileReference; lastKnownFileType = text.xcconfig; path = "Apollo-Target-PerformanceTests.xcconfig"; sourceTree = "<group>"; };
		90690D2522433CAF00FC2E54 /* Apollo-Target-InternalTestHelpers.xcconfig */ = {isa = PBXFileReference; lastKnownFileType = text.xcconfig; path = "Apollo-Target-InternalTestHelpers.xcconfig"; sourceTree = "<group>"; };
		96F32D3A27CCD16B00F3383C /* graphql */ = {isa = PBXFileReference; lastKnownFileType = folder; path = graphql; sourceTree = "<group>"; };
		9B1CCDD82360F02C007C9032 /* Bundle+Helpers.swift */ = {isa = PBXFileReference; lastKnownFileType = sourcecode.swift; path = "Bundle+Helpers.swift"; sourceTree = "<group>"; };
		9B2061172591B3550020D1E0 /* c.txt */ = {isa = PBXFileReference; fileEncoding = 4; lastKnownFileType = text; path = c.txt; sourceTree = "<group>"; };
		9B2061182591B3550020D1E0 /* b.txt */ = {isa = PBXFileReference; fileEncoding = 4; lastKnownFileType = text; path = b.txt; sourceTree = "<group>"; };
		9B2061192591B3550020D1E0 /* a.txt */ = {isa = PBXFileReference; fileEncoding = 4; lastKnownFileType = text; path = a.txt; sourceTree = "<group>"; };
		9B20614B2591B3700020D1E0 /* UploadMultipleFiles.graphql */ = {isa = PBXFileReference; lastKnownFileType = text; path = UploadMultipleFiles.graphql; sourceTree = "<group>"; };
		9B20614C2591B3700020D1E0 /* operationIDs.json */ = {isa = PBXFileReference; lastKnownFileType = text.json; path = operationIDs.json; sourceTree = "<group>"; };
		9B20614D2591B3700020D1E0 /* schema.json */ = {isa = PBXFileReference; lastKnownFileType = text.json; path = schema.json; sourceTree = "<group>"; };
		9B20614E2591B3700020D1E0 /* UploadOneFile.graphql */ = {isa = PBXFileReference; lastKnownFileType = text; path = UploadOneFile.graphql; sourceTree = "<group>"; };
		9B2061522591B3860020D1E0 /* Human.graphql */ = {isa = PBXFileReference; lastKnownFileType = text; path = Human.graphql; sourceTree = "<group>"; };
		9B2061532591B3860020D1E0 /* HeroAndFriendsNames.graphql */ = {isa = PBXFileReference; lastKnownFileType = text; path = HeroAndFriendsNames.graphql; sourceTree = "<group>"; };
		9B2061542591B3860020D1E0 /* API.json */ = {isa = PBXFileReference; lastKnownFileType = text.json; path = API.json; sourceTree = "<group>"; };
		9B2061552591B3860020D1E0 /* HeroFriendsOfFriends.graphql */ = {isa = PBXFileReference; lastKnownFileType = text; path = HeroFriendsOfFriends.graphql; sourceTree = "<group>"; };
		9B2061562591B3860020D1E0 /* HeroNameAndAppearsIn.graphql */ = {isa = PBXFileReference; lastKnownFileType = text; path = HeroNameAndAppearsIn.graphql; sourceTree = "<group>"; };
		9B2061572591B3860020D1E0 /* Starship.graphql */ = {isa = PBXFileReference; lastKnownFileType = text; path = Starship.graphql; sourceTree = "<group>"; };
		9B2061582591B3860020D1E0 /* HeroAppearsIn.graphql */ = {isa = PBXFileReference; lastKnownFileType = text; path = HeroAppearsIn.graphql; sourceTree = "<group>"; };
		9B2061592591B3860020D1E0 /* HeroDetails.graphql */ = {isa = PBXFileReference; lastKnownFileType = text; path = HeroDetails.graphql; sourceTree = "<group>"; };
		9B20615A2591B3860020D1E0 /* SameHeroTwice.graphql */ = {isa = PBXFileReference; lastKnownFileType = text; path = SameHeroTwice.graphql; sourceTree = "<group>"; };
		9B20615B2591B3860020D1E0 /* TwoHeroes.graphql */ = {isa = PBXFileReference; lastKnownFileType = text; path = TwoHeroes.graphql; sourceTree = "<group>"; };
		9B20615C2591B3860020D1E0 /* HeroConditional.graphql */ = {isa = PBXFileReference; lastKnownFileType = text; path = HeroConditional.graphql; sourceTree = "<group>"; };
		9B20615D2591B3860020D1E0 /* Search.graphql */ = {isa = PBXFileReference; lastKnownFileType = text; path = Search.graphql; sourceTree = "<group>"; };
		9B20615E2591B3860020D1E0 /* HeroName.graphql */ = {isa = PBXFileReference; lastKnownFileType = text; path = HeroName.graphql; sourceTree = "<group>"; };
		9B20615F2591B3860020D1E0 /* operationIDs.json */ = {isa = PBXFileReference; lastKnownFileType = text.json; path = operationIDs.json; sourceTree = "<group>"; };
		9B2061602591B3860020D1E0 /* CharacterAndSubTypesFragments.graphql */ = {isa = PBXFileReference; lastKnownFileType = text; path = CharacterAndSubTypesFragments.graphql; sourceTree = "<group>"; };
		9B2061612591B3860020D1E0 /* HeroTypeDependentAliasedField.graphql */ = {isa = PBXFileReference; lastKnownFileType = text; path = HeroTypeDependentAliasedField.graphql; sourceTree = "<group>"; };
		9B2061622591B3860020D1E0 /* schema.json */ = {isa = PBXFileReference; lastKnownFileType = text.json; path = schema.json; sourceTree = "<group>"; };
		9B2061632591B3860020D1E0 /* SubscribeReview.graphql */ = {isa = PBXFileReference; lastKnownFileType = text; path = SubscribeReview.graphql; sourceTree = "<group>"; };
		9B2061642591B3860020D1E0 /* HeroParentTypeDependentField.graphql */ = {isa = PBXFileReference; lastKnownFileType = text; path = HeroParentTypeDependentField.graphql; sourceTree = "<group>"; };
		9B2061652591B3860020D1E0 /* CreateReviewForEpisode.graphql */ = {isa = PBXFileReference; lastKnownFileType = text; path = CreateReviewForEpisode.graphql; sourceTree = "<group>"; };
		9B2061672591B3A50020D1E0 /* schema.docs.graphql */ = {isa = PBXFileReference; lastKnownFileType = text; path = schema.docs.graphql; sourceTree = "<group>"; };
		9B2061692591B3A50020D1E0 /* IssuesAndCommentsForRepository.graphql */ = {isa = PBXFileReference; lastKnownFileType = text; path = IssuesAndCommentsForRepository.graphql; sourceTree = "<group>"; };
		9B20616D2591B3A50020D1E0 /* RepoURL.graphql */ = {isa = PBXFileReference; lastKnownFileType = text; path = RepoURL.graphql; sourceTree = "<group>"; };
		9B20616E2591B3A50020D1E0 /* Repository.graphql */ = {isa = PBXFileReference; lastKnownFileType = text; path = Repository.graphql; sourceTree = "<group>"; };
		9B2061702591B3A50020D1E0 /* operationIDs.json */ = {isa = PBXFileReference; lastKnownFileType = text.json; path = operationIDs.json; sourceTree = "<group>"; };
		9B21FD742422C29D00998B5C /* GraphQLFileTests.swift */ = {isa = PBXFileReference; lastKnownFileType = sourcecode.swift; path = GraphQLFileTests.swift; sourceTree = "<group>"; };
		9B21FD762422C8CC00998B5C /* TestFileHelper.swift */ = {isa = PBXFileReference; lastKnownFileType = sourcecode.swift; path = TestFileHelper.swift; sourceTree = "<group>"; };
		9B260BEA245A020300562176 /* ApolloInterceptor.swift */ = {isa = PBXFileReference; lastKnownFileType = sourcecode.swift; path = ApolloInterceptor.swift; sourceTree = "<group>"; };
		9B260BF0245A025400562176 /* HTTPRequest.swift */ = {isa = PBXFileReference; lastKnownFileType = sourcecode.swift; path = HTTPRequest.swift; sourceTree = "<group>"; };
		9B260BF2245A026F00562176 /* RequestChain.swift */ = {isa = PBXFileReference; lastKnownFileType = sourcecode.swift; path = RequestChain.swift; sourceTree = "<group>"; };
		9B260BF4245A028D00562176 /* HTTPResponse.swift */ = {isa = PBXFileReference; lastKnownFileType = sourcecode.swift; path = HTTPResponse.swift; sourceTree = "<group>"; };
		9B260BF8245A030100562176 /* ResponseCodeInterceptor.swift */ = {isa = PBXFileReference; lastKnownFileType = sourcecode.swift; path = ResponseCodeInterceptor.swift; sourceTree = "<group>"; };
		9B260BFA245A031900562176 /* NetworkFetchInterceptor.swift */ = {isa = PBXFileReference; lastKnownFileType = sourcecode.swift; path = NetworkFetchInterceptor.swift; sourceTree = "<group>"; };
		9B260BFE245A054700562176 /* JSONRequest.swift */ = {isa = PBXFileReference; lastKnownFileType = sourcecode.swift; path = JSONRequest.swift; sourceTree = "<group>"; };
		9B260C03245A090600562176 /* RequestChainNetworkTransport.swift */ = {isa = PBXFileReference; lastKnownFileType = sourcecode.swift; path = RequestChainNetworkTransport.swift; sourceTree = "<group>"; };
		9B260C07245A437400562176 /* InterceptorProvider.swift */ = {isa = PBXFileReference; lastKnownFileType = sourcecode.swift; path = InterceptorProvider.swift; sourceTree = "<group>"; };
		9B260C09245A532500562176 /* JSONResponseParsingInterceptor.swift */ = {isa = PBXFileReference; lastKnownFileType = sourcecode.swift; path = JSONResponseParsingInterceptor.swift; sourceTree = "<group>"; };
		9B2B66F32513FAFE00B53ABF /* CancellationHandlingInterceptor.swift */ = {isa = PBXFileReference; lastKnownFileType = sourcecode.swift; path = CancellationHandlingInterceptor.swift; sourceTree = "<group>"; };
		9B2DFBB624E1FA0D00ED3AE6 /* UploadAPI.framework */ = {isa = PBXFileReference; explicitFileType = wrapper.framework; includeInIndex = 0; path = UploadAPI.framework; sourceTree = BUILT_PRODUCTS_DIR; };
		9B2DFBC524E1FA3E00ED3AE6 /* UploadAPI.h */ = {isa = PBXFileReference; lastKnownFileType = sourcecode.c.h; path = UploadAPI.h; sourceTree = "<group>"; };
		9B2DFBC624E1FA3E00ED3AE6 /* Info.plist */ = {isa = PBXFileReference; lastKnownFileType = text.plist.xml; path = Info.plist; sourceTree = "<group>"; };
		9B2DFBC824E1FA7E00ED3AE6 /* Apollo-Target-UploadAPI.xcconfig */ = {isa = PBXFileReference; lastKnownFileType = text.xcconfig; path = "Apollo-Target-UploadAPI.xcconfig"; sourceTree = "<group>"; };
		9B2DFBCA24E2016800ED3AE6 /* UploadAPI.framework */ = {isa = PBXFileReference; explicitFileType = wrapper.framework; includeInIndex = 0; path = UploadAPI.framework; sourceTree = BUILT_PRODUCTS_DIR; };
		9B455CE22492D0A3002255A9 /* ApolloExtension.swift */ = {isa = PBXFileReference; fileEncoding = 4; lastKnownFileType = sourcecode.swift; path = ApolloExtension.swift; sourceTree = "<group>"; };
		9B455CE42492D0A3002255A9 /* Collection+Apollo.swift */ = {isa = PBXFileReference; fileEncoding = 4; lastKnownFileType = sourcecode.swift; path = "Collection+Apollo.swift"; sourceTree = "<group>"; };
		9B455CEA2492FB03002255A9 /* String+SHA.swift */ = {isa = PBXFileReference; fileEncoding = 4; lastKnownFileType = sourcecode.swift; path = "String+SHA.swift"; sourceTree = "<group>"; };
		9B47516D2575AA690001FB87 /* Pluralizer.swift */ = {isa = PBXFileReference; lastKnownFileType = sourcecode.swift; path = Pluralizer.swift; sourceTree = "<group>"; };
		9B4751AC2575B5070001FB87 /* PluralizerTests.swift */ = {isa = PBXFileReference; lastKnownFileType = sourcecode.swift; path = PluralizerTests.swift; sourceTree = "<group>"; };
		9B4AA8AD239EFDC9003E1300 /* Apollo-Target-CodegenTests.xcconfig */ = {isa = PBXFileReference; lastKnownFileType = text.xcconfig; path = "Apollo-Target-CodegenTests.xcconfig"; sourceTree = "<group>"; };
		9B4F453E244A27B900C2CF7D /* URLSessionClient.swift */ = {isa = PBXFileReference; lastKnownFileType = sourcecode.swift; path = URLSessionClient.swift; sourceTree = "<group>"; };
		9B4F4540244A2A9200C2CF7D /* HTTPBinAPI.swift */ = {isa = PBXFileReference; lastKnownFileType = sourcecode.swift; path = HTTPBinAPI.swift; sourceTree = "<group>"; };
		9B4F4542244A2AD300C2CF7D /* URLSessionClientTests.swift */ = {isa = PBXFileReference; lastKnownFileType = sourcecode.swift; path = URLSessionClientTests.swift; sourceTree = "<group>"; };
		9B554CC3247DC29A002F452A /* TaskData.swift */ = {isa = PBXFileReference; lastKnownFileType = sourcecode.swift; path = TaskData.swift; sourceTree = "<group>"; };
		9B5A1EE3243284F300F066BB /* Package.swift */ = {isa = PBXFileReference; indentWidth = 2; lastKnownFileType = sourcecode.swift; path = Package.swift; sourceTree = "<group>"; tabWidth = 2; };
		9B60204E23FDFA9F00D0C8E0 /* SQLiteCacheTests.swift */ = {isa = PBXFileReference; lastKnownFileType = sourcecode.swift; path = SQLiteCacheTests.swift; sourceTree = "<group>"; };
		9B64F6752354D219002D1BB5 /* URL+QueryDict.swift */ = {isa = PBXFileReference; lastKnownFileType = sourcecode.swift; path = "URL+QueryDict.swift"; sourceTree = "<group>"; };
		9B68353E2463481A00337AE6 /* ApolloUtils.framework */ = {isa = PBXFileReference; explicitFileType = wrapper.framework; includeInIndex = 0; path = ApolloUtils.framework; sourceTree = BUILT_PRODUCTS_DIR; };
		9B68354A2463498D00337AE6 /* Apollo-Target-ApolloUtils.xcconfig */ = {isa = PBXFileReference; fileEncoding = 4; lastKnownFileType = text.xcconfig; path = "Apollo-Target-ApolloUtils.xcconfig"; sourceTree = "<group>"; };
		9B68F0542416B33300E97318 /* LineByLineComparison.swift */ = {isa = PBXFileReference; lastKnownFileType = sourcecode.swift; path = LineByLineComparison.swift; sourceTree = "<group>"; };
		9B68F06E241C649E00E97318 /* GraphQLNullable.swift */ = {isa = PBXFileReference; lastKnownFileType = sourcecode.swift; path = GraphQLNullable.swift; sourceTree = "<group>"; };
		9B6CB23D238077B60007259D /* Atomic.swift */ = {isa = PBXFileReference; fileEncoding = 4; lastKnownFileType = sourcecode.swift; path = Atomic.swift; sourceTree = "<group>"; };
		9B708AAC2305884500604A11 /* ApolloClientProtocol.swift */ = {isa = PBXFileReference; lastKnownFileType = sourcecode.swift; path = ApolloClientProtocol.swift; sourceTree = "<group>"; };
		9B78C71B2326E859000C8C32 /* ErrorGenerationTests.swift */ = {isa = PBXFileReference; lastKnownFileType = sourcecode.swift; path = ErrorGenerationTests.swift; sourceTree = "<group>"; };
		9B7B6F47233C26D100F32205 /* ApolloCodegenLib.framework */ = {isa = PBXFileReference; explicitFileType = wrapper.framework; includeInIndex = 0; path = ApolloCodegenLib.framework; sourceTree = BUILT_PRODUCTS_DIR; };
		9B7B6F51233C26E400F32205 /* Info.plist */ = {isa = PBXFileReference; fileEncoding = 4; lastKnownFileType = text.plist.xml; path = Info.plist; sourceTree = "<group>"; };
		9B7B6F55233C27A000F32205 /* Apollo-Target-ApolloCodegenLib.xcconfig */ = {isa = PBXFileReference; fileEncoding = 4; lastKnownFileType = text.xcconfig; path = "Apollo-Target-ApolloCodegenLib.xcconfig"; sourceTree = "<group>"; };
		9B7B6F57233C287100F32205 /* ApolloCodegen.swift */ = {isa = PBXFileReference; fileEncoding = 4; lastKnownFileType = sourcecode.swift; path = ApolloCodegen.swift; sourceTree = "<group>"; };
		9B7B6F58233C287100F32205 /* ApolloCodegenConfiguration.swift */ = {isa = PBXFileReference; fileEncoding = 4; lastKnownFileType = sourcecode.swift; path = ApolloCodegenConfiguration.swift; sourceTree = "<group>"; };
		9B7B6F68233C2C0C00F32205 /* FileManager+Apollo.swift */ = {isa = PBXFileReference; lastKnownFileType = sourcecode.swift; path = "FileManager+Apollo.swift"; sourceTree = "<group>"; };
		9B7BDA7D23FDE90400ACD198 /* ApolloWebSocket.framework */ = {isa = PBXFileReference; explicitFileType = wrapper.framework; includeInIndex = 0; path = ApolloWebSocket.framework; sourceTree = BUILT_PRODUCTS_DIR; };
		9B7BDA8723FDE92900ACD198 /* MockWebSocket.swift */ = {isa = PBXFileReference; fileEncoding = 4; lastKnownFileType = sourcecode.swift; path = MockWebSocket.swift; sourceTree = "<group>"; };
		9B7BDA8823FDE92900ACD198 /* StarWarsSubscriptionTests.swift */ = {isa = PBXFileReference; fileEncoding = 4; lastKnownFileType = sourcecode.swift; path = StarWarsSubscriptionTests.swift; sourceTree = "<group>"; };
		9B7BDA8923FDE92900ACD198 /* WebSocketTests.swift */ = {isa = PBXFileReference; fileEncoding = 4; lastKnownFileType = sourcecode.swift; path = WebSocketTests.swift; sourceTree = "<group>"; };
		9B7BDA8A23FDE92900ACD198 /* SplitNetworkTransportTests.swift */ = {isa = PBXFileReference; fileEncoding = 4; lastKnownFileType = sourcecode.swift; path = SplitNetworkTransportTests.swift; sourceTree = "<group>"; };
		9B7BDA8C23FDE92900ACD198 /* StarWarsWebSocketTests.swift */ = {isa = PBXFileReference; fileEncoding = 4; lastKnownFileType = sourcecode.swift; path = StarWarsWebSocketTests.swift; sourceTree = "<group>"; };
		9B7BDA9423FDE94C00ACD198 /* WebSocketError.swift */ = {isa = PBXFileReference; fileEncoding = 4; lastKnownFileType = sourcecode.swift; path = WebSocketError.swift; sourceTree = "<group>"; };
		9B7BDA9523FDE94C00ACD198 /* WebSocketTask.swift */ = {isa = PBXFileReference; fileEncoding = 4; lastKnownFileType = sourcecode.swift; path = WebSocketTask.swift; sourceTree = "<group>"; };
		9B7BDA9623FDE94C00ACD198 /* SplitNetworkTransport.swift */ = {isa = PBXFileReference; fileEncoding = 4; lastKnownFileType = sourcecode.swift; path = SplitNetworkTransport.swift; sourceTree = "<group>"; };
		9B7BDA9723FDE94C00ACD198 /* OperationMessage.swift */ = {isa = PBXFileReference; fileEncoding = 4; lastKnownFileType = sourcecode.swift; path = OperationMessage.swift; sourceTree = "<group>"; };
		9B7BDA9823FDE94C00ACD198 /* WebSocketClient.swift */ = {isa = PBXFileReference; fileEncoding = 4; lastKnownFileType = sourcecode.swift; path = WebSocketClient.swift; sourceTree = "<group>"; };
		9B7BDA9923FDE94C00ACD198 /* WebSocketTransport.swift */ = {isa = PBXFileReference; fileEncoding = 4; lastKnownFileType = sourcecode.swift; path = WebSocketTransport.swift; sourceTree = "<group>"; };
		9B7BDA9A23FDE94C00ACD198 /* Info.plist */ = {isa = PBXFileReference; fileEncoding = 4; lastKnownFileType = text.plist.xml; path = Info.plist; sourceTree = "<group>"; };
		9B7BDAA323FDE98C00ACD198 /* ApolloWebSocket-Project-Release.xcconfig */ = {isa = PBXFileReference; fileEncoding = 4; lastKnownFileType = text.xcconfig; path = "ApolloWebSocket-Project-Release.xcconfig"; sourceTree = "<group>"; };
		9B7BDAA423FDE98C00ACD198 /* ApolloWebSocket-Target-Framework.xcconfig */ = {isa = PBXFileReference; fileEncoding = 4; lastKnownFileType = text.xcconfig; path = "ApolloWebSocket-Target-Framework.xcconfig"; sourceTree = "<group>"; };
		9B7BDAA523FDE98C00ACD198 /* ApolloWebSocket-Project-Debug.xcconfig */ = {isa = PBXFileReference; fileEncoding = 4; lastKnownFileType = text.xcconfig; path = "ApolloWebSocket-Project-Debug.xcconfig"; sourceTree = "<group>"; };
		9B7BDABF23FDEBB600ACD198 /* ApolloSQLite.framework */ = {isa = PBXFileReference; explicitFileType = wrapper.framework; includeInIndex = 0; path = ApolloSQLite.framework; sourceTree = BUILT_PRODUCTS_DIR; };
		9B7BDACD23FDEBE300ACD198 /* SQLiteSerialization.swift */ = {isa = PBXFileReference; fileEncoding = 4; lastKnownFileType = sourcecode.swift; path = SQLiteSerialization.swift; sourceTree = "<group>"; };
		9B7BDACE23FDEBE300ACD198 /* Info.plist */ = {isa = PBXFileReference; fileEncoding = 4; lastKnownFileType = text.plist.xml; path = Info.plist; sourceTree = "<group>"; };
		9B7BDACF23FDEBE300ACD198 /* SQLiteNormalizedCache.swift */ = {isa = PBXFileReference; fileEncoding = 4; lastKnownFileType = sourcecode.swift; path = SQLiteNormalizedCache.swift; sourceTree = "<group>"; };
		9B7BDAD423FDEC9B00ACD198 /* CachePersistenceTests.swift */ = {isa = PBXFileReference; fileEncoding = 4; lastKnownFileType = sourcecode.swift; path = CachePersistenceTests.swift; sourceTree = "<group>"; };
		9B7BDAD823FDECB300ACD198 /* ApolloSQLite-Target-Framework.xcconfig */ = {isa = PBXFileReference; lastKnownFileType = text.xcconfig; path = "ApolloSQLite-Target-Framework.xcconfig"; sourceTree = "<group>"; };
		9B7BDAD923FDECB400ACD198 /* ApolloSQLite-Project-Debug.xcconfig */ = {isa = PBXFileReference; lastKnownFileType = text.xcconfig; path = "ApolloSQLite-Project-Debug.xcconfig"; sourceTree = "<group>"; };
		9B7BDADC23FDECB400ACD198 /* ApolloSQLite-Project-Release.xcconfig */ = {isa = PBXFileReference; lastKnownFileType = text.xcconfig; path = "ApolloSQLite-Project-Release.xcconfig"; sourceTree = "<group>"; };
		9B7BDAEC23FDED9700ACD198 /* SQLiteTestCacheProvider.swift */ = {isa = PBXFileReference; fileEncoding = 4; lastKnownFileType = sourcecode.swift; path = SQLiteTestCacheProvider.swift; sourceTree = "<group>"; };
		9B8110A723A1995D00688AC4 /* .keep */ = {isa = PBXFileReference; lastKnownFileType = text; path = .keep; sourceTree = "<group>"; };
		9B8C3FB1248DA2EA00707B13 /* URL+Apollo.swift */ = {isa = PBXFileReference; lastKnownFileType = sourcecode.swift; path = "URL+Apollo.swift"; sourceTree = "<group>"; };
		9B8C3FB4248DA3E000707B13 /* URLExtensionsTests.swift */ = {isa = PBXFileReference; lastKnownFileType = sourcecode.swift; path = URLExtensionsTests.swift; sourceTree = "<group>"; };
		9B95EDBF22CAA0AF00702BB2 /* GETTransformerTests.swift */ = {isa = PBXFileReference; lastKnownFileType = sourcecode.swift; path = GETTransformerTests.swift; sourceTree = "<group>"; };
		9B96500824BE6201003C29C0 /* RequestChainTests.swift */ = {isa = PBXFileReference; lastKnownFileType = sourcecode.swift; path = RequestChainTests.swift; sourceTree = "<group>"; };
		9B96500B24BE7239003C29C0 /* CacheReadInterceptor.swift */ = {isa = PBXFileReference; lastKnownFileType = sourcecode.swift; path = CacheReadInterceptor.swift; sourceTree = "<group>"; };
		9B9BBAF224DB39D70021C30F /* UploadRequest.swift */ = {isa = PBXFileReference; lastKnownFileType = sourcecode.swift; path = UploadRequest.swift; sourceTree = "<group>"; };
		9B9BBAF424DB4F890021C30F /* AutomaticPersistedQueryInterceptor.swift */ = {isa = PBXFileReference; lastKnownFileType = sourcecode.swift; path = AutomaticPersistedQueryInterceptor.swift; sourceTree = "<group>"; };
		9B9BBB1624DB74720021C30F /* Apollo-Target-UploadAPI.xcconfig */ = {isa = PBXFileReference; fileEncoding = 4; lastKnownFileType = text.xcconfig; path = "Apollo-Target-UploadAPI.xcconfig"; sourceTree = "<group>"; };
		9B9BBB1A24DB75E60021C30F /* UploadRequestTests.swift */ = {isa = PBXFileReference; lastKnownFileType = sourcecode.swift; path = UploadRequestTests.swift; sourceTree = "<group>"; };
		9B9F16A626013DAB00FB2F31 /* SQLiteDatabase.swift */ = {isa = PBXFileReference; lastKnownFileType = sourcecode.swift; path = SQLiteDatabase.swift; sourceTree = "<group>"; };
		9B9F16B72601532500FB2F31 /* SQLiteDotSwiftDatabase.swift */ = {isa = PBXFileReference; lastKnownFileType = sourcecode.swift; path = SQLiteDotSwiftDatabase.swift; sourceTree = "<group>"; };
		9BA1244922D8A8EA00BF1D24 /* JSONSerialization+Sorting.swift */ = {isa = PBXFileReference; lastKnownFileType = sourcecode.swift; path = "JSONSerialization+Sorting.swift"; sourceTree = "<group>"; };
		9BA3130D2302BEA5007B7FC5 /* DispatchQueue+Optional.swift */ = {isa = PBXFileReference; lastKnownFileType = sourcecode.swift; path = "DispatchQueue+Optional.swift"; sourceTree = "<group>"; };
		9BAEEBEB234663F200808306 /* ApolloSchemaDownloader.swift */ = {isa = PBXFileReference; lastKnownFileType = sourcecode.swift; path = ApolloSchemaDownloader.swift; sourceTree = "<group>"; };
		9BAEEBED2346644600808306 /* ApolloSchemaDownloadConfiguration.swift */ = {isa = PBXFileReference; lastKnownFileType = sourcecode.swift; path = ApolloSchemaDownloadConfiguration.swift; sourceTree = "<group>"; };
		9BAEEBF22346DDAD00808306 /* CodegenLogger.swift */ = {isa = PBXFileReference; lastKnownFileType = sourcecode.swift; path = CodegenLogger.swift; sourceTree = "<group>"; };
		9BAEEBF62346F0A000808306 /* StaticString+Apollo.swift */ = {isa = PBXFileReference; lastKnownFileType = sourcecode.swift; path = "StaticString+Apollo.swift"; sourceTree = "<group>"; };
		9BAEEBFC234BB8FD00808306 /* ApolloCodegenTests.xctest */ = {isa = PBXFileReference; explicitFileType = wrapper.cfbundle; includeInIndex = 0; path = ApolloCodegenTests.xctest; sourceTree = BUILT_PRODUCTS_DIR; };
		9BAEEC0C234BB95B00808306 /* Info.plist */ = {isa = PBXFileReference; fileEncoding = 4; lastKnownFileType = text.plist.xml; path = Info.plist; sourceTree = "<group>"; };
		9BAEEC0D234BB95B00808306 /* FileManagerExtensionsTests.swift */ = {isa = PBXFileReference; fileEncoding = 4; lastKnownFileType = sourcecode.swift; path = FileManagerExtensionsTests.swift; sourceTree = "<group>"; };
		9BAEEC11234BBA9200808306 /* CodegenTestHelper.swift */ = {isa = PBXFileReference; lastKnownFileType = sourcecode.swift; path = CodegenTestHelper.swift; sourceTree = "<group>"; };
		9BAEEC16234C275600808306 /* ApolloSchemaPublicTests.swift */ = {isa = PBXFileReference; lastKnownFileType = sourcecode.swift; path = ApolloSchemaPublicTests.swift; sourceTree = "<group>"; };
		9BAEEC18234C297800808306 /* ApolloCodegenConfigurationTests.swift */ = {isa = PBXFileReference; lastKnownFileType = sourcecode.swift; path = ApolloCodegenConfigurationTests.swift; sourceTree = "<group>"; };
		9BB4F5B12581AA50004F0BD6 /* CacheDependentInterceptorTests.swift */ = {isa = PBXFileReference; lastKnownFileType = sourcecode.swift; path = CacheDependentInterceptorTests.swift; sourceTree = "<group>"; };
		9BC139A224EDCA4400876D29 /* MaxRetryInterceptorTests.swift */ = {isa = PBXFileReference; lastKnownFileType = sourcecode.swift; path = MaxRetryInterceptorTests.swift; sourceTree = "<group>"; };
		9BC139A524EDCAD900876D29 /* BlindRetryingTestInterceptor.swift */ = {isa = PBXFileReference; lastKnownFileType = sourcecode.swift; path = BlindRetryingTestInterceptor.swift; sourceTree = "<group>"; };
		9BC139A724EDCE4F00876D29 /* RetryToCountThenSucceedInterceptor.swift */ = {isa = PBXFileReference; lastKnownFileType = sourcecode.swift; path = RetryToCountThenSucceedInterceptor.swift; sourceTree = "<group>"; };
		9BC742AB24CFB2FF0029282C /* ApolloErrorInterceptor.swift */ = {isa = PBXFileReference; lastKnownFileType = sourcecode.swift; path = ApolloErrorInterceptor.swift; sourceTree = "<group>"; };
		9BC742AD24CFB6450029282C /* CacheWriteInterceptor.swift */ = {isa = PBXFileReference; lastKnownFileType = sourcecode.swift; path = CacheWriteInterceptor.swift; sourceTree = "<group>"; };
		9BCA8C0826618226004FF2F6 /* UntypedGraphQLRequestBodyCreator.swift */ = {isa = PBXFileReference; lastKnownFileType = sourcecode.swift; path = UntypedGraphQLRequestBodyCreator.swift; sourceTree = "<group>"; };
		9BCF0CD923FC9CA50031D2A2 /* TestCacheProvider.swift */ = {isa = PBXFileReference; fileEncoding = 4; lastKnownFileType = sourcecode.swift; path = TestCacheProvider.swift; sourceTree = "<group>"; };
		9BCF0CDA23FC9CA50031D2A2 /* ApolloInternalTestHelpers.h */ = {isa = PBXFileReference; fileEncoding = 4; lastKnownFileType = sourcecode.c.h; path = ApolloInternalTestHelpers.h; sourceTree = "<group>"; };
		9BCF0CDC23FC9CA50031D2A2 /* XCTAssertHelpers.swift */ = {isa = PBXFileReference; fileEncoding = 4; lastKnownFileType = sourcecode.swift; path = XCTAssertHelpers.swift; sourceTree = "<group>"; };
		9BCF0CDD23FC9CA50031D2A2 /* MockURLSession.swift */ = {isa = PBXFileReference; fileEncoding = 4; lastKnownFileType = sourcecode.swift; path = MockURLSession.swift; sourceTree = "<group>"; };
		9BCF0CDE23FC9CA50031D2A2 /* Info.plist */ = {isa = PBXFileReference; fileEncoding = 4; lastKnownFileType = text.plist.xml; path = Info.plist; sourceTree = "<group>"; };
		9BCF0CDF23FC9CA50031D2A2 /* MockNetworkTransport.swift */ = {isa = PBXFileReference; fileEncoding = 4; lastKnownFileType = sourcecode.swift; path = MockNetworkTransport.swift; sourceTree = "<group>"; };
		9BCF0CF123FC9F060031D2A2 /* StarWarsAPI.h */ = {isa = PBXFileReference; fileEncoding = 4; lastKnownFileType = sourcecode.c.h; path = StarWarsAPI.h; sourceTree = "<group>"; };
		9BCF0CFF23FC9F060031D2A2 /* Info.plist */ = {isa = PBXFileReference; fileEncoding = 4; lastKnownFileType = text.plist.xml; path = Info.plist; sourceTree = "<group>"; };
		9BDE43D022C6655200FD7C7F /* Cancellable.swift */ = {isa = PBXFileReference; lastKnownFileType = sourcecode.swift; path = Cancellable.swift; sourceTree = "<group>"; };
		9BDE43DE22C6708600FD7C7F /* GraphQLHTTPRequestError.swift */ = {isa = PBXFileReference; lastKnownFileType = sourcecode.swift; path = GraphQLHTTPRequestError.swift; sourceTree = "<group>"; };
		9BDF200C23FDC37600153E2B /* GitHubAPI.h */ = {isa = PBXFileReference; fileEncoding = 4; lastKnownFileType = sourcecode.c.h; path = GitHubAPI.h; sourceTree = "<group>"; };
		9BDF201123FDC37600153E2B /* API.swift */ = {isa = PBXFileReference; fileEncoding = 4; lastKnownFileType = sourcecode.swift; path = API.swift; sourceTree = "<group>"; };
		9BDF201223FDC37600153E2B /* Info.plist */ = {isa = PBXFileReference; fileEncoding = 4; lastKnownFileType = text.plist.xml; path = Info.plist; sourceTree = "<group>"; };
		9BE071AC2368D08700FA5952 /* Collection+Helpers.swift */ = {isa = PBXFileReference; lastKnownFileType = sourcecode.swift; path = "Collection+Helpers.swift"; sourceTree = "<group>"; };
		9BE071AE2368D34D00FA5952 /* Matchable.swift */ = {isa = PBXFileReference; lastKnownFileType = sourcecode.swift; path = Matchable.swift; sourceTree = "<group>"; };
		9BE74D3C23FB4A8E006D354F /* FileFinder.swift */ = {isa = PBXFileReference; fileEncoding = 4; lastKnownFileType = sourcecode.swift; path = FileFinder.swift; sourceTree = "<group>"; };
		9BEDC79D22E5D2CF00549BF6 /* RequestBodyCreator.swift */ = {isa = PBXFileReference; lastKnownFileType = sourcecode.swift; path = RequestBodyCreator.swift; sourceTree = "<group>"; };
		9BEEDC2724E351E5001D1294 /* MaxRetryInterceptor.swift */ = {isa = PBXFileReference; lastKnownFileType = sourcecode.swift; path = MaxRetryInterceptor.swift; sourceTree = "<group>"; };
		9BEEDC2A24E61995001D1294 /* TestURLs.swift */ = {isa = PBXFileReference; lastKnownFileType = sourcecode.swift; path = TestURLs.swift; sourceTree = "<group>"; };
		9BF1A95022CA6E71005292C2 /* GraphQLGETTransformer.swift */ = {isa = PBXFileReference; lastKnownFileType = sourcecode.swift; path = GraphQLGETTransformer.swift; sourceTree = "<group>"; };
		9BF6C91725194D7B000D5B93 /* MultipartFormData+Testing.swift */ = {isa = PBXFileReference; lastKnownFileType = sourcecode.swift; path = "MultipartFormData+Testing.swift"; sourceTree = "<group>"; };
		9BF6C95225194EA5000D5B93 /* MultipartFormDataTests.swift */ = {isa = PBXFileReference; lastKnownFileType = sourcecode.swift; path = MultipartFormDataTests.swift; sourceTree = "<group>"; };
		9BF6C99B25195019000D5B93 /* String+IncludesForTesting.swift */ = {isa = PBXFileReference; lastKnownFileType = sourcecode.swift; path = "String+IncludesForTesting.swift"; sourceTree = "<group>"; };
		9BFE8DA8265D5D8F000BBF81 /* URLDownloader.swift */ = {isa = PBXFileReference; lastKnownFileType = sourcecode.swift; path = URLDownloader.swift; sourceTree = "<group>"; };
		9F1A9665258F34BB00A06EEB /* GraphQLJSFrontend.swift */ = {isa = PBXFileReference; fileEncoding = 4; lastKnownFileType = sourcecode.swift; path = GraphQLJSFrontend.swift; sourceTree = "<group>"; };
		9F1A9667258F34BB00A06EEB /* GraphQLSchema.swift */ = {isa = PBXFileReference; fileEncoding = 4; lastKnownFileType = sourcecode.swift; path = GraphQLSchema.swift; sourceTree = "<group>"; };
		9F1A9668258F34BB00A06EEB /* CompilationResult.swift */ = {isa = PBXFileReference; fileEncoding = 4; lastKnownFileType = sourcecode.swift; path = CompilationResult.swift; sourceTree = "<group>"; };
		9F1A966A258F34BB00A06EEB /* JavaScriptBridge.swift */ = {isa = PBXFileReference; fileEncoding = 4; lastKnownFileType = sourcecode.swift; path = JavaScriptBridge.swift; sourceTree = "<group>"; };
		9F1A96AF258F36B200A06EEB /* SchemaLoadingTests.swift */ = {isa = PBXFileReference; lastKnownFileType = sourcecode.swift; path = SchemaLoadingTests.swift; sourceTree = "<group>"; };
		9F21735A2568F3E200566121 /* PossiblyDeferredTests.swift */ = {isa = PBXFileReference; lastKnownFileType = sourcecode.swift; path = PossiblyDeferredTests.swift; sourceTree = "<group>"; };
		9F27D4631D40379500715680 /* JSONStandardTypeConversions.swift */ = {isa = PBXFileReference; fileEncoding = 4; lastKnownFileType = sourcecode.swift; path = JSONStandardTypeConversions.swift; sourceTree = "<group>"; };
		9F295E301E27534800A24949 /* GraphQLExecutor_ResultNormalizer_FromResponse_Tests.swift */ = {isa = PBXFileReference; fileEncoding = 4; lastKnownFileType = sourcecode.swift; path = GraphQLExecutor_ResultNormalizer_FromResponse_Tests.swift; sourceTree = "<group>"; };
		9F295E371E277B2A00A24949 /* GraphQLResultNormalizer.swift */ = {isa = PBXFileReference; fileEncoding = 4; lastKnownFileType = sourcecode.swift; path = GraphQLResultNormalizer.swift; sourceTree = "<group>"; };
		9F33D6A32566475600A1543F /* PossiblyDeferred.swift */ = {isa = PBXFileReference; lastKnownFileType = sourcecode.swift; path = PossiblyDeferred.swift; sourceTree = "<group>"; };
		9F3910262549741400AF54A6 /* MockGraphQLServer.swift */ = {isa = PBXFileReference; lastKnownFileType = sourcecode.swift; path = MockGraphQLServer.swift; sourceTree = "<group>"; };
		9F41CBEF25A3490600C02CB7 /* schema.graphqls */ = {isa = PBXFileReference; lastKnownFileType = text; path = schema.graphqls; sourceTree = "<group>"; };
		9F438D0B1E6C494C007BDC1A /* BatchedLoadTests.swift */ = {isa = PBXFileReference; fileEncoding = 4; lastKnownFileType = sourcecode.swift; path = BatchedLoadTests.swift; sourceTree = "<group>"; };
		9F54C8B4255D760B0065AFD6 /* ApolloPerformanceTests.xctest */ = {isa = PBXFileReference; explicitFileType = wrapper.cfbundle; includeInIndex = 0; path = ApolloPerformanceTests.xctest; sourceTree = BUILT_PRODUCTS_DIR; };
		9F54C8B6255D760B0065AFD6 /* ParsingPerformanceTests.swift */ = {isa = PBXFileReference; lastKnownFileType = sourcecode.swift; path = ParsingPerformanceTests.swift; sourceTree = "<group>"; };
		9F54C8B8255D760B0065AFD6 /* Info.plist */ = {isa = PBXFileReference; lastKnownFileType = text.plist.xml; path = Info.plist; sourceTree = "<group>"; };
		9F55347A1DE1DB2100E54264 /* ApolloStore.swift */ = {isa = PBXFileReference; fileEncoding = 4; lastKnownFileType = sourcecode.swift; path = ApolloStore.swift; sourceTree = "<group>"; };
		9F578D8F1D8D2CB300C0EA36 /* HTTPURLResponse+Helpers.swift */ = {isa = PBXFileReference; fileEncoding = 4; lastKnownFileType = sourcecode.swift; path = "HTTPURLResponse+Helpers.swift"; sourceTree = "<group>"; };
		9F628E9425935BE600F94F9D /* GraphQLType.swift */ = {isa = PBXFileReference; lastKnownFileType = sourcecode.swift; path = GraphQLType.swift; sourceTree = "<group>"; };
		9F628EB42593651B00F94F9D /* GraphQLValue.swift */ = {isa = PBXFileReference; lastKnownFileType = sourcecode.swift; path = GraphQLValue.swift; sourceTree = "<group>"; };
		9F62DF8D2590539A00E6E808 /* SchemaIntrospectionTests.swift */ = {isa = PBXFileReference; lastKnownFileType = sourcecode.swift; path = SchemaIntrospectionTests.swift; sourceTree = "<group>"; };
		9F62DFAD2590557F00E6E808 /* DocumentParsingAndValidationTests.swift */ = {isa = PBXFileReference; lastKnownFileType = sourcecode.swift; path = DocumentParsingAndValidationTests.swift; sourceTree = "<group>"; };
		9F62DFBE2590560000E6E808 /* Helpers.swift */ = {isa = PBXFileReference; lastKnownFileType = sourcecode.swift; path = Helpers.swift; sourceTree = "<group>"; };
		9F62DFCF2590710E00E6E808 /* GraphQLSource.swift */ = {isa = PBXFileReference; lastKnownFileType = sourcecode.swift; path = GraphQLSource.swift; sourceTree = "<group>"; };
		9F62E00F2590728000E6E808 /* CompilationTests.swift */ = {isa = PBXFileReference; lastKnownFileType = sourcecode.swift; path = CompilationTests.swift; sourceTree = "<group>"; };
		9F62E03E2590896400E6E808 /* GraphQLError.swift */ = {isa = PBXFileReference; lastKnownFileType = sourcecode.swift; path = GraphQLError.swift; sourceTree = "<group>"; };
		9F68F9F025415827004F26D0 /* XCTestCase+Helpers.swift */ = {isa = PBXFileReference; lastKnownFileType = sourcecode.swift; path = "XCTestCase+Helpers.swift"; sourceTree = "<group>"; };
		9F69FFA81D42855900E000B1 /* NetworkTransport.swift */ = {isa = PBXFileReference; fileEncoding = 4; lastKnownFileType = sourcecode.swift; path = NetworkTransport.swift; sourceTree = "<group>"; };
		9F7BA89822927A3700999B3B /* ResponsePath.swift */ = {isa = PBXFileReference; lastKnownFileType = sourcecode.swift; path = ResponsePath.swift; sourceTree = "<group>"; };
		9F8622F71EC2004200C38162 /* ReadWriteFromStoreTests.swift */ = {isa = PBXFileReference; fileEncoding = 4; lastKnownFileType = sourcecode.swift; path = ReadWriteFromStoreTests.swift; sourceTree = "<group>"; };
		9F8622F91EC2117C00C38162 /* FragmentConstructionAndConversionTests.swift */ = {isa = PBXFileReference; fileEncoding = 4; lastKnownFileType = sourcecode.swift; path = FragmentConstructionAndConversionTests.swift; sourceTree = "<group>"; };
		9F86B68A1E6438D700B885FF /* GraphQLSelectionSetMapper.swift */ = {isa = PBXFileReference; fileEncoding = 4; lastKnownFileType = sourcecode.swift; path = GraphQLSelectionSetMapper.swift; sourceTree = "<group>"; };
		9F86B68F1E65533D00B885FF /* GraphQLResponseGenerator.swift */ = {isa = PBXFileReference; fileEncoding = 4; lastKnownFileType = sourcecode.swift; path = GraphQLResponseGenerator.swift; sourceTree = "<group>"; };
		9F8A95781EC0FC1200304A2D /* ApolloInternalTestHelpers.framework */ = {isa = PBXFileReference; explicitFileType = wrapper.framework; includeInIndex = 0; path = ApolloInternalTestHelpers.framework; sourceTree = BUILT_PRODUCTS_DIR; };
		9F91CF8E1F6C0DB2008DD0BE /* MutatingResultsTests.swift */ = {isa = PBXFileReference; lastKnownFileType = sourcecode.swift; path = MutatingResultsTests.swift; sourceTree = "<group>"; };
		9FA6ABC51EC0A9F7000017BE /* FetchQueryTests.swift */ = {isa = PBXFileReference; fileEncoding = 4; lastKnownFileType = sourcecode.swift; path = FetchQueryTests.swift; sourceTree = "<group>"; };
		9FA6ABC61EC0A9F7000017BE /* LoadQueryFromStoreTests.swift */ = {isa = PBXFileReference; fileEncoding = 4; lastKnownFileType = sourcecode.swift; path = LoadQueryFromStoreTests.swift; sourceTree = "<group>"; };
		9FA6ABC81EC0A9F7000017BE /* StarWarsServerCachingRoundtripTests.swift */ = {isa = PBXFileReference; fileEncoding = 4; lastKnownFileType = sourcecode.swift; path = StarWarsServerCachingRoundtripTests.swift; sourceTree = "<group>"; };
		9FA6ABC91EC0A9F7000017BE /* StarWarsServerTests.swift */ = {isa = PBXFileReference; fileEncoding = 4; lastKnownFileType = sourcecode.swift; path = StarWarsServerTests.swift; sourceTree = "<group>"; };
		9FA6ABCB1EC0A9F7000017BE /* WatchQueryTests.swift */ = {isa = PBXFileReference; fileEncoding = 4; lastKnownFileType = sourcecode.swift; path = WatchQueryTests.swift; sourceTree = "<group>"; };
		9FA6F3671E65DF4700BF8D73 /* GraphQLResultAccumulator.swift */ = {isa = PBXFileReference; fileEncoding = 4; lastKnownFileType = sourcecode.swift; path = GraphQLResultAccumulator.swift; sourceTree = "<group>"; };
		9FACA9C61F42E67200AE2DBD /* GitHubAPI.framework */ = {isa = PBXFileReference; explicitFileType = wrapper.framework; includeInIndex = 0; path = GitHubAPI.framework; sourceTree = BUILT_PRODUCTS_DIR; };
		9FADC84E1E6B865E00C677E6 /* DataLoader.swift */ = {isa = PBXFileReference; fileEncoding = 4; lastKnownFileType = sourcecode.swift; path = DataLoader.swift; sourceTree = "<group>"; };
		9FADC8531E6B86D900C677E6 /* DataLoaderTests.swift */ = {isa = PBXFileReference; fileEncoding = 4; lastKnownFileType = sourcecode.swift; path = DataLoaderTests.swift; sourceTree = "<group>"; };
		9FBE0D3F25407B64002ED0B1 /* AsyncResultObserver.swift */ = {isa = PBXFileReference; lastKnownFileType = sourcecode.swift; path = AsyncResultObserver.swift; sourceTree = "<group>"; };
		9FC2333C1E66BBF7001E4541 /* GraphQLDependencyTracker.swift */ = {isa = PBXFileReference; fileEncoding = 4; lastKnownFileType = sourcecode.swift; path = GraphQLDependencyTracker.swift; sourceTree = "<group>"; };
		9FC4B91F1D2A6F8D0046A641 /* JSON.swift */ = {isa = PBXFileReference; fileEncoding = 4; lastKnownFileType = sourcecode.swift; path = JSON.swift; sourceTree = "<group>"; };
		9FC750441D2A532C00458D91 /* Apollo.framework */ = {isa = PBXFileReference; explicitFileType = wrapper.framework; includeInIndex = 0; path = Apollo.framework; sourceTree = BUILT_PRODUCTS_DIR; };
		9FC750471D2A532C00458D91 /* Apollo.h */ = {isa = PBXFileReference; lastKnownFileType = sourcecode.c.h; path = Apollo.h; sourceTree = "<group>"; };
		9FC750491D2A532C00458D91 /* Info.plist */ = {isa = PBXFileReference; lastKnownFileType = text.plist.xml; path = Info.plist; sourceTree = "<group>"; };
		9FC7504E1D2A532D00458D91 /* ApolloTests.xctest */ = {isa = PBXFileReference; explicitFileType = wrapper.cfbundle; includeInIndex = 0; path = ApolloTests.xctest; sourceTree = BUILT_PRODUCTS_DIR; };
		9FC750551D2A532D00458D91 /* Info.plist */ = {isa = PBXFileReference; lastKnownFileType = text.plist.xml; path = Info.plist; sourceTree = "<group>"; };
		9FC750601D2A59C300458D91 /* GraphQLOperation.swift */ = {isa = PBXFileReference; fileEncoding = 4; lastKnownFileType = sourcecode.swift; path = GraphQLOperation.swift; sourceTree = "<group>"; };
		9FC750621D2A59F600458D91 /* ApolloClient.swift */ = {isa = PBXFileReference; fileEncoding = 4; lastKnownFileType = sourcecode.swift; path = ApolloClient.swift; sourceTree = "<group>"; };
		9FC9A9BC1E2C271C0023C4D5 /* RecordSet.swift */ = {isa = PBXFileReference; fileEncoding = 4; lastKnownFileType = sourcecode.swift; path = RecordSet.swift; sourceTree = "<group>"; };
		9FC9A9BE1E2C27FB0023C4D5 /* GraphQLResult.swift */ = {isa = PBXFileReference; fileEncoding = 4; lastKnownFileType = sourcecode.swift; path = GraphQLResult.swift; sourceTree = "<group>"; };
		9FC9A9C11E2D3CAF0023C4D5 /* InputValue.swift */ = {isa = PBXFileReference; fileEncoding = 4; lastKnownFileType = sourcecode.swift; path = InputValue.swift; sourceTree = "<group>"; };
		9FC9A9C71E2EFE6E0023C4D5 /* CacheKeyForFieldTests.swift */ = {isa = PBXFileReference; fileEncoding = 4; lastKnownFileType = sourcecode.swift; path = CacheKeyForFieldTests.swift; sourceTree = "<group>"; };
		9FC9A9CB1E2FD0760023C4D5 /* Record.swift */ = {isa = PBXFileReference; fileEncoding = 4; lastKnownFileType = sourcecode.swift; path = Record.swift; sourceTree = "<group>"; };
		9FC9A9D21E2FD48B0023C4D5 /* GraphQLError.swift */ = {isa = PBXFileReference; fileEncoding = 4; lastKnownFileType = sourcecode.swift; path = GraphQLError.swift; sourceTree = "<group>"; };
		9FCDFD281E33D0CE007519DC /* GraphQLQueryWatcher.swift */ = {isa = PBXFileReference; fileEncoding = 4; lastKnownFileType = sourcecode.swift; path = GraphQLQueryWatcher.swift; sourceTree = "<group>"; };
		9FCE2CED1E6BE2D800E34457 /* NormalizedCache.swift */ = {isa = PBXFileReference; fileEncoding = 4; lastKnownFileType = sourcecode.swift; path = NormalizedCache.swift; sourceTree = "<group>"; };
		9FCE2CFA1E6C213D00E34457 /* StarWarsAPI.framework */ = {isa = PBXFileReference; explicitFileType = wrapper.framework; includeInIndex = 0; path = StarWarsAPI.framework; sourceTree = BUILT_PRODUCTS_DIR; };
		9FD03C2D25527CE6002227DC /* StoreConcurrencyTests.swift */ = {isa = PBXFileReference; lastKnownFileType = sourcecode.swift; path = StoreConcurrencyTests.swift; sourceTree = "<group>"; };
		9FD15199255D7F30003BDAAA /* IssuesAndCommentsForRepository.json */ = {isa = PBXFileReference; fileEncoding = 4; lastKnownFileType = text.json; path = IssuesAndCommentsForRepository.json; sourceTree = "<group>"; };
		9FEB050C1DB5732300DA3B44 /* JSONSerializationFormat.swift */ = {isa = PBXFileReference; fileEncoding = 4; lastKnownFileType = sourcecode.swift; path = JSONSerializationFormat.swift; sourceTree = "<group>"; };
		9FF90A5B1DDDEB100034C3B6 /* GraphQLResponse.swift */ = {isa = PBXFileReference; fileEncoding = 4; lastKnownFileType = sourcecode.swift; path = GraphQLResponse.swift; sourceTree = "<group>"; };
		9FF90A5C1DDDEB100034C3B6 /* GraphQLExecutor.swift */ = {isa = PBXFileReference; fileEncoding = 4; lastKnownFileType = sourcecode.swift; path = GraphQLExecutor.swift; sourceTree = "<group>"; };
		9FF90A6A1DDDEB420034C3B6 /* GraphQLMapEncodingTests.swift */ = {isa = PBXFileReference; fileEncoding = 4; lastKnownFileType = sourcecode.swift; path = GraphQLMapEncodingTests.swift; sourceTree = "<group>"; };
		9FF90A6B1DDDEB420034C3B6 /* GraphQLExecutor_SelectionSetMapper_FromResponse_Tests.swift */ = {isa = PBXFileReference; fileEncoding = 4; lastKnownFileType = sourcecode.swift; path = GraphQLExecutor_SelectionSetMapper_FromResponse_Tests.swift; sourceTree = "<group>"; };
		9FF90A6C1DDDEB420034C3B6 /* ParseQueryResponseTests.swift */ = {isa = PBXFileReference; fileEncoding = 4; lastKnownFileType = sourcecode.swift; path = ParseQueryResponseTests.swift; sourceTree = "<group>"; };
		C3279FC52345233000224790 /* TestCustomRequestBodyCreator.swift */ = {isa = PBXFileReference; lastKnownFileType = sourcecode.swift; path = TestCustomRequestBodyCreator.swift; sourceTree = "<group>"; };
		C338DF1622DD9DE9006AF33E /* RequestBodyCreatorTests.swift */ = {isa = PBXFileReference; lastKnownFileType = sourcecode.swift; path = RequestBodyCreatorTests.swift; sourceTree = "<group>"; };
		C377CCA822D798BD00572E03 /* GraphQLFile.swift */ = {isa = PBXFileReference; lastKnownFileType = sourcecode.swift; path = GraphQLFile.swift; sourceTree = "<group>"; };
		C377CCAA22D7992E00572E03 /* MultipartFormData.swift */ = {isa = PBXFileReference; lastKnownFileType = sourcecode.swift; path = MultipartFormData.swift; sourceTree = "<group>"; };
		D87AC09E2564D60B0079FAA5 /* ApolloClientOperationTests.swift */ = {isa = PBXFileReference; lastKnownFileType = sourcecode.swift; path = ApolloClientOperationTests.swift; sourceTree = "<group>"; };
		D90F1AF92479DEE5007A1534 /* WebSocketTransportTests.swift */ = {isa = PBXFileReference; lastKnownFileType = sourcecode.swift; path = WebSocketTransportTests.swift; sourceTree = "<group>"; };
		DE03FDDA2784D0B2007425BD /* DataDict.swift */ = {isa = PBXFileReference; fileEncoding = 4; lastKnownFileType = sourcecode.swift; path = DataDict.swift; sourceTree = "<group>"; };
		DE058621266978A100265760 /* ApolloAPI.framework */ = {isa = PBXFileReference; explicitFileType = wrapper.framework; includeInIndex = 0; path = ApolloAPI.framework; sourceTree = BUILT_PRODUCTS_DIR; };
		DE0586222669793200265760 /* Apollo-Target-ApolloAPI.xcconfig */ = {isa = PBXFileReference; lastKnownFileType = text.xcconfig; path = "Apollo-Target-ApolloAPI.xcconfig"; sourceTree = "<group>"; };
		DE05862426697A8C00265760 /* Info.plist */ = {isa = PBXFileReference; fileEncoding = 4; lastKnownFileType = text.plist.xml; path = Info.plist; sourceTree = "<group>"; };
		DE0586322669948500265760 /* InputValue+Evaluation.swift */ = {isa = PBXFileReference; lastKnownFileType = sourcecode.swift; path = "InputValue+Evaluation.swift"; sourceTree = "<group>"; };
		DE0586382669985000265760 /* Dictionary+Helpers.swift */ = {isa = PBXFileReference; lastKnownFileType = sourcecode.swift; path = "Dictionary+Helpers.swift"; sourceTree = "<group>"; };
		DE09066E27A4713F00211300 /* OperationDefinitionTemplateTests.swift */ = {isa = PBXFileReference; lastKnownFileType = sourcecode.swift; path = OperationDefinitionTemplateTests.swift; sourceTree = "<group>"; };
		DE09114D27288B1F000648E5 /* SortedSelections.swift */ = {isa = PBXFileReference; lastKnownFileType = sourcecode.swift; path = SortedSelections.swift; sourceTree = "<group>"; };
		DE09F9BC27024FEA00795949 /* InputObject.swift */ = {isa = PBXFileReference; lastKnownFileType = sourcecode.swift; path = InputObject.swift; sourceTree = "<group>"; };
		DE09F9C0270269E800795949 /* MockJavaScriptObject.swift */ = {isa = PBXFileReference; fileEncoding = 4; lastKnownFileType = sourcecode.swift; path = MockJavaScriptObject.swift; sourceTree = "<group>"; };
		DE09F9C5270269F800795949 /* OperationDefinitionTemplate_DocumentType_Tests.swift */ = {isa = PBXFileReference; fileEncoding = 4; lastKnownFileType = sourcecode.swift; path = OperationDefinitionTemplate_DocumentType_Tests.swift; sourceTree = "<group>"; };
		DE09F9C727026E0B00795949 /* Schema.swift */ = {isa = PBXFileReference; lastKnownFileType = sourcecode.swift; path = Schema.swift; sourceTree = "<group>"; };
		DE0D38EF282ECA6D00AFCC84 /* MockObjectFileGenerator.swift */ = {isa = PBXFileReference; lastKnownFileType = sourcecode.swift; path = MockObjectFileGenerator.swift; sourceTree = "<group>"; };
		DE0D38F1282ECF9700AFCC84 /* MockObjectFileGeneratorTests.swift */ = {isa = PBXFileReference; lastKnownFileType = sourcecode.swift; path = MockObjectFileGeneratorTests.swift; sourceTree = "<group>"; };
		DE12B2D6273B204B003371CC /* TestError.swift */ = {isa = PBXFileReference; lastKnownFileType = sourcecode.swift; path = TestError.swift; sourceTree = "<group>"; };
		DE12B2D8273C4338003371CC /* MockIRSubscripts.swift */ = {isa = PBXFileReference; lastKnownFileType = sourcecode.swift; path = MockIRSubscripts.swift; sourceTree = "<group>"; };
		DE181A2B26C5C0CB000C0B9C /* WebSocket.swift */ = {isa = PBXFileReference; lastKnownFileType = sourcecode.swift; path = WebSocket.swift; sourceTree = "<group>"; };
		DE181A2D26C5C299000C0B9C /* SSLClientCertificate.swift */ = {isa = PBXFileReference; lastKnownFileType = sourcecode.swift; path = SSLClientCertificate.swift; sourceTree = "<group>"; };
		DE181A2F26C5C38E000C0B9C /* SSLSecurity.swift */ = {isa = PBXFileReference; lastKnownFileType = sourcecode.swift; path = SSLSecurity.swift; sourceTree = "<group>"; };
		DE181A3126C5C401000C0B9C /* Compression.swift */ = {isa = PBXFileReference; lastKnownFileType = sourcecode.swift; path = Compression.swift; sourceTree = "<group>"; };
		DE181A3326C5D8D4000C0B9C /* CompressionTests.swift */ = {isa = PBXFileReference; lastKnownFileType = sourcecode.swift; path = CompressionTests.swift; sourceTree = "<group>"; };
		DE181A3526C5DE4F000C0B9C /* WebSocketStream.swift */ = {isa = PBXFileReference; lastKnownFileType = sourcecode.swift; path = WebSocketStream.swift; sourceTree = "<group>"; };
		DE1C6EFF284161DE0050164B /* AnyHashableConvertible.swift */ = {isa = PBXFileReference; lastKnownFileType = sourcecode.swift; path = AnyHashableConvertible.swift; sourceTree = "<group>"; };
		DE1C6F012846C84D0050164B /* ClassroomPetsCCNQuery.swift */ = {isa = PBXFileReference; fileEncoding = 4; lastKnownFileType = sourcecode.swift; path = ClassroomPetsCCNQuery.swift; sourceTree = "<group>"; };
		DE1C6F022846C84D0050164B /* ClassroomPetDetailsCCN.swift */ = {isa = PBXFileReference; fileEncoding = 4; lastKnownFileType = sourcecode.swift; path = ClassroomPetDetailsCCN.swift; sourceTree = "<group>"; };
		DE223C1B271F3288004A0148 /* AnimalKingdomIRCreationTests.swift */ = {isa = PBXFileReference; lastKnownFileType = sourcecode.swift; path = AnimalKingdomIRCreationTests.swift; sourceTree = "<group>"; };
		DE223C23271F335D004A0148 /* Resources.swift */ = {isa = PBXFileReference; lastKnownFileType = sourcecode.swift; path = Resources.swift; sourceTree = "<group>"; };
		DE223C282720B897004A0148 /* StringInterpolation+NestedIndentation.swift */ = {isa = PBXFileReference; lastKnownFileType = sourcecode.swift; path = "StringInterpolation+NestedIndentation.swift"; sourceTree = "<group>"; };
		DE223C2A2721FAD6004A0148 /* IRMatchers.swift */ = {isa = PBXFileReference; lastKnownFileType = sourcecode.swift; path = IRMatchers.swift; sourceTree = "<group>"; };
		DE223C2C2721FCE8004A0148 /* ScopedSelectionSetHashable.swift */ = {isa = PBXFileReference; lastKnownFileType = sourcecode.swift; path = ScopedSelectionSetHashable.swift; sourceTree = "<group>"; };
		DE225F452835A96A005415AA /* Crocodile.swift */ = {isa = PBXFileReference; fileEncoding = 4; lastKnownFileType = sourcecode.swift; path = Crocodile.swift; sourceTree = "<group>"; };
		DE225F462835A96A005415AA /* Fish.swift */ = {isa = PBXFileReference; fileEncoding = 4; lastKnownFileType = sourcecode.swift; path = Fish.swift; sourceTree = "<group>"; };
		DE2739102769AEBA00B886EF /* SelectionSetTemplate.swift */ = {isa = PBXFileReference; lastKnownFileType = sourcecode.swift; path = SelectionSetTemplate.swift; sourceTree = "<group>"; };
		DE296536279B3B8200BF9B49 /* SelectionSetTemplateTests.swift */ = {isa = PBXFileReference; fileEncoding = 4; lastKnownFileType = sourcecode.swift; path = SelectionSetTemplateTests.swift; sourceTree = "<group>"; };
		DE296538279B3B8200BF9B49 /* SelectionSetTemplate_RenderOperation_Tests.swift */ = {isa = PBXFileReference; fileEncoding = 4; lastKnownFileType = sourcecode.swift; path = SelectionSetTemplate_RenderOperation_Tests.swift; sourceTree = "<group>"; };
		DE296BA427A07C37004F571F /* MockMergedSelections.swift */ = {isa = PBXFileReference; lastKnownFileType = sourcecode.swift; path = MockMergedSelections.swift; sourceTree = "<group>"; };
		DE296BA627A09A11004F571F /* IsEverTrue.swift */ = {isa = PBXFileReference; lastKnownFileType = sourcecode.swift; path = IsEverTrue.swift; sourceTree = "<group>"; };
		DE2FCF1C26E806710057EA67 /* SchemaConfiguration.swift */ = {isa = PBXFileReference; fileEncoding = 4; lastKnownFileType = sourcecode.swift; path = SchemaConfiguration.swift; sourceTree = "<group>"; };
		DE2FCF2326E8083A0057EA67 /* Union.swift */ = {isa = PBXFileReference; fileEncoding = 4; lastKnownFileType = sourcecode.swift; path = Union.swift; sourceTree = "<group>"; };
		DE2FCF2426E8083A0057EA67 /* Interface.swift */ = {isa = PBXFileReference; fileEncoding = 4; lastKnownFileType = sourcecode.swift; path = Interface.swift; sourceTree = "<group>"; };
		DE2FCF2526E8083A0057EA67 /* Object.swift */ = {isa = PBXFileReference; fileEncoding = 4; lastKnownFileType = sourcecode.swift; path = Object.swift; sourceTree = "<group>"; };
		DE2FCF2626E8083A0057EA67 /* Field.swift */ = {isa = PBXFileReference; fileEncoding = 4; lastKnownFileType = sourcecode.swift; path = Field.swift; sourceTree = "<group>"; };
		DE2FCF3626E809BB0057EA67 /* PetDetails.swift */ = {isa = PBXFileReference; fileEncoding = 4; lastKnownFileType = sourcecode.swift; path = PetDetails.swift; sourceTree = "<group>"; };
		DE2FCF3726E809BB0057EA67 /* HeightInMeters.swift */ = {isa = PBXFileReference; fileEncoding = 4; lastKnownFileType = sourcecode.swift; path = HeightInMeters.swift; sourceTree = "<group>"; };
		DE2FCF3826E809BB0057EA67 /* ClassroomPetDetails.swift */ = {isa = PBXFileReference; fileEncoding = 4; lastKnownFileType = sourcecode.swift; path = ClassroomPetDetails.swift; sourceTree = "<group>"; };
		DE2FCF3926E809BB0057EA67 /* WarmBloodedDetails.swift */ = {isa = PBXFileReference; fileEncoding = 4; lastKnownFileType = sourcecode.swift; path = WarmBloodedDetails.swift; sourceTree = "<group>"; };
		DE2FCF3B26E809BB0057EA67 /* ClassroomPetsQuery.swift */ = {isa = PBXFileReference; fileEncoding = 4; lastKnownFileType = sourcecode.swift; path = ClassroomPetsQuery.swift; sourceTree = "<group>"; };
		DE2FCF3C26E809BB0057EA67 /* AllAnimalsQuery.swift */ = {isa = PBXFileReference; fileEncoding = 4; lastKnownFileType = sourcecode.swift; path = AllAnimalsQuery.swift; sourceTree = "<group>"; };
		DE2FCF4826E94D150057EA67 /* TestMockTests.swift */ = {isa = PBXFileReference; lastKnownFileType = sourcecode.swift; path = TestMockTests.swift; sourceTree = "<group>"; };
		DE3484612746FF8F0065B77E /* IR+OperationBuilder.swift */ = {isa = PBXFileReference; lastKnownFileType = sourcecode.swift; path = "IR+OperationBuilder.swift"; sourceTree = "<group>"; };
		DE363CB227640FBA001EC05B /* GraphQLJSFrontend+TestHelpers.swift */ = {isa = PBXFileReference; lastKnownFileType = sourcecode.swift; path = "GraphQLJSFrontend+TestHelpers.swift"; sourceTree = "<group>"; };
		DE3C7973260A646300D2F4FF /* dist */ = {isa = PBXFileReference; lastKnownFileType = folder; path = dist; sourceTree = "<group>"; };
		DE3C79A9260A6ACD00D2F4FF /* AnimalKingdomAPI.h */ = {isa = PBXFileReference; lastKnownFileType = sourcecode.c.h; path = AnimalKingdomAPI.h; sourceTree = "<group>"; };
		DE3C79AA260A6ACD00D2F4FF /* Info.plist */ = {isa = PBXFileReference; lastKnownFileType = text.plist.xml; path = Info.plist; sourceTree = "<group>"; };
		DE3C7A11260A6B9800D2F4FF /* AnimalKingdomAPI.framework */ = {isa = PBXFileReference; explicitFileType = wrapper.framework; includeInIndex = 0; path = AnimalKingdomAPI.framework; sourceTree = BUILT_PRODUCTS_DIR; };
		DE3C7B10260A6FC900D2F4FF /* SelectionSet.swift */ = {isa = PBXFileReference; fileEncoding = 4; lastKnownFileType = sourcecode.swift; path = SelectionSet.swift; sourceTree = "<group>"; };
		DE3C7B12260A6FC900D2F4FF /* FragmentProtocols.swift */ = {isa = PBXFileReference; fileEncoding = 4; lastKnownFileType = sourcecode.swift; path = FragmentProtocols.swift; sourceTree = "<group>"; };
		DE3C7B14260A6FCA00D2F4FF /* GraphQLEnum.swift */ = {isa = PBXFileReference; fileEncoding = 4; lastKnownFileType = sourcecode.swift; path = GraphQLEnum.swift; sourceTree = "<group>"; };
		DE3C7B15260A6FCA00D2F4FF /* ScalarTypes.swift */ = {isa = PBXFileReference; fileEncoding = 4; lastKnownFileType = sourcecode.swift; path = ScalarTypes.swift; sourceTree = "<group>"; };
		DE46A54D26EFE95800357C52 /* XCTest.framework */ = {isa = PBXFileReference; lastKnownFileType = wrapper.framework; name = XCTest.framework; path = Platforms/MacOSX.platform/Developer/Library/Frameworks/XCTest.framework; sourceTree = DEVELOPER_DIR; };
		DE46A55426F13A0900357C52 /* JSONResponseParsingInterceptorTests.swift */ = {isa = PBXFileReference; lastKnownFileType = sourcecode.swift; path = JSONResponseParsingInterceptorTests.swift; sourceTree = "<group>"; };
		DE46A55726F13AD000357C52 /* ResponseCodeInterceptorTests.swift */ = {isa = PBXFileReference; lastKnownFileType = sourcecode.swift; path = ResponseCodeInterceptorTests.swift; sourceTree = "<group>"; };
		DE4766E726F92F30004622E0 /* MockSchemaConfiguration.swift */ = {isa = PBXFileReference; lastKnownFileType = sourcecode.swift; path = MockSchemaConfiguration.swift; sourceTree = "<group>"; };
		DE4841A82745BBF10001E594 /* LinkedList.swift */ = {isa = PBXFileReference; lastKnownFileType = sourcecode.swift; path = LinkedList.swift; sourceTree = "<group>"; };
		DE4D54E627A3504B00D26B68 /* OperationFileGenerator.swift */ = {isa = PBXFileReference; lastKnownFileType = sourcecode.swift; path = OperationFileGenerator.swift; sourceTree = "<group>"; };
		DE4D54E827A3518100D26B68 /* FragmentFileGenerator.swift */ = {isa = PBXFileReference; lastKnownFileType = sourcecode.swift; path = FragmentFileGenerator.swift; sourceTree = "<group>"; };
		DE56DC222683B2020090D6E4 /* DefaultInterceptorProvider.swift */ = {isa = PBXFileReference; lastKnownFileType = sourcecode.swift; path = DefaultInterceptorProvider.swift; sourceTree = "<group>"; };
		DE5B313F27A482C80051C9D3 /* Resources.swift */ = {isa = PBXFileReference; lastKnownFileType = sourcecode.swift; path = Resources.swift; sourceTree = "<group>"; };
		DE5EB9BF26EFCB010004176A /* TestObserver.swift */ = {isa = PBXFileReference; lastKnownFileType = sourcecode.swift; path = TestObserver.swift; sourceTree = "<group>"; };
		DE5EB9C126EFCBD40004176A /* MockApolloStore.swift */ = {isa = PBXFileReference; lastKnownFileType = sourcecode.swift; path = MockApolloStore.swift; sourceTree = "<group>"; };
		DE5EB9C626EFE0F80004176A /* JSONValueMatcher.swift */ = {isa = PBXFileReference; lastKnownFileType = sourcecode.swift; path = JSONValueMatcher.swift; sourceTree = "<group>"; };
		DE5EB9CA26EFE5510004176A /* MockOperation.swift */ = {isa = PBXFileReference; lastKnownFileType = sourcecode.swift; path = MockOperation.swift; sourceTree = "<group>"; };
		DE5EEC8427988F1A00AF5913 /* IR+SelectionSet.swift */ = {isa = PBXFileReference; lastKnownFileType = sourcecode.swift; path = "IR+SelectionSet.swift"; sourceTree = "<group>"; };
		DE5FD5FC2769222D0033EE23 /* OperationDefinitionTemplate.swift */ = {isa = PBXFileReference; fileEncoding = 4; lastKnownFileType = sourcecode.swift; path = OperationDefinitionTemplate.swift; sourceTree = "<group>"; };
		DE5FD5FE276922AA0033EE23 /* MockApolloCodegenConfiguration.swift */ = {isa = PBXFileReference; fileEncoding = 4; lastKnownFileType = sourcecode.swift; path = MockApolloCodegenConfiguration.swift; sourceTree = "<group>"; };
		DE5FD600276923620033EE23 /* TemplateString.swift */ = {isa = PBXFileReference; fileEncoding = 4; lastKnownFileType = sourcecode.swift; path = TemplateString.swift; sourceTree = "<group>"; };
		DE5FD602276926EF0033EE23 /* IR+Mocking.swift */ = {isa = PBXFileReference; lastKnownFileType = sourcecode.swift; path = "IR+Mocking.swift"; sourceTree = "<group>"; };
		DE5FD60427694FA70033EE23 /* SchemaTemplate.swift */ = {isa = PBXFileReference; lastKnownFileType = sourcecode.swift; path = SchemaTemplate.swift; sourceTree = "<group>"; };
		DE5FD606276950CC0033EE23 /* IR+Schema.swift */ = {isa = PBXFileReference; lastKnownFileType = sourcecode.swift; path = "IR+Schema.swift"; sourceTree = "<group>"; };
		DE5FD608276956C70033EE23 /* SchemaTemplateTests.swift */ = {isa = PBXFileReference; lastKnownFileType = sourcecode.swift; path = SchemaTemplateTests.swift; sourceTree = "<group>"; };
		DE5FD60A276970FC0033EE23 /* FragmentTemplate.swift */ = {isa = PBXFileReference; lastKnownFileType = sourcecode.swift; path = FragmentTemplate.swift; sourceTree = "<group>"; };
		DE5FD60C2769711E0033EE23 /* FragmentTemplateTests.swift */ = {isa = PBXFileReference; lastKnownFileType = sourcecode.swift; path = FragmentTemplateTests.swift; sourceTree = "<group>"; };
		DE64C1F6284033BA00F64B9D /* LocalCacheMutation.swift */ = {isa = PBXFileReference; lastKnownFileType = sourcecode.swift; path = LocalCacheMutation.swift; sourceTree = "<group>"; };
<<<<<<< HEAD
		DE64C1F8284037B700F64B9D /* MockLocalCacheMutation.swift */ = {isa = PBXFileReference; lastKnownFileType = sourcecode.swift; path = MockLocalCacheMutation.swift; sourceTree = "<group>"; };
=======
>>>>>>> e0fea415
		DE664ED326602AF60054DB4F /* Selection.swift */ = {isa = PBXFileReference; lastKnownFileType = sourcecode.swift; path = Selection.swift; sourceTree = "<group>"; };
		DE6B15AC26152BE10068D642 /* ApolloServerIntegrationTests.xctest */ = {isa = PBXFileReference; explicitFileType = wrapper.cfbundle; includeInIndex = 0; path = ApolloServerIntegrationTests.xctest; sourceTree = BUILT_PRODUCTS_DIR; };
		DE6B15AE26152BE10068D642 /* DefaultInterceptorProviderIntegrationTests.swift */ = {isa = PBXFileReference; lastKnownFileType = sourcecode.swift; path = DefaultInterceptorProviderIntegrationTests.swift; sourceTree = "<group>"; };
		DE6B15B026152BE10068D642 /* Info.plist */ = {isa = PBXFileReference; lastKnownFileType = text.plist.xml; path = Info.plist; sourceTree = "<group>"; };
		DE6B15E826152CD80068D642 /* Apollo-Target-ServerIntegrationTests.xcconfig */ = {isa = PBXFileReference; lastKnownFileType = text.xcconfig; path = "Apollo-Target-ServerIntegrationTests.xcconfig"; sourceTree = "<group>"; };
		DE6B15FA26152D210068D642 /* Workspace-Target-Application.xcconfig */ = {isa = PBXFileReference; lastKnownFileType = text.xcconfig; path = "Workspace-Target-Application.xcconfig"; sourceTree = "<group>"; };
		DE6B15FB26152D210068D642 /* Workspace-Deployment-Targets.xcconfig */ = {isa = PBXFileReference; lastKnownFileType = text.xcconfig; path = "Workspace-Deployment-Targets.xcconfig"; sourceTree = "<group>"; };
		DE6B15FC26152D210068D642 /* Workspace-Analysis.xcconfig */ = {isa = PBXFileReference; lastKnownFileType = text.xcconfig; path = "Workspace-Analysis.xcconfig"; sourceTree = "<group>"; };
		DE6B15FD26152D210068D642 /* Project-Release.xcconfig */ = {isa = PBXFileReference; lastKnownFileType = text.xcconfig; path = "Project-Release.xcconfig"; sourceTree = "<group>"; };
		DE6B15FE26152D210068D642 /* Workspace-Debug.xcconfig */ = {isa = PBXFileReference; lastKnownFileType = text.xcconfig; path = "Workspace-Debug.xcconfig"; sourceTree = "<group>"; };
		DE6B15FF26152D210068D642 /* Workspace-Universal-Test.xcconfig */ = {isa = PBXFileReference; lastKnownFileType = text.xcconfig; path = "Workspace-Universal-Test.xcconfig"; sourceTree = "<group>"; };
		DE6B160026152D210068D642 /* Workspace-Universal-Framework.xcconfig */ = {isa = PBXFileReference; lastKnownFileType = text.xcconfig; path = "Workspace-Universal-Framework.xcconfig"; sourceTree = "<group>"; };
		DE6B160126152D210068D642 /* Workspace-Target-Test.xcconfig */ = {isa = PBXFileReference; lastKnownFileType = text.xcconfig; path = "Workspace-Target-Test.xcconfig"; sourceTree = "<group>"; };
		DE6B160326152D210068D642 /* Workspace-Release.xcconfig */ = {isa = PBXFileReference; lastKnownFileType = text.xcconfig; path = "Workspace-Release.xcconfig"; sourceTree = "<group>"; };
		DE6B160426152D210068D642 /* Project-Version.xcconfig */ = {isa = PBXFileReference; lastKnownFileType = text.xcconfig; path = "Project-Version.xcconfig"; sourceTree = "<group>"; };
		DE6B160526152D210068D642 /* Workspace-Warnings.xcconfig */ = {isa = PBXFileReference; lastKnownFileType = text.xcconfig; path = "Workspace-Warnings.xcconfig"; sourceTree = "<group>"; };
		DE6B160626152D210068D642 /* Workspace-Target-Framework.xcconfig */ = {isa = PBXFileReference; lastKnownFileType = text.xcconfig; path = "Workspace-Target-Framework.xcconfig"; sourceTree = "<group>"; };
		DE6B160726152D210068D642 /* Workspace-Search-Paths.xcconfig */ = {isa = PBXFileReference; lastKnownFileType = text.xcconfig; path = "Workspace-Search-Paths.xcconfig"; sourceTree = "<group>"; };
		DE6B160826152D210068D642 /* Workspace-Universal-Target.xcconfig */ = {isa = PBXFileReference; lastKnownFileType = text.xcconfig; path = "Workspace-Universal-Target.xcconfig"; sourceTree = "<group>"; };
		DE6B160926152D210068D642 /* Workspace-Linking.xcconfig */ = {isa = PBXFileReference; lastKnownFileType = text.xcconfig; path = "Workspace-Linking.xcconfig"; sourceTree = "<group>"; };
		DE6B160A26152D210068D642 /* Workspace-Language.xcconfig */ = {isa = PBXFileReference; lastKnownFileType = text.xcconfig; path = "Workspace-Language.xcconfig"; sourceTree = "<group>"; };
		DE6B160B26152D210068D642 /* Project-Debug.xcconfig */ = {isa = PBXFileReference; lastKnownFileType = text.xcconfig; path = "Project-Debug.xcconfig"; sourceTree = "<group>"; };
		DE6B160C26152D210068D642 /* Workspace-Packaging.xcconfig */ = {isa = PBXFileReference; lastKnownFileType = text.xcconfig; path = "Workspace-Packaging.xcconfig"; sourceTree = "<group>"; };
		DE6B160D26152D210068D642 /* Workspace-Shared.xcconfig */ = {isa = PBXFileReference; lastKnownFileType = text.xcconfig; path = "Workspace-Shared.xcconfig"; sourceTree = "<group>"; };
		DE6B650B27C4293D00970E4E /* FieldArgumentRendering.swift */ = {isa = PBXFileReference; lastKnownFileType = sourcecode.swift; path = FieldArgumentRendering.swift; sourceTree = "<group>"; };
		DE6D07F827BC3B6D009F5F33 /* GraphQLInputField+Rendered.swift */ = {isa = PBXFileReference; lastKnownFileType = sourcecode.swift; path = "GraphQLInputField+Rendered.swift"; sourceTree = "<group>"; };
		DE6D07FA27BC3BE9009F5F33 /* OperationDefinition_VariableDefinition_Tests.swift */ = {isa = PBXFileReference; lastKnownFileType = sourcecode.swift; path = OperationDefinition_VariableDefinition_Tests.swift; sourceTree = "<group>"; };
		DE6D07FE27BC7F78009F5F33 /* InputVariableRenderable.swift */ = {isa = PBXFileReference; lastKnownFileType = sourcecode.swift; path = InputVariableRenderable.swift; sourceTree = "<group>"; };
<<<<<<< HEAD
		DE71FDBB2853B67C005FA9CC /* LocalCacheMutationDefinitionTemplate.swift */ = {isa = PBXFileReference; lastKnownFileType = sourcecode.swift; path = LocalCacheMutationDefinitionTemplate.swift; sourceTree = "<group>"; };
		DE71FDBD2853B6D3005FA9CC /* LocalCacheMutationDefinitionTemplateTests.swift */ = {isa = PBXFileReference; lastKnownFileType = sourcecode.swift; path = LocalCacheMutationDefinitionTemplateTests.swift; sourceTree = "<group>"; };
		DE71FDBF2853C242005FA9CC /* OperationTemplateRenderer.swift */ = {isa = PBXFileReference; lastKnownFileType = sourcecode.swift; path = OperationTemplateRenderer.swift; sourceTree = "<group>"; };
=======
		DE71FDC12853C4C8005FA9CC /* MockLocalCacheMutation.swift */ = {isa = PBXFileReference; fileEncoding = 4; lastKnownFileType = sourcecode.swift; path = MockLocalCacheMutation.swift; sourceTree = "<group>"; };
>>>>>>> e0fea415
		DE796428276998B000978A03 /* IR+RootFieldBuilder.swift */ = {isa = PBXFileReference; lastKnownFileType = sourcecode.swift; path = "IR+RootFieldBuilder.swift"; sourceTree = "<group>"; };
		DE79642A276999E700978A03 /* IRNamedFragmentBuilderTests.swift */ = {isa = PBXFileReference; lastKnownFileType = sourcecode.swift; path = IRNamedFragmentBuilderTests.swift; sourceTree = "<group>"; };
		DE79642C27699A6A00978A03 /* IR+NamedFragmentBuilder.swift */ = {isa = PBXFileReference; lastKnownFileType = sourcecode.swift; path = "IR+NamedFragmentBuilder.swift"; sourceTree = "<group>"; };
		DE79642E2769A1EB00978A03 /* IROperationBuilderTests.swift */ = {isa = PBXFileReference; lastKnownFileType = sourcecode.swift; path = IROperationBuilderTests.swift; sourceTree = "<group>"; };
		DE7C183B272A12EB00727031 /* ScopeDescriptor.swift */ = {isa = PBXFileReference; lastKnownFileType = sourcecode.swift; path = ScopeDescriptor.swift; sourceTree = "<group>"; };
		DE7C183D272A154400727031 /* IR.swift */ = {isa = PBXFileReference; lastKnownFileType = sourcecode.swift; path = IR.swift; sourceTree = "<group>"; };
		DE90FCD827FCC6D20084CC79 /* UploadOneFileMutation.swift */ = {isa = PBXFileReference; fileEncoding = 4; lastKnownFileType = sourcecode.swift; path = UploadOneFileMutation.swift; sourceTree = "<group>"; };
		DE90FCD927FCC6D20084CC79 /* UploadMultipleFilesToTheSameParameterMutation.swift */ = {isa = PBXFileReference; fileEncoding = 4; lastKnownFileType = sourcecode.swift; path = UploadMultipleFilesToTheSameParameterMutation.swift; sourceTree = "<group>"; };
		DE90FCDA27FCC6D20084CC79 /* UploadMultipleFilesToDifferentParametersMutation.swift */ = {isa = PBXFileReference; fileEncoding = 4; lastKnownFileType = sourcecode.swift; path = UploadMultipleFilesToDifferentParametersMutation.swift; sourceTree = "<group>"; };
		DE90FCE027FCC6DD0084CC79 /* File.swift */ = {isa = PBXFileReference; fileEncoding = 4; lastKnownFileType = sourcecode.swift; path = File.swift; sourceTree = "<group>"; };
		DE90FCE127FCC6DD0084CC79 /* Mutation.swift */ = {isa = PBXFileReference; fileEncoding = 4; lastKnownFileType = sourcecode.swift; path = Mutation.swift; sourceTree = "<group>"; };
		DE90FCE227FCC6DD0084CC79 /* Schema.swift */ = {isa = PBXFileReference; fileEncoding = 4; lastKnownFileType = sourcecode.swift; path = Schema.swift; sourceTree = "<group>"; };
		DE90FDB927FE405F0084CC79 /* Selection+Conditions.swift */ = {isa = PBXFileReference; lastKnownFileType = sourcecode.swift; path = "Selection+Conditions.swift"; sourceTree = "<group>"; };
		DE9C04AE26EAAEE800EC35E7 /* CacheReference.swift */ = {isa = PBXFileReference; lastKnownFileType = sourcecode.swift; path = CacheReference.swift; sourceTree = "<group>"; };
		DE9C04B026EAAFF900EC35E7 /* JSONDecodingError.swift */ = {isa = PBXFileReference; lastKnownFileType = sourcecode.swift; path = JSONDecodingError.swift; sourceTree = "<group>"; };
		DE9CEADC28299E8500959AF9 /* ApolloTestSupport.framework */ = {isa = PBXFileReference; explicitFileType = wrapper.framework; includeInIndex = 0; path = ApolloTestSupport.framework; sourceTree = BUILT_PRODUCTS_DIR; };
		DE9CEADF28299F0A00959AF9 /* ApolloTestSupport.h */ = {isa = PBXFileReference; lastKnownFileType = sourcecode.c.h; path = ApolloTestSupport.h; sourceTree = "<group>"; };
		DE9CEAE128299F6900959AF9 /* Apollo-Target-TestSupport.xcconfig */ = {isa = PBXFileReference; lastKnownFileType = text.xcconfig; path = "Apollo-Target-TestSupport.xcconfig"; sourceTree = "<group>"; };
		DE9CEAE52829A2FE00959AF9 /* MockObject.swift */ = {isa = PBXFileReference; lastKnownFileType = sourcecode.swift; path = MockObject.swift; sourceTree = "<group>"; };
		DE9CEAED282C207F00959AF9 /* Info.plist */ = {isa = PBXFileReference; lastKnownFileType = text.plist.xml; path = Info.plist; sourceTree = "<group>"; };
		DE9CEAEE282C62B700959AF9 /* MockObjectTemplate.swift */ = {isa = PBXFileReference; lastKnownFileType = sourcecode.swift; path = MockObjectTemplate.swift; sourceTree = "<group>"; };
		DE9CEAF0282C632B00959AF9 /* MockObjectTemplateTests.swift */ = {isa = PBXFileReference; lastKnownFileType = sourcecode.swift; path = MockObjectTemplateTests.swift; sourceTree = "<group>"; };
		DE9CEAF2282C6AC300959AF9 /* TemplateRenderer_TestMockFile_Tests.swift */ = {isa = PBXFileReference; lastKnownFileType = sourcecode.swift; path = TemplateRenderer_TestMockFile_Tests.swift; sourceTree = "<group>"; };
		DEA34AF6260E821F00F95F86 /* Apollo-Target-AnimalKingdomAPI.xcconfig */ = {isa = PBXFileReference; lastKnownFileType = text.xcconfig; path = "Apollo-Target-AnimalKingdomAPI.xcconfig"; sourceTree = "<group>"; };
		DEA6A83326F298660091AF8A /* ParentType.swift */ = {isa = PBXFileReference; lastKnownFileType = sourcecode.swift; path = ParentType.swift; sourceTree = "<group>"; };
		DEA9A22F27CD990500F96C36 /* IRSelectionSet_IncludeSkip_Tests.swift */ = {isa = PBXFileReference; lastKnownFileType = sourcecode.swift; path = IRSelectionSet_IncludeSkip_Tests.swift; sourceTree = "<group>"; };
		DEA9A23127D822E600F96C36 /* IR+InclusionConditions.swift */ = {isa = PBXFileReference; lastKnownFileType = sourcecode.swift; path = "IR+InclusionConditions.swift"; sourceTree = "<group>"; };
		DEAFB77A2706444B00BE02F3 /* IRRootFieldBuilderTests.swift */ = {isa = PBXFileReference; lastKnownFileType = sourcecode.swift; path = IRRootFieldBuilderTests.swift; sourceTree = "<group>"; };
		DEAFB780270647D400BE02F3 /* MockCompilationResult.swift */ = {isa = PBXFileReference; lastKnownFileType = sourcecode.swift; path = MockCompilationResult.swift; sourceTree = "<group>"; };
		DEAFB78227064F6900BE02F3 /* MockGraphQLType.swift */ = {isa = PBXFileReference; lastKnownFileType = sourcecode.swift; path = MockGraphQLType.swift; sourceTree = "<group>"; };
		DECD46CF262F64D000924527 /* StarWarsApolloSchemaDownloaderTests.swift */ = {isa = PBXFileReference; lastKnownFileType = sourcecode.swift; path = StarWarsApolloSchemaDownloaderTests.swift; sourceTree = "<group>"; };
		DECD490B262F81BF00924527 /* ApolloCodegenInternalTestHelpers.framework */ = {isa = PBXFileReference; explicitFileType = wrapper.framework; includeInIndex = 0; path = ApolloCodegenInternalTestHelpers.framework; sourceTree = BUILT_PRODUCTS_DIR; };
		DECD490D262F81BF00924527 /* ApolloCodegenInternalTestHelpers.h */ = {isa = PBXFileReference; lastKnownFileType = sourcecode.c.h; path = ApolloCodegenInternalTestHelpers.h; sourceTree = "<group>"; };
		DECD490E262F81BF00924527 /* Info.plist */ = {isa = PBXFileReference; lastKnownFileType = text.plist.xml; path = Info.plist; sourceTree = "<group>"; };
		DECD492F262F820500924527 /* Apollo-Target-CodegenInternalTestHelpers.xcconfig */ = {isa = PBXFileReference; lastKnownFileType = text.xcconfig; path = "Apollo-Target-CodegenInternalTestHelpers.xcconfig"; sourceTree = "<group>"; };
		DECD4930262F824B00924527 /* Workspace-Target-TestHelpers.xcconfig */ = {isa = PBXFileReference; lastKnownFileType = text.xcconfig; path = "Workspace-Target-TestHelpers.xcconfig"; sourceTree = "<group>"; };
		DECD493E262F82D600924527 /* Workspace-Target-Codegen.xcconfig */ = {isa = PBXFileReference; lastKnownFileType = text.xcconfig; path = "Workspace-Target-Codegen.xcconfig"; sourceTree = "<group>"; };
		DECD53CE26EC0EE50059A639 /* OutputTypeConvertible.swift */ = {isa = PBXFileReference; lastKnownFileType = sourcecode.swift; path = OutputTypeConvertible.swift; sourceTree = "<group>"; };
		DED45C172615308E0086EF63 /* TestServerURLs.swift */ = {isa = PBXFileReference; lastKnownFileType = sourcecode.swift; path = TestServerURLs.swift; sourceTree = "<group>"; };
		DED45C292615319E0086EF63 /* DefaultInterceptorProviderTests.swift */ = {isa = PBXFileReference; lastKnownFileType = sourcecode.swift; path = DefaultInterceptorProviderTests.swift; sourceTree = "<group>"; };
		DED45C3B26165DD70086EF63 /* Apollo-IntegrationTestPlan.xctestplan */ = {isa = PBXFileReference; lastKnownFileType = text; path = "Apollo-IntegrationTestPlan.xctestplan"; sourceTree = "<group>"; };
		DED45D842616759C0086EF63 /* TestConfigs.swift */ = {isa = PBXFileReference; lastKnownFileType = sourcecode.swift; path = TestConfigs.swift; sourceTree = "<group>"; };
		DED45DC7261682260086EF63 /* Apollo-UnitTestPlan.xctestplan */ = {isa = PBXFileReference; lastKnownFileType = text; path = "Apollo-UnitTestPlan.xctestplan"; sourceTree = "<group>"; };
		DED45F49261CDBFC0086EF63 /* UploadTests.swift */ = {isa = PBXFileReference; lastKnownFileType = sourcecode.swift; path = UploadTests.swift; sourceTree = "<group>"; };
		DED45FB1261CDE7D0086EF63 /* Apollo-PerformanceTestPlan.xctestplan */ = {isa = PBXFileReference; lastKnownFileType = text; path = "Apollo-PerformanceTestPlan.xctestplan"; sourceTree = "<group>"; };
		DED45FB2261CDE980086EF63 /* Apollo-CITestPlan.xctestplan */ = {isa = PBXFileReference; lastKnownFileType = text; path = "Apollo-CITestPlan.xctestplan"; sourceTree = "<group>"; };
		DED45FB3261CDEC60086EF63 /* Apollo-CodegenTestPlan.xctestplan */ = {isa = PBXFileReference; lastKnownFileType = text; path = "Apollo-CodegenTestPlan.xctestplan"; sourceTree = "<group>"; };
		DEE1B3F0273B08D8007350E5 /* PetDetails.graphql.swift */ = {isa = PBXFileReference; lastKnownFileType = sourcecode.swift; path = PetDetails.graphql.swift; sourceTree = "<group>"; };
		DEE1B3F1273B08D8007350E5 /* ClassroomPets.graphql.swift */ = {isa = PBXFileReference; lastKnownFileType = sourcecode.swift; path = ClassroomPets.graphql.swift; sourceTree = "<group>"; };
		DEE1B3F2273B08D8007350E5 /* HeightInMeters.graphql.swift */ = {isa = PBXFileReference; lastKnownFileType = sourcecode.swift; path = HeightInMeters.graphql.swift; sourceTree = "<group>"; };
		DEE1B3F3273B08D8007350E5 /* AllAnimals.graphql.swift */ = {isa = PBXFileReference; lastKnownFileType = sourcecode.swift; path = AllAnimals.graphql.swift; sourceTree = "<group>"; };
		DEE1B3F4273B08D8007350E5 /* Types.graphql.swift */ = {isa = PBXFileReference; lastKnownFileType = sourcecode.swift; path = Types.graphql.swift; sourceTree = "<group>"; };
		DEE1B3F5273B08D8007350E5 /* WarmBloodedDetails.graphql.swift */ = {isa = PBXFileReference; lastKnownFileType = sourcecode.swift; path = WarmBloodedDetails.graphql.swift; sourceTree = "<group>"; };
		DEE2060A27E14498002B4B82 /* IR+InclusionConditionsMock.swift */ = {isa = PBXFileReference; lastKnownFileType = sourcecode.swift; path = "IR+InclusionConditionsMock.swift"; sourceTree = "<group>"; };
		DEE2DAA127BAF00500EC0607 /* GraphQLType+Rendered.swift */ = {isa = PBXFileReference; lastKnownFileType = sourcecode.swift; path = "GraphQLType+Rendered.swift"; sourceTree = "<group>"; };
		DEF191D12804A8470029786C /* Upload.swift */ = {isa = PBXFileReference; fileEncoding = 4; lastKnownFileType = sourcecode.swift; path = Upload.swift; sourceTree = "<group>"; };
		DEF191D4280500ED0029786C /* APIv1.swift */ = {isa = PBXFileReference; lastKnownFileType = sourcecode.swift; path = APIv1.swift; sourceTree = "<group>"; };
		DEF191D5280500ED0029786C /* API.swift */ = {isa = PBXFileReference; lastKnownFileType = sourcecode.swift; path = API.swift; sourceTree = "<group>"; };
		DEF191D7280501C30029786C /* HeroNameWithFragmentQuery.swift */ = {isa = PBXFileReference; fileEncoding = 4; lastKnownFileType = sourcecode.swift; path = HeroNameWithFragmentQuery.swift; sourceTree = "<group>"; };
		DEF191D8280501C30029786C /* HeroDetailsInlineConditionalInclusionQuery.swift */ = {isa = PBXFileReference; fileEncoding = 4; lastKnownFileType = sourcecode.swift; path = HeroDetailsInlineConditionalInclusionQuery.swift; sourceTree = "<group>"; };
		DEF191D9280501C30029786C /* HeroAppearsInWithFragmentQuery.swift */ = {isa = PBXFileReference; fileEncoding = 4; lastKnownFileType = sourcecode.swift; path = HeroAppearsInWithFragmentQuery.swift; sourceTree = "<group>"; };
		DEF191DA280501C30029786C /* HeroNameQuery.swift */ = {isa = PBXFileReference; fileEncoding = 4; lastKnownFileType = sourcecode.swift; path = HeroNameQuery.swift; sourceTree = "<group>"; };
		DEF191DB280501C30029786C /* CreateReviewForEpisodeMutation.swift */ = {isa = PBXFileReference; fileEncoding = 4; lastKnownFileType = sourcecode.swift; path = CreateReviewForEpisodeMutation.swift; sourceTree = "<group>"; };
		DEF191DC280501C30029786C /* HumanQuery.swift */ = {isa = PBXFileReference; fileEncoding = 4; lastKnownFileType = sourcecode.swift; path = HumanQuery.swift; sourceTree = "<group>"; };
		DEF191DD280501C30029786C /* HeroNameConditionalBothSeparateQuery.swift */ = {isa = PBXFileReference; fileEncoding = 4; lastKnownFileType = sourcecode.swift; path = HeroNameConditionalBothSeparateQuery.swift; sourceTree = "<group>"; };
		DEF191DE280501C30029786C /* CharacterNameAndAppearsIn.swift */ = {isa = PBXFileReference; fileEncoding = 4; lastKnownFileType = sourcecode.swift; path = CharacterNameAndAppearsIn.swift; sourceTree = "<group>"; };
		DEF191DF280501C30029786C /* HeroDetailsFragmentConditionalInclusionQuery.swift */ = {isa = PBXFileReference; fileEncoding = 4; lastKnownFileType = sourcecode.swift; path = HeroDetailsFragmentConditionalInclusionQuery.swift; sourceTree = "<group>"; };
		DEF191E0280501C30029786C /* SameHeroTwiceQuery.swift */ = {isa = PBXFileReference; fileEncoding = 4; lastKnownFileType = sourcecode.swift; path = SameHeroTwiceQuery.swift; sourceTree = "<group>"; };
		DEF191E1280501C30029786C /* CreateAwesomeReviewMutation.swift */ = {isa = PBXFileReference; fileEncoding = 4; lastKnownFileType = sourcecode.swift; path = CreateAwesomeReviewMutation.swift; sourceTree = "<group>"; };
		DEF191E2280501C30029786C /* HeroNameWithFragmentAndIDQuery.swift */ = {isa = PBXFileReference; fileEncoding = 4; lastKnownFileType = sourcecode.swift; path = HeroNameWithFragmentAndIDQuery.swift; sourceTree = "<group>"; };
		DEF191E3280501C30029786C /* DroidDetails.swift */ = {isa = PBXFileReference; fileEncoding = 4; lastKnownFileType = sourcecode.swift; path = DroidDetails.swift; sourceTree = "<group>"; };
		DEF191E4280501C30029786C /* DroidName.swift */ = {isa = PBXFileReference; fileEncoding = 4; lastKnownFileType = sourcecode.swift; path = DroidName.swift; sourceTree = "<group>"; };
		DEF191E5280501C30029786C /* StarshipCoordinatesQuery.swift */ = {isa = PBXFileReference; fileEncoding = 4; lastKnownFileType = sourcecode.swift; path = StarshipCoordinatesQuery.swift; sourceTree = "<group>"; };
		DEF191E6280501C30029786C /* HeroNameConditionalBothQuery.swift */ = {isa = PBXFileReference; fileEncoding = 4; lastKnownFileType = sourcecode.swift; path = HeroNameConditionalBothQuery.swift; sourceTree = "<group>"; };
		DEF191E7280501C30029786C /* CharacterNameWithInlineFragment.swift */ = {isa = PBXFileReference; fileEncoding = 4; lastKnownFileType = sourcecode.swift; path = CharacterNameWithInlineFragment.swift; sourceTree = "<group>"; };
		DEF191E8280501C30029786C /* DroidPrimaryFunction.swift */ = {isa = PBXFileReference; fileEncoding = 4; lastKnownFileType = sourcecode.swift; path = DroidPrimaryFunction.swift; sourceTree = "<group>"; };
		DEF191E9280501C30029786C /* ReviewAddedSubscription.swift */ = {isa = PBXFileReference; fileEncoding = 4; lastKnownFileType = sourcecode.swift; path = ReviewAddedSubscription.swift; sourceTree = "<group>"; };
		DEF191EA280501C30029786C /* HeroFriendsOfFriendsNamesQuery.swift */ = {isa = PBXFileReference; fileEncoding = 4; lastKnownFileType = sourcecode.swift; path = HeroFriendsOfFriendsNamesQuery.swift; sourceTree = "<group>"; };
		DEF191EB280501C30029786C /* HeroDetailsQuery.swift */ = {isa = PBXFileReference; fileEncoding = 4; lastKnownFileType = sourcecode.swift; path = HeroDetailsQuery.swift; sourceTree = "<group>"; };
		DEF191EC280501C30029786C /* HeroParentTypeDependentFieldQuery.swift */ = {isa = PBXFileReference; fileEncoding = 4; lastKnownFileType = sourcecode.swift; path = HeroParentTypeDependentFieldQuery.swift; sourceTree = "<group>"; };
		DEF191ED280501C30029786C /* HeroAndFriendsNamesQuery.swift */ = {isa = PBXFileReference; fileEncoding = 4; lastKnownFileType = sourcecode.swift; path = HeroAndFriendsNamesQuery.swift; sourceTree = "<group>"; };
		DEF191EE280501C30029786C /* CharacterNameWithNestedAppearsInFragment.swift */ = {isa = PBXFileReference; fileEncoding = 4; lastKnownFileType = sourcecode.swift; path = CharacterNameWithNestedAppearsInFragment.swift; sourceTree = "<group>"; };
		DEF191EF280501C30029786C /* HeroNameAndAppearsInWithFragmentQuery.swift */ = {isa = PBXFileReference; fileEncoding = 4; lastKnownFileType = sourcecode.swift; path = HeroNameAndAppearsInWithFragmentQuery.swift; sourceTree = "<group>"; };
		DEF191F0280501C30029786C /* CharacterNameAndDroidPrimaryFunction.swift */ = {isa = PBXFileReference; fileEncoding = 4; lastKnownFileType = sourcecode.swift; path = CharacterNameAndDroidPrimaryFunction.swift; sourceTree = "<group>"; };
		DEF191F1280501C30029786C /* CharacterNameAndDroidAppearsIn.swift */ = {isa = PBXFileReference; fileEncoding = 4; lastKnownFileType = sourcecode.swift; path = CharacterNameAndDroidAppearsIn.swift; sourceTree = "<group>"; };
		DEF191F2280501C30029786C /* HeroFriendsDetailsConditionalInclusionQuery.swift */ = {isa = PBXFileReference; fileEncoding = 4; lastKnownFileType = sourcecode.swift; path = HeroFriendsDetailsConditionalInclusionQuery.swift; sourceTree = "<group>"; };
		DEF191F3280501C30029786C /* HumanHeightWithVariable.swift */ = {isa = PBXFileReference; fileEncoding = 4; lastKnownFileType = sourcecode.swift; path = HumanHeightWithVariable.swift; sourceTree = "<group>"; };
		DEF191F4280501C30029786C /* HeroTypeDependentAliasedFieldQuery.swift */ = {isa = PBXFileReference; fileEncoding = 4; lastKnownFileType = sourcecode.swift; path = HeroTypeDependentAliasedFieldQuery.swift; sourceTree = "<group>"; };
		DEF191F5280501C30029786C /* HeroNameConditionalInclusionQuery.swift */ = {isa = PBXFileReference; fileEncoding = 4; lastKnownFileType = sourcecode.swift; path = HeroNameConditionalInclusionQuery.swift; sourceTree = "<group>"; };
		DEF191F6280501C30029786C /* HeroAndFriendsNamesWithFragmentTwiceQuery.swift */ = {isa = PBXFileReference; fileEncoding = 4; lastKnownFileType = sourcecode.swift; path = HeroAndFriendsNamesWithFragmentTwiceQuery.swift; sourceTree = "<group>"; };
		DEF191F7280501C30029786C /* HeroAndFriendsNamesWithFragmentQuery.swift */ = {isa = PBXFileReference; fileEncoding = 4; lastKnownFileType = sourcecode.swift; path = HeroAndFriendsNamesWithFragmentQuery.swift; sourceTree = "<group>"; };
		DEF191F8280501C30029786C /* HeroFriendsDetailsUnconditionalAndConditionalInclusionQuery.swift */ = {isa = PBXFileReference; fileEncoding = 4; lastKnownFileType = sourcecode.swift; path = HeroFriendsDetailsUnconditionalAndConditionalInclusionQuery.swift; sourceTree = "<group>"; };
		DEF191F9280501C30029786C /* HeroNameConditionalExclusionQuery.swift */ = {isa = PBXFileReference; fileEncoding = 4; lastKnownFileType = sourcecode.swift; path = HeroNameConditionalExclusionQuery.swift; sourceTree = "<group>"; };
		DEF191FA280501C30029786C /* HeroNameTypeSpecificConditionalInclusionQuery.swift */ = {isa = PBXFileReference; fileEncoding = 4; lastKnownFileType = sourcecode.swift; path = HeroNameTypeSpecificConditionalInclusionQuery.swift; sourceTree = "<group>"; };
		DEF191FB280501C30029786C /* HeroAppearsInQuery.swift */ = {isa = PBXFileReference; fileEncoding = 4; lastKnownFileType = sourcecode.swift; path = HeroAppearsInQuery.swift; sourceTree = "<group>"; };
		DEF191FC280501C30029786C /* HeroNameAndAppearsInQuery.swift */ = {isa = PBXFileReference; fileEncoding = 4; lastKnownFileType = sourcecode.swift; path = HeroNameAndAppearsInQuery.swift; sourceTree = "<group>"; };
		DEF191FD280501C30029786C /* StarshipQuery.swift */ = {isa = PBXFileReference; fileEncoding = 4; lastKnownFileType = sourcecode.swift; path = StarshipQuery.swift; sourceTree = "<group>"; };
		DEF191FE280501C30029786C /* HeroDetails.swift */ = {isa = PBXFileReference; fileEncoding = 4; lastKnownFileType = sourcecode.swift; path = HeroDetails.swift; sourceTree = "<group>"; };
		DEF191FF280501C30029786C /* SearchQuery.swift */ = {isa = PBXFileReference; fileEncoding = 4; lastKnownFileType = sourcecode.swift; path = SearchQuery.swift; sourceTree = "<group>"; };
		DEF19200280501C30029786C /* DroidDetailsWithFragmentQuery.swift */ = {isa = PBXFileReference; fileEncoding = 4; lastKnownFileType = sourcecode.swift; path = DroidDetailsWithFragmentQuery.swift; sourceTree = "<group>"; };
		DEF19201280501C30029786C /* TwoHeroesQuery.swift */ = {isa = PBXFileReference; fileEncoding = 4; lastKnownFileType = sourcecode.swift; path = TwoHeroesQuery.swift; sourceTree = "<group>"; };
		DEF19202280501C30029786C /* HeroAndFriendsIDsQuery.swift */ = {isa = PBXFileReference; fileEncoding = 4; lastKnownFileType = sourcecode.swift; path = HeroAndFriendsIDsQuery.swift; sourceTree = "<group>"; };
		DEF19203280501C30029786C /* FriendsNames.swift */ = {isa = PBXFileReference; fileEncoding = 4; lastKnownFileType = sourcecode.swift; path = FriendsNames.swift; sourceTree = "<group>"; };
		DEF19204280501C30029786C /* HeroAndFriendsNamesWithIDsQuery.swift */ = {isa = PBXFileReference; fileEncoding = 4; lastKnownFileType = sourcecode.swift; path = HeroAndFriendsNamesWithIDsQuery.swift; sourceTree = "<group>"; };
		DEF19205280501C30029786C /* CharacterAppearsIn.swift */ = {isa = PBXFileReference; fileEncoding = 4; lastKnownFileType = sourcecode.swift; path = CharacterAppearsIn.swift; sourceTree = "<group>"; };
		DEF19206280501C30029786C /* CreateReviewWithNullFieldMutation.swift */ = {isa = PBXFileReference; fileEncoding = 4; lastKnownFileType = sourcecode.swift; path = CreateReviewWithNullFieldMutation.swift; sourceTree = "<group>"; };
		DEF19207280501C30029786C /* CharacterNameAndAppearsInWithNestedFragments.swift */ = {isa = PBXFileReference; fileEncoding = 4; lastKnownFileType = sourcecode.swift; path = CharacterNameAndAppearsInWithNestedFragments.swift; sourceTree = "<group>"; };
		DEF19208280501C30029786C /* CharacterName.swift */ = {isa = PBXFileReference; fileEncoding = 4; lastKnownFileType = sourcecode.swift; path = CharacterName.swift; sourceTree = "<group>"; };
		DEF19209280501C30029786C /* HeroAndFriendsNamesWithIDForParentOnlyQuery.swift */ = {isa = PBXFileReference; fileEncoding = 4; lastKnownFileType = sourcecode.swift; path = HeroAndFriendsNamesWithIDForParentOnlyQuery.swift; sourceTree = "<group>"; };
		DEF1920A280501C30029786C /* DroidNameAndPrimaryFunction.swift */ = {isa = PBXFileReference; fileEncoding = 4; lastKnownFileType = sourcecode.swift; path = DroidNameAndPrimaryFunction.swift; sourceTree = "<group>"; };
		DEF1920B280501C30029786C /* HeroDetailsWithFragmentQuery.swift */ = {isa = PBXFileReference; fileEncoding = 4; lastKnownFileType = sourcecode.swift; path = HeroDetailsWithFragmentQuery.swift; sourceTree = "<group>"; };
		DEF1920C280501C30029786C /* HeroNameWithIDQuery.swift */ = {isa = PBXFileReference; fileEncoding = 4; lastKnownFileType = sourcecode.swift; path = HeroNameWithIDQuery.swift; sourceTree = "<group>"; };
		DEF19245280501D00029786C /* SearchResult.swift */ = {isa = PBXFileReference; fileEncoding = 4; lastKnownFileType = sourcecode.swift; path = SearchResult.swift; sourceTree = "<group>"; };
		DEF19247280501D00029786C /* Episode.swift */ = {isa = PBXFileReference; fileEncoding = 4; lastKnownFileType = sourcecode.swift; path = Episode.swift; sourceTree = "<group>"; };
		DEF19249280501D00029786C /* Query.swift */ = {isa = PBXFileReference; fileEncoding = 4; lastKnownFileType = sourcecode.swift; path = Query.swift; sourceTree = "<group>"; };
		DEF1924A280501D00029786C /* Review.swift */ = {isa = PBXFileReference; fileEncoding = 4; lastKnownFileType = sourcecode.swift; path = Review.swift; sourceTree = "<group>"; };
		DEF1924B280501D00029786C /* Human.swift */ = {isa = PBXFileReference; fileEncoding = 4; lastKnownFileType = sourcecode.swift; path = Human.swift; sourceTree = "<group>"; };
		DEF1924C280501D00029786C /* Subscription.swift */ = {isa = PBXFileReference; fileEncoding = 4; lastKnownFileType = sourcecode.swift; path = Subscription.swift; sourceTree = "<group>"; };
		DEF1924D280501D00029786C /* Starship.swift */ = {isa = PBXFileReference; fileEncoding = 4; lastKnownFileType = sourcecode.swift; path = Starship.swift; sourceTree = "<group>"; };
		DEF1924E280501D00029786C /* Mutation.swift */ = {isa = PBXFileReference; fileEncoding = 4; lastKnownFileType = sourcecode.swift; path = Mutation.swift; sourceTree = "<group>"; };
		DEF1924F280501D00029786C /* Droid.swift */ = {isa = PBXFileReference; fileEncoding = 4; lastKnownFileType = sourcecode.swift; path = Droid.swift; sourceTree = "<group>"; };
		DEF19250280501D00029786C /* Schema.swift */ = {isa = PBXFileReference; fileEncoding = 4; lastKnownFileType = sourcecode.swift; path = Schema.swift; sourceTree = "<group>"; };
		DEF19252280501D00029786C /* ReviewInput.swift */ = {isa = PBXFileReference; fileEncoding = 4; lastKnownFileType = sourcecode.swift; path = ReviewInput.swift; sourceTree = "<group>"; };
		DEF19254280501D00029786C /* Character.swift */ = {isa = PBXFileReference; fileEncoding = 4; lastKnownFileType = sourcecode.swift; path = Character.swift; sourceTree = "<group>"; };
		DEF19261280505450029786C /* ColorInput.swift */ = {isa = PBXFileReference; fileEncoding = 4; lastKnownFileType = sourcecode.swift; path = ColorInput.swift; sourceTree = "<group>"; };
		DEFBBC85273470F70088AABC /* IR+Field.swift */ = {isa = PBXFileReference; lastKnownFileType = sourcecode.swift; path = "IR+Field.swift"; sourceTree = "<group>"; };
		DEFE0FC42748822900FFA440 /* IR+EntitySelectionTree.swift */ = {isa = PBXFileReference; lastKnownFileType = sourcecode.swift; path = "IR+EntitySelectionTree.swift"; sourceTree = "<group>"; };
		DEFE694D280F6CBE001CF4E8 /* IR+FieldCollector.swift */ = {isa = PBXFileReference; lastKnownFileType = sourcecode.swift; path = "IR+FieldCollector.swift"; sourceTree = "<group>"; };
		DEFE694F28133E9B001CF4E8 /* IRFieldCollectorTests.swift */ = {isa = PBXFileReference; lastKnownFileType = sourcecode.swift; path = IRFieldCollectorTests.swift; sourceTree = "<group>"; };
		DEFE695A28205321001CF4E8 /* SelectionSetTests.swift */ = {isa = PBXFileReference; lastKnownFileType = sourcecode.swift; path = SelectionSetTests.swift; sourceTree = "<group>"; };
		E607AD8D27A88F340026742A /* OperationFileGeneratorTests.swift */ = {isa = PBXFileReference; lastKnownFileType = sourcecode.swift; path = OperationFileGeneratorTests.swift; sourceTree = "<group>"; };
		E608A5222808E59A001BE656 /* MockWebSocketDelegate.swift */ = {isa = PBXFileReference; fileEncoding = 4; lastKnownFileType = sourcecode.swift; path = MockWebSocketDelegate.swift; sourceTree = "<group>"; };
		E608A526280905C2001BE656 /* GraphqlWsProtocolTests.swift */ = {isa = PBXFileReference; fileEncoding = 4; lastKnownFileType = sourcecode.swift; path = GraphqlWsProtocolTests.swift; sourceTree = "<group>"; };
		E608A527280905C2001BE656 /* GraphqlTransportWsProtocolTests.swift */ = {isa = PBXFileReference; fileEncoding = 4; lastKnownFileType = sourcecode.swift; path = GraphqlTransportWsProtocolTests.swift; sourceTree = "<group>"; };
		E608A528280905C2001BE656 /* WSProtocolTestsBase.swift */ = {isa = PBXFileReference; fileEncoding = 4; lastKnownFileType = sourcecode.swift; path = WSProtocolTestsBase.swift; sourceTree = "<group>"; };
		E608A52C280905E9001BE656 /* SubscriptionTests.swift */ = {isa = PBXFileReference; fileEncoding = 4; lastKnownFileType = sourcecode.swift; path = SubscriptionTests.swift; sourceTree = "<group>"; };
		E60AE2ED27E3FC6C003C093A /* TemplateRenderer.swift */ = {isa = PBXFileReference; lastKnownFileType = sourcecode.swift; path = TemplateRenderer.swift; sourceTree = "<group>"; };
		E610D8D6278EA2390023E495 /* EnumFileGenerator.swift */ = {isa = PBXFileReference; lastKnownFileType = sourcecode.swift; path = EnumFileGenerator.swift; sourceTree = "<group>"; };
		E610D8D8278EA2560023E495 /* EnumFileGeneratorTests.swift */ = {isa = PBXFileReference; lastKnownFileType = sourcecode.swift; path = EnumFileGeneratorTests.swift; sourceTree = "<group>"; };
		E610D8DA278EB0900023E495 /* InterfaceFileGenerator.swift */ = {isa = PBXFileReference; lastKnownFileType = sourcecode.swift; path = InterfaceFileGenerator.swift; sourceTree = "<group>"; };
		E610D8DC278EB1500023E495 /* InterfaceFileGeneratorTests.swift */ = {isa = PBXFileReference; lastKnownFileType = sourcecode.swift; path = InterfaceFileGeneratorTests.swift; sourceTree = "<group>"; };
		E610D8DE278F8F1E0023E495 /* UnionFileGenerator.swift */ = {isa = PBXFileReference; lastKnownFileType = sourcecode.swift; path = UnionFileGenerator.swift; sourceTree = "<group>"; };
		E610D8E0278F8F3D0023E495 /* UnionFileGeneratorTests.swift */ = {isa = PBXFileReference; lastKnownFileType = sourcecode.swift; path = UnionFileGeneratorTests.swift; sourceTree = "<group>"; };
		E616B6D026C3335600DB049E /* ExecutionTests.swift */ = {isa = PBXFileReference; fileEncoding = 4; lastKnownFileType = sourcecode.swift; path = ExecutionTests.swift; sourceTree = "<group>"; };
		E6180A9E28093EB7004EC2A3 /* Info.plist */ = {isa = PBXFileReference; fileEncoding = 4; lastKnownFileType = text.plist.xml; path = Info.plist; sourceTree = "<group>"; };
		E6180A9F28093EB7004EC2A3 /* API.swift */ = {isa = PBXFileReference; fileEncoding = 4; lastKnownFileType = sourcecode.swift; path = API.swift; sourceTree = "<group>"; };
		E6180AA128093EB7004EC2A3 /* schema.graphqls */ = {isa = PBXFileReference; fileEncoding = 4; lastKnownFileType = text; path = schema.graphqls; sourceTree = "<group>"; };
		E6180AA228093EB7004EC2A3 /* operation_ids.json */ = {isa = PBXFileReference; fileEncoding = 4; lastKnownFileType = text.json; path = operation_ids.json; sourceTree = "<group>"; };
		E6180AA328093EB7004EC2A3 /* subscription.graphql */ = {isa = PBXFileReference; fileEncoding = 4; lastKnownFileType = text; path = subscription.graphql; sourceTree = "<group>"; };
		E6180AA928093F76004EC2A3 /* Apollo-Target-SubscriptionAPI.xcconfig */ = {isa = PBXFileReference; lastKnownFileType = text.xcconfig; path = "Apollo-Target-SubscriptionAPI.xcconfig"; sourceTree = "<group>"; };
		E61DD76426D60C1800C41614 /* SQLiteDotSwiftDatabaseBehaviorTests.swift */ = {isa = PBXFileReference; lastKnownFileType = sourcecode.swift; path = SQLiteDotSwiftDatabaseBehaviorTests.swift; sourceTree = "<group>"; };
		E61EF712275EC99A00191DA7 /* ApolloCodegenTests.swift */ = {isa = PBXFileReference; lastKnownFileType = sourcecode.swift; path = ApolloCodegenTests.swift; sourceTree = "<group>"; };
		E61F4BF727A8FC8E0049886A /* FragmentFileGeneratorTests.swift */ = {isa = PBXFileReference; lastKnownFileType = sourcecode.swift; path = FragmentFileGeneratorTests.swift; sourceTree = "<group>"; };
		E6203341284F1C9600A291D1 /* MockUnionFileGenerator.swift */ = {isa = PBXFileReference; lastKnownFileType = sourcecode.swift; path = MockUnionFileGenerator.swift; sourceTree = "<group>"; };
		E6203343284F1D1100A291D1 /* MockUnionTemplate.swift */ = {isa = PBXFileReference; lastKnownFileType = sourcecode.swift; path = MockUnionTemplate.swift; sourceTree = "<group>"; };
		E6203345284F252A00A291D1 /* MockUnionFileGeneratorTests.swift */ = {isa = PBXFileReference; lastKnownFileType = sourcecode.swift; path = MockUnionFileGeneratorTests.swift; sourceTree = "<group>"; };
		E6203347284F25DF00A291D1 /* MockUnionTemplateTests.swift */ = {isa = PBXFileReference; lastKnownFileType = sourcecode.swift; path = MockUnionTemplateTests.swift; sourceTree = "<group>"; };
		E623FD292797A6F4008B4CED /* InterfaceTemplate.swift */ = {isa = PBXFileReference; fileEncoding = 4; lastKnownFileType = sourcecode.swift; path = InterfaceTemplate.swift; sourceTree = "<group>"; };
		E623FD2B2797A700008B4CED /* InterfaceTemplateTests.swift */ = {isa = PBXFileReference; fileEncoding = 4; lastKnownFileType = sourcecode.swift; path = InterfaceTemplateTests.swift; sourceTree = "<group>"; };
		E64F7EB727A0854E0059C021 /* UnionTemplate.swift */ = {isa = PBXFileReference; lastKnownFileType = sourcecode.swift; path = UnionTemplate.swift; sourceTree = "<group>"; };
		E64F7EB927A085D90059C021 /* UnionTemplateTests.swift */ = {isa = PBXFileReference; lastKnownFileType = sourcecode.swift; path = UnionTemplateTests.swift; sourceTree = "<group>"; };
		E64F7EBB27A11A510059C021 /* GraphQLNamedType+SwiftName.swift */ = {isa = PBXFileReference; lastKnownFileType = sourcecode.swift; path = "GraphQLNamedType+SwiftName.swift"; sourceTree = "<group>"; };
		E64F7EBE27A11B110059C021 /* GraphQLNamedType+SwiftTests.swift */ = {isa = PBXFileReference; lastKnownFileType = sourcecode.swift; path = "GraphQLNamedType+SwiftTests.swift"; sourceTree = "<group>"; };
		E64F7EC027A122300059C021 /* ObjectTemplate.swift */ = {isa = PBXFileReference; lastKnownFileType = sourcecode.swift; path = ObjectTemplate.swift; sourceTree = "<group>"; };
		E64F7EC227A1243A0059C021 /* ObjectTemplateTests.swift */ = {isa = PBXFileReference; lastKnownFileType = sourcecode.swift; path = ObjectTemplateTests.swift; sourceTree = "<group>"; };
		E657CDB926FD01D4005834D6 /* ApolloSchemaInternalTests.swift */ = {isa = PBXFileReference; fileEncoding = 4; lastKnownFileType = sourcecode.swift; path = ApolloSchemaInternalTests.swift; sourceTree = "<group>"; };
		E661199E2800CCB200E4CF11 /* CustomDate.swift */ = {isa = PBXFileReference; lastKnownFileType = sourcecode.swift; path = CustomDate.swift; sourceTree = "<group>"; };
		E6630B8D26F071F9002D9E41 /* SchemaRegistryApolloSchemaDownloaderTests.swift */ = {isa = PBXFileReference; lastKnownFileType = sourcecode.swift; path = SchemaRegistryApolloSchemaDownloaderTests.swift; sourceTree = "<group>"; };
		E669352A2803EE11004E1FFC /* CustomScalarTemplate.swift */ = {isa = PBXFileReference; lastKnownFileType = sourcecode.swift; path = CustomScalarTemplate.swift; sourceTree = "<group>"; };
		E669352C2803EF67004E1FFC /* CustomScalarTemplateTests.swift */ = {isa = PBXFileReference; lastKnownFileType = sourcecode.swift; path = CustomScalarTemplateTests.swift; sourceTree = "<group>"; };
		E669352E2803F09C004E1FFC /* CustomScalarFileGenerator.swift */ = {isa = PBXFileReference; lastKnownFileType = sourcecode.swift; path = CustomScalarFileGenerator.swift; sourceTree = "<group>"; };
		E66935302803F2B0004E1FFC /* CustomScalarFileGeneratorTests.swift */ = {isa = PBXFileReference; lastKnownFileType = sourcecode.swift; path = CustomScalarFileGeneratorTests.swift; sourceTree = "<group>"; };
		E66935322804AFE5004E1FFC /* IRCustomScalarTests.swift */ = {isa = PBXFileReference; lastKnownFileType = sourcecode.swift; path = IRCustomScalarTests.swift; sourceTree = "<group>"; };
		E66B8341280936B3001B3F2D /* OperationMessageMatchers.swift */ = {isa = PBXFileReference; fileEncoding = 4; lastKnownFileType = sourcecode.swift; path = OperationMessageMatchers.swift; sourceTree = "<group>"; };
		E66B836628093D7C001B3F2D /* SubscriptionAPI.framework */ = {isa = PBXFileReference; explicitFileType = wrapper.framework; includeInIndex = 0; path = SubscriptionAPI.framework; sourceTree = BUILT_PRODUCTS_DIR; };
		E66B836828093D7C001B3F2D /* SubscriptionAPI.h */ = {isa = PBXFileReference; lastKnownFileType = sourcecode.c.h; path = SubscriptionAPI.h; sourceTree = "<group>"; };
		E66C014227FEB84F00FF5FA1 /* PetAdoptionMutation.swift */ = {isa = PBXFileReference; fileEncoding = 4; lastKnownFileType = sourcecode.swift; path = PetAdoptionMutation.swift; sourceTree = "<group>"; };
		E66C014327FEB84F00FF5FA1 /* PetDetails.swift */ = {isa = PBXFileReference; fileEncoding = 4; lastKnownFileType = sourcecode.swift; path = PetDetails.swift; sourceTree = "<group>"; };
		E66C014427FEB84F00FF5FA1 /* HeightInMeters.swift */ = {isa = PBXFileReference; fileEncoding = 4; lastKnownFileType = sourcecode.swift; path = HeightInMeters.swift; sourceTree = "<group>"; };
		E66C014527FEB84F00FF5FA1 /* ClassroomPetDetails.swift */ = {isa = PBXFileReference; fileEncoding = 4; lastKnownFileType = sourcecode.swift; path = ClassroomPetDetails.swift; sourceTree = "<group>"; };
		E66C014627FEB84F00FF5FA1 /* ClassroomPetsQuery.swift */ = {isa = PBXFileReference; fileEncoding = 4; lastKnownFileType = sourcecode.swift; path = ClassroomPetsQuery.swift; sourceTree = "<group>"; };
		E66C014727FEB84F00FF5FA1 /* AllAnimalsQuery.swift */ = {isa = PBXFileReference; fileEncoding = 4; lastKnownFileType = sourcecode.swift; path = AllAnimalsQuery.swift; sourceTree = "<group>"; };
		E66C014827FEB84F00FF5FA1 /* WarmBloodedDetails.swift */ = {isa = PBXFileReference; fileEncoding = 4; lastKnownFileType = sourcecode.swift; path = WarmBloodedDetails.swift; sourceTree = "<group>"; };
		E66C014927FEB84F00FF5FA1 /* PetSearchQuery.swift */ = {isa = PBXFileReference; fileEncoding = 4; lastKnownFileType = sourcecode.swift; path = PetSearchQuery.swift; sourceTree = "<group>"; };
		E66C014A27FEB84F00FF5FA1 /* AllAnimalsIncludeSkipQuery.swift */ = {isa = PBXFileReference; fileEncoding = 4; lastKnownFileType = sourcecode.swift; path = AllAnimalsIncludeSkipQuery.swift; sourceTree = "<group>"; };
		E66C015627FEB86800FF5FA1 /* ClassroomPet.swift */ = {isa = PBXFileReference; fileEncoding = 4; lastKnownFileType = sourcecode.swift; path = ClassroomPet.swift; sourceTree = "<group>"; };
		E66C015827FEB86800FF5FA1 /* SkinCovering.swift */ = {isa = PBXFileReference; fileEncoding = 4; lastKnownFileType = sourcecode.swift; path = SkinCovering.swift; sourceTree = "<group>"; };
		E66C015927FEB86800FF5FA1 /* RelativeSize.swift */ = {isa = PBXFileReference; fileEncoding = 4; lastKnownFileType = sourcecode.swift; path = RelativeSize.swift; sourceTree = "<group>"; };
		E66C015B27FEB86800FF5FA1 /* Query.swift */ = {isa = PBXFileReference; fileEncoding = 4; lastKnownFileType = sourcecode.swift; path = Query.swift; sourceTree = "<group>"; };
		E66C015C27FEB86800FF5FA1 /* Bird.swift */ = {isa = PBXFileReference; fileEncoding = 4; lastKnownFileType = sourcecode.swift; path = Bird.swift; sourceTree = "<group>"; };
		E66C015D27FEB86800FF5FA1 /* Human.swift */ = {isa = PBXFileReference; fileEncoding = 4; lastKnownFileType = sourcecode.swift; path = Human.swift; sourceTree = "<group>"; };
		E66C015E27FEB86800FF5FA1 /* Cat.swift */ = {isa = PBXFileReference; fileEncoding = 4; lastKnownFileType = sourcecode.swift; path = Cat.swift; sourceTree = "<group>"; };
		E66C015F27FEB86800FF5FA1 /* Mutation.swift */ = {isa = PBXFileReference; fileEncoding = 4; lastKnownFileType = sourcecode.swift; path = Mutation.swift; sourceTree = "<group>"; };
		E66C016027FEB86800FF5FA1 /* Rat.swift */ = {isa = PBXFileReference; fileEncoding = 4; lastKnownFileType = sourcecode.swift; path = Rat.swift; sourceTree = "<group>"; };
		E66C016127FEB86800FF5FA1 /* Height.swift */ = {isa = PBXFileReference; fileEncoding = 4; lastKnownFileType = sourcecode.swift; path = Height.swift; sourceTree = "<group>"; };
		E66C016227FEB86800FF5FA1 /* PetRock.swift */ = {isa = PBXFileReference; fileEncoding = 4; lastKnownFileType = sourcecode.swift; path = PetRock.swift; sourceTree = "<group>"; };
		E66C016327FEB86800FF5FA1 /* Schema.swift */ = {isa = PBXFileReference; fileEncoding = 4; lastKnownFileType = sourcecode.swift; path = Schema.swift; sourceTree = "<group>"; };
		E66C016527FEB86800FF5FA1 /* PetSearchFilters.swift */ = {isa = PBXFileReference; fileEncoding = 4; lastKnownFileType = sourcecode.swift; path = PetSearchFilters.swift; sourceTree = "<group>"; };
		E66C016627FEB86800FF5FA1 /* MeasurementsInput.swift */ = {isa = PBXFileReference; fileEncoding = 4; lastKnownFileType = sourcecode.swift; path = MeasurementsInput.swift; sourceTree = "<group>"; };
		E66C016727FEB86800FF5FA1 /* PetAdoptionInput.swift */ = {isa = PBXFileReference; fileEncoding = 4; lastKnownFileType = sourcecode.swift; path = PetAdoptionInput.swift; sourceTree = "<group>"; };
		E66C016927FEB86800FF5FA1 /* Animal.swift */ = {isa = PBXFileReference; fileEncoding = 4; lastKnownFileType = sourcecode.swift; path = Animal.swift; sourceTree = "<group>"; };
		E66C016A27FEB86800FF5FA1 /* Pet.swift */ = {isa = PBXFileReference; fileEncoding = 4; lastKnownFileType = sourcecode.swift; path = Pet.swift; sourceTree = "<group>"; };
		E66C016B27FEB86800FF5FA1 /* WarmBlooded.swift */ = {isa = PBXFileReference; fileEncoding = 4; lastKnownFileType = sourcecode.swift; path = WarmBlooded.swift; sourceTree = "<group>"; };
		E66F8896276C136B0000BDA8 /* ObjectFileGeneratorTests.swift */ = {isa = PBXFileReference; lastKnownFileType = sourcecode.swift; path = ObjectFileGeneratorTests.swift; sourceTree = "<group>"; };
		E66F8898276C15580000BDA8 /* ObjectFileGenerator.swift */ = {isa = PBXFileReference; fileEncoding = 4; lastKnownFileType = sourcecode.swift; path = ObjectFileGenerator.swift; sourceTree = "<group>"; };
		E674DB40274C0A9B009BB90E /* Glob.swift */ = {isa = PBXFileReference; lastKnownFileType = sourcecode.swift; path = Glob.swift; sourceTree = "<group>"; };
		E674DB42274C0AD9009BB90E /* GlobTests.swift */ = {isa = PBXFileReference; lastKnownFileType = sourcecode.swift; path = GlobTests.swift; sourceTree = "<group>"; };
		E676333127FF856700D8B953 /* Dog.swift */ = {isa = PBXFileReference; fileEncoding = 4; lastKnownFileType = sourcecode.swift; path = Dog.swift; sourceTree = "<group>"; };
		E676333327FF857D00D8B953 /* HousePet.swift */ = {isa = PBXFileReference; fileEncoding = 4; lastKnownFileType = sourcecode.swift; path = HousePet.swift; sourceTree = "<group>"; };
		E68D824627A228A80040A46F /* SchemaModuleFileGenerator.swift */ = {isa = PBXFileReference; lastKnownFileType = sourcecode.swift; path = SchemaModuleFileGenerator.swift; sourceTree = "<group>"; };
		E6908E54282694630054682B /* ApolloCodegenConfigurationCodableTests.swift */ = {isa = PBXFileReference; lastKnownFileType = sourcecode.swift; path = ApolloCodegenConfigurationCodableTests.swift; sourceTree = "<group>"; };
		E69BEDA42798B86D00000D10 /* InputObjectTemplate.swift */ = {isa = PBXFileReference; lastKnownFileType = sourcecode.swift; path = InputObjectTemplate.swift; sourceTree = "<group>"; };
		E69BEDA62798B89600000D10 /* InputObjectTemplateTests.swift */ = {isa = PBXFileReference; lastKnownFileType = sourcecode.swift; path = InputObjectTemplateTests.swift; sourceTree = "<group>"; };
		E6A6866327F63AEF008A1D13 /* FileGeneratorTests.swift */ = {isa = PBXFileReference; lastKnownFileType = sourcecode.swift; path = FileGeneratorTests.swift; sourceTree = "<group>"; };
		E6A6866527F63BDC008A1D13 /* FileGenerator_ResolvePath_Tests.swift */ = {isa = PBXFileReference; fileEncoding = 4; lastKnownFileType = sourcecode.swift; path = FileGenerator_ResolvePath_Tests.swift; sourceTree = "<group>"; };
		E6B42D0827A472A700A3BD58 /* SwiftPackageManagerModuleTemplate.swift */ = {isa = PBXFileReference; lastKnownFileType = sourcecode.swift; path = SwiftPackageManagerModuleTemplate.swift; sourceTree = "<group>"; };
		E6B42D0A27A4746800A3BD58 /* SchemaModuleFileGeneratorTests.swift */ = {isa = PBXFileReference; lastKnownFileType = sourcecode.swift; path = SchemaModuleFileGeneratorTests.swift; sourceTree = "<group>"; };
		E6B42D0C27A4749100A3BD58 /* SwiftPackageManagerModuleTemplateTests.swift */ = {isa = PBXFileReference; lastKnownFileType = sourcecode.swift; path = SwiftPackageManagerModuleTemplateTests.swift; sourceTree = "<group>"; };
		E6BEEFA527FAB1C700D94FF4 /* MockFileGenerator.swift */ = {isa = PBXFileReference; lastKnownFileType = sourcecode.swift; path = MockFileGenerator.swift; sourceTree = "<group>"; };
		E6BF98FB272C8FFC00C1FED8 /* MockFileManager.swift */ = {isa = PBXFileReference; fileEncoding = 4; lastKnownFileType = sourcecode.swift; path = MockFileManager.swift; sourceTree = "<group>"; };
		E6C4267A26F16CB400904AD2 /* introspection_response.json */ = {isa = PBXFileReference; fileEncoding = 4; lastKnownFileType = text.json; path = introspection_response.json; sourceTree = "<group>"; };
		E6C9849227929EBE009481BE /* EnumTemplate.swift */ = {isa = PBXFileReference; lastKnownFileType = sourcecode.swift; path = EnumTemplate.swift; sourceTree = "<group>"; };
		E6C9849427929FED009481BE /* EnumTemplateTests.swift */ = {isa = PBXFileReference; lastKnownFileType = sourcecode.swift; path = EnumTemplateTests.swift; sourceTree = "<group>"; };
		E6D79AB626E97D0D0094434A /* URLDownloaderTests.swift */ = {isa = PBXFileReference; lastKnownFileType = sourcecode.swift; path = URLDownloaderTests.swift; sourceTree = "<group>"; };
		E6D79AB926EC05290094434A /* MockNetworkSession.swift */ = {isa = PBXFileReference; lastKnownFileType = sourcecode.swift; path = MockNetworkSession.swift; sourceTree = "<group>"; };
		E6D90D06278FA595009CAC5D /* InputObjectFileGenerator.swift */ = {isa = PBXFileReference; fileEncoding = 4; lastKnownFileType = sourcecode.swift; path = InputObjectFileGenerator.swift; sourceTree = "<group>"; };
		E6D90D08278FA5C3009CAC5D /* InputObjectFileGeneratorTests.swift */ = {isa = PBXFileReference; lastKnownFileType = sourcecode.swift; path = InputObjectFileGeneratorTests.swift; sourceTree = "<group>"; };
		E6D90D0A278FFDDA009CAC5D /* SchemaFileGenerator.swift */ = {isa = PBXFileReference; lastKnownFileType = sourcecode.swift; path = SchemaFileGenerator.swift; sourceTree = "<group>"; };
		E6D90D0C278FFE35009CAC5D /* SchemaFileGeneratorTests.swift */ = {isa = PBXFileReference; lastKnownFileType = sourcecode.swift; path = SchemaFileGeneratorTests.swift; sourceTree = "<group>"; };
		E6E3BBDD276A8D6200E5218B /* FileGenerator.swift */ = {isa = PBXFileReference; fileEncoding = 4; lastKnownFileType = sourcecode.swift; path = FileGenerator.swift; sourceTree = "<group>"; };
		E6EE62F027DBE6F200627257 /* SchemaModuleNamespaceTemplate.swift */ = {isa = PBXFileReference; lastKnownFileType = sourcecode.swift; path = SchemaModuleNamespaceTemplate.swift; sourceTree = "<group>"; };
		E6EE62F227DBE75A00627257 /* SchemaModuleNamespaceTemplateTests.swift */ = {isa = PBXFileReference; lastKnownFileType = sourcecode.swift; path = SchemaModuleNamespaceTemplateTests.swift; sourceTree = "<group>"; };
		E6EFDD0827E5624600B17FE5 /* ReferenceWrapped.swift */ = {isa = PBXFileReference; lastKnownFileType = sourcecode.swift; path = ReferenceWrapped.swift; sourceTree = "<group>"; };
		E6EFDD0A27E8328E00B17FE5 /* TemplateRenderer_SchemaFile_Tests.swift */ = {isa = PBXFileReference; lastKnownFileType = sourcecode.swift; path = TemplateRenderer_SchemaFile_Tests.swift; sourceTree = "<group>"; };
		E6EFDD0C27E8377200B17FE5 /* MockFileTemplate.swift */ = {isa = PBXFileReference; lastKnownFileType = sourcecode.swift; path = MockFileTemplate.swift; sourceTree = "<group>"; };
		E6EFDD1327EAB55B00B17FE5 /* TemplateRenderer_OperationFile_Tests.swift */ = {isa = PBXFileReference; fileEncoding = 4; lastKnownFileType = sourcecode.swift; path = TemplateRenderer_OperationFile_Tests.swift; sourceTree = "<group>"; };
		E86D8E03214B32DA0028EFE1 /* JSONTests.swift */ = {isa = PBXFileReference; lastKnownFileType = sourcecode.swift; path = JSONTests.swift; sourceTree = "<group>"; };
		F16D083B21EF6F7300C458B8 /* QueryFromJSONBuildingTests.swift */ = {isa = PBXFileReference; fileEncoding = 4; lastKnownFileType = sourcecode.swift; path = QueryFromJSONBuildingTests.swift; sourceTree = "<group>"; };
		F82E62E022BCD223000C311B /* AutomaticPersistedQueriesTests.swift */ = {isa = PBXFileReference; fileEncoding = 4; lastKnownFileType = sourcecode.swift; path = AutomaticPersistedQueriesTests.swift; sourceTree = "<group>"; };
/* End PBXFileReference section */

/* Begin PBXFrameworksBuildPhase section */
		9B2DFBB324E1FA0D00ED3AE6 /* Frameworks */ = {
			isa = PBXFrameworksBuildPhase;
			buildActionMask = 2147483647;
			files = (
				9B2DFBBF24E1FA1A00ED3AE6 /* Apollo.framework in Frameworks */,
			);
			runOnlyForDeploymentPostprocessing = 0;
		};
		9B68353B2463481A00337AE6 /* Frameworks */ = {
			isa = PBXFrameworksBuildPhase;
			buildActionMask = 2147483647;
			files = (
			);
			runOnlyForDeploymentPostprocessing = 0;
		};
		9B7B6F44233C26D100F32205 /* Frameworks */ = {
			isa = PBXFrameworksBuildPhase;
			buildActionMask = 2147483647;
			files = (
				DE736F4626FA6EE6007187F2 /* InflectorKit in Frameworks */,
				DECD47C3262F779800924527 /* ApolloUtils.framework in Frameworks */,
				DEAFB787270652D100BE02F3 /* OrderedCollections in Frameworks */,
			);
			runOnlyForDeploymentPostprocessing = 0;
		};
		9B7BDA7A23FDE90400ACD198 /* Frameworks */ = {
			isa = PBXFrameworksBuildPhase;
			buildActionMask = 2147483647;
			files = (
				9B7BDAFD23FDEE9300ACD198 /* Apollo.framework in Frameworks */,
			);
			runOnlyForDeploymentPostprocessing = 0;
		};
		9B7BDABC23FDEBB600ACD198 /* Frameworks */ = {
			isa = PBXFrameworksBuildPhase;
			buildActionMask = 2147483647;
			files = (
				9B7BDAFA23FDEE8A00ACD198 /* Apollo.framework in Frameworks */,
				9B7BDAF623FDEE2600ACD198 /* SQLite in Frameworks */,
			);
			runOnlyForDeploymentPostprocessing = 0;
		};
		9BAEEBF9234BB8FD00808306 /* Frameworks */ = {
			isa = PBXFrameworksBuildPhase;
			buildActionMask = 2147483647;
			files = (
				DEAFB77F2706474C00BE02F3 /* Nimble in Frameworks */,
				DECD49DB262F8AAA00924527 /* ApolloInternalTestHelpers.framework in Frameworks */,
				DECD4992262F841600924527 /* ApolloCodegenInternalTestHelpers.framework in Frameworks */,
				DE0BCCE127C020F300A04743 /* AnimalKingdomAPI.framework in Frameworks */,
				9FDE0752258F3BC200DC0CA5 /* StarWarsAPI.framework in Frameworks */,
				9BAEEC01234BB8FD00808306 /* ApolloCodegenLib.framework in Frameworks */,
			);
			runOnlyForDeploymentPostprocessing = 0;
		};
		9F54C8B1255D760B0065AFD6 /* Frameworks */ = {
			isa = PBXFrameworksBuildPhase;
			buildActionMask = 2147483647;
			files = (
				9F54C90F255D79C80065AFD6 /* ApolloInternalTestHelpers.framework in Frameworks */,
				9F54C910255D79C80065AFD6 /* GitHubAPI.framework in Frameworks */,
				9F54C8B9255D760B0065AFD6 /* Apollo.framework in Frameworks */,
			);
			runOnlyForDeploymentPostprocessing = 0;
		};
		9F8A95741EC0FC1200304A2D /* Frameworks */ = {
			isa = PBXFrameworksBuildPhase;
			buildActionMask = 2147483647;
			files = (
				9F65B1211EC106F30090B25F /* Apollo.framework in Frameworks */,
				DED45EE4261BA1FB0086EF63 /* ApolloSQLite.framework in Frameworks */,
				DED45EE5261BA1FB0086EF63 /* ApolloWebSocket.framework in Frameworks */,
			);
			runOnlyForDeploymentPostprocessing = 0;
		};
		9FACA9BD1F42E67200AE2DBD /* Frameworks */ = {
			isa = PBXFrameworksBuildPhase;
			buildActionMask = 2147483647;
			files = (
				9FACA9BE1F42E67200AE2DBD /* Apollo.framework in Frameworks */,
			);
			runOnlyForDeploymentPostprocessing = 0;
		};
		9FC7504B1D2A532D00458D91 /* Frameworks */ = {
			isa = PBXFrameworksBuildPhase;
			buildActionMask = 2147483647;
			files = (
				DE9CEAE92829A3C800959AF9 /* ApolloTestSupport.framework in Frameworks */,
				DE5EB9C526EFD4D10004176A /* Nimble in Frameworks */,
				9B2DFBCD24E201A800ED3AE6 /* UploadAPI.framework in Frameworks */,
				9FC7504F1D2A532D00458D91 /* Apollo.framework in Frameworks */,
				9F8A958D1EC0FFAB00304A2D /* ApolloInternalTestHelpers.framework in Frameworks */,
				9FCE2D091E6C254700E34457 /* StarWarsAPI.framework in Frameworks */,
			);
			runOnlyForDeploymentPostprocessing = 0;
		};
		9FCE2CF61E6C213D00E34457 /* Frameworks */ = {
			isa = PBXFrameworksBuildPhase;
			buildActionMask = 2147483647;
			files = (
				9F438D071E6C2FD9007BDC1A /* Apollo.framework in Frameworks */,
			);
			runOnlyForDeploymentPostprocessing = 0;
		};
		DE05861B266978A100265760 /* Frameworks */ = {
			isa = PBXFrameworksBuildPhase;
			buildActionMask = 2147483647;
			files = (
			);
			runOnlyForDeploymentPostprocessing = 0;
		};
		DE3C7A06260A6B9800D2F4FF /* Frameworks */ = {
			isa = PBXFrameworksBuildPhase;
			buildActionMask = 2147483647;
			files = (
				DE6B650827C059A800970E4E /* ApolloAPI.framework in Frameworks */,
				DE3C7A94260A6C1000D2F4FF /* ApolloUtils.framework in Frameworks */,
			);
			runOnlyForDeploymentPostprocessing = 0;
		};
		DE6B15A926152BE10068D642 /* Frameworks */ = {
			isa = PBXFrameworksBuildPhase;
			buildActionMask = 2147483647;
			files = (
				DECD498F262F840700924527 /* ApolloCodegenInternalTestHelpers.framework in Frameworks */,
				DECD4736262F668500924527 /* UploadAPI.framework in Frameworks */,
				DECD46FB262F659500924527 /* ApolloCodegenLib.framework in Frameworks */,
				DED46051261CEAD20086EF63 /* StarWarsAPI.framework in Frameworks */,
				DED46035261CEA660086EF63 /* ApolloInternalTestHelpers.framework in Frameworks */,
				DED45FE7261CE8C50086EF63 /* ApolloWebSocket.framework in Frameworks */,
				DED45FD0261CE88C0086EF63 /* ApolloSQLite.framework in Frameworks */,
				DE6B15B126152BE10068D642 /* Apollo.framework in Frameworks */,
			);
			runOnlyForDeploymentPostprocessing = 0;
		};
		DE9CEACE28299E8500959AF9 /* Frameworks */ = {
			isa = PBXFrameworksBuildPhase;
			buildActionMask = 2147483647;
			files = (
				DE9CEAE42829A01C00959AF9 /* ApolloAPI.framework in Frameworks */,
			);
			runOnlyForDeploymentPostprocessing = 0;
		};
		DECD4908262F81BF00924527 /* Frameworks */ = {
			isa = PBXFrameworksBuildPhase;
			buildActionMask = 2147483647;
			files = (
				DECD49C9262F88FE00924527 /* ApolloCodegenLib.framework in Frameworks */,
			);
			runOnlyForDeploymentPostprocessing = 0;
		};
		E66B836328093D7C001B3F2D /* Frameworks */ = {
			isa = PBXFrameworksBuildPhase;
			buildActionMask = 2147483647;
			files = (
				E6C2B39B2809409500F4CE13 /* Apollo.framework in Frameworks */,
			);
			runOnlyForDeploymentPostprocessing = 0;
		};
/* End PBXFrameworksBuildPhase section */

/* Begin PBXGroup section */
		90690D04224333DA00FC2E54 /* Configuration */ = {
			isa = PBXGroup;
			children = (
				DE6B15F926152D210068D642 /* Shared */,
				90690D05224333DA00FC2E54 /* Apollo-Project-Debug.xcconfig */,
				90690D08224333DA00FC2E54 /* Apollo-Project-Performance-Testing.xcconfig */,
				90690D07224333DA00FC2E54 /* Apollo-Project-Release.xcconfig */,
				9B7B6F55233C27A000F32205 /* Apollo-Target-ApolloCodegenLib.xcconfig */,
				9B68354A2463498D00337AE6 /* Apollo-Target-ApolloUtils.xcconfig */,
				DE0586222669793200265760 /* Apollo-Target-ApolloAPI.xcconfig */,
				DEA34AF6260E821F00F95F86 /* Apollo-Target-AnimalKingdomAPI.xcconfig */,
				9B4AA8AD239EFDC9003E1300 /* Apollo-Target-CodegenTests.xcconfig */,
				90690D06224333DA00FC2E54 /* Apollo-Target-Framework.xcconfig */,
				90690D2222433C2800FC2E54 /* Apollo-Target-GitHubAPI.xcconfig */,
				90690D2422433C8000FC2E54 /* Apollo-Target-PerformanceTests.xcconfig */,
				90690D2122433C1900FC2E54 /* Apollo-Target-StarWarsAPI.xcconfig */,
				90690D142243363D00FC2E54 /* Apollo-Target-TestHost-iOS.xcconfig */,
				90690D0B2243345500FC2E54 /* Apollo-Target-Tests.xcconfig */,
				DE6B15E826152CD80068D642 /* Apollo-Target-ServerIntegrationTests.xcconfig */,
				DECD492F262F820500924527 /* Apollo-Target-CodegenInternalTestHelpers.xcconfig */,
				90690D2522433CAF00FC2E54 /* Apollo-Target-InternalTestHelpers.xcconfig */,
				DE9CEAE128299F6900959AF9 /* Apollo-Target-TestSupport.xcconfig */,
				9B2DFBC824E1FA7E00ED3AE6 /* Apollo-Target-UploadAPI.xcconfig */,
				E6180AA928093F76004EC2A3 /* Apollo-Target-SubscriptionAPI.xcconfig */,
				9B7BDAD923FDECB400ACD198 /* ApolloSQLite-Project-Debug.xcconfig */,
				9B7BDADC23FDECB400ACD198 /* ApolloSQLite-Project-Release.xcconfig */,
				9B7BDAD823FDECB300ACD198 /* ApolloSQLite-Target-Framework.xcconfig */,
				9B9BBB1624DB74720021C30F /* Apollo-Target-UploadAPI.xcconfig */,
				9B7BDAA523FDE98C00ACD198 /* ApolloWebSocket-Project-Debug.xcconfig */,
				9B7BDAA323FDE98C00ACD198 /* ApolloWebSocket-Project-Release.xcconfig */,
				9B7BDAA423FDE98C00ACD198 /* ApolloWebSocket-Target-Framework.xcconfig */,
			);
			name = Configuration;
			path = Configuration/Apollo;
			sourceTree = "<group>";
		};
		9B0417812390320A00C9EC4E /* TestHelpers */ = {
			isa = PBXGroup;
			children = (
				9BC139A524EDCAD900876D29 /* BlindRetryingTestInterceptor.swift */,
				9B2B66F32513FAFE00B53ABF /* CancellationHandlingInterceptor.swift */,
				9BF6C91725194D7B000D5B93 /* MultipartFormData+Testing.swift */,
				9BC139A724EDCE4F00876D29 /* RetryToCountThenSucceedInterceptor.swift */,
				9BF6C99B25195019000D5B93 /* String+IncludesForTesting.swift */,
				C3279FC52345233000224790 /* TestCustomRequestBodyCreator.swift */,
				9B64F6752354D219002D1BB5 /* URL+QueryDict.swift */,
				E66B8341280936B3001B3F2D /* OperationMessageMatchers.swift */,
			);
			name = TestHelpers;
			sourceTree = "<group>";
		};
		9B2061162591B3550020D1E0 /* Resources */ = {
			isa = PBXGroup;
			children = (
				9B2061192591B3550020D1E0 /* a.txt */,
				9B2061182591B3550020D1E0 /* b.txt */,
				9B2061172591B3550020D1E0 /* c.txt */,
			);
			path = Resources;
			sourceTree = "<group>";
		};
		9B20614A2591B3700020D1E0 /* graphql */ = {
			isa = PBXGroup;
			children = (
				9B20614C2591B3700020D1E0 /* operationIDs.json */,
				9B20614D2591B3700020D1E0 /* schema.json */,
				9B20614B2591B3700020D1E0 /* UploadMultipleFiles.graphql */,
				9B20614E2591B3700020D1E0 /* UploadOneFile.graphql */,
			);
			path = graphql;
			sourceTree = "<group>";
		};
		9B20614F2591B3860020D1E0 /* graphql */ = {
			isa = PBXGroup;
			children = (
				9B2061542591B3860020D1E0 /* API.json */,
				9B2061602591B3860020D1E0 /* CharacterAndSubTypesFragments.graphql */,
				9B2061652591B3860020D1E0 /* CreateReviewForEpisode.graphql */,
				9B2061532591B3860020D1E0 /* HeroAndFriendsNames.graphql */,
				9B2061582591B3860020D1E0 /* HeroAppearsIn.graphql */,
				9B20615C2591B3860020D1E0 /* HeroConditional.graphql */,
				9B2061592591B3860020D1E0 /* HeroDetails.graphql */,
				9B2061552591B3860020D1E0 /* HeroFriendsOfFriends.graphql */,
				9B20615E2591B3860020D1E0 /* HeroName.graphql */,
				9B2061562591B3860020D1E0 /* HeroNameAndAppearsIn.graphql */,
				9B2061642591B3860020D1E0 /* HeroParentTypeDependentField.graphql */,
				9B2061612591B3860020D1E0 /* HeroTypeDependentAliasedField.graphql */,
				9B20615F2591B3860020D1E0 /* operationIDs.json */,
				9B20615A2591B3860020D1E0 /* SameHeroTwice.graphql */,
				9B2061622591B3860020D1E0 /* schema.json */,
				9F41CBEF25A3490600C02CB7 /* schema.graphqls */,
				9B20615D2591B3860020D1E0 /* Search.graphql */,
				9B2061572591B3860020D1E0 /* Starship.graphql */,
				9B2061632591B3860020D1E0 /* SubscribeReview.graphql */,
				9B2061502591B3860020D1E0 /* TestFolder */,
				9B20615B2591B3860020D1E0 /* TwoHeroes.graphql */,
			);
			path = graphql;
			sourceTree = "<group>";
		};
		9B2061502591B3860020D1E0 /* TestFolder */ = {
			isa = PBXGroup;
			children = (
				9B2061512591B3860020D1E0 /* TestFolder2 */,
			);
			path = TestFolder;
			sourceTree = "<group>";
		};
		9B2061512591B3860020D1E0 /* TestFolder2 */ = {
			isa = PBXGroup;
			children = (
				9B2061522591B3860020D1E0 /* Human.graphql */,
			);
			path = TestFolder2;
			sourceTree = "<group>";
		};
		9B2061662591B3A50020D1E0 /* graphql */ = {
			isa = PBXGroup;
			children = (
				9B2061702591B3A50020D1E0 /* operationIDs.json */,
				9B2061682591B3A50020D1E0 /* Queries */,
				9B2061672591B3A50020D1E0 /* schema.docs.graphql */,
			);
			path = graphql;
			sourceTree = "<group>";
		};
		9B2061682591B3A50020D1E0 /* Queries */ = {
			isa = PBXGroup;
			children = (
				9B2061692591B3A50020D1E0 /* IssuesAndCommentsForRepository.graphql */,
				9B20616A2591B3A50020D1E0 /* TestFolder */,
				9B20616E2591B3A50020D1E0 /* Repository.graphql */,
			);
			path = Queries;
			sourceTree = "<group>";
		};
		9B20616A2591B3A50020D1E0 /* TestFolder */ = {
			isa = PBXGroup;
			children = (
				9B20616B2591B3A50020D1E0 /* TestFolder2 */,
			);
			path = TestFolder;
			sourceTree = "<group>";
		};
		9B20616B2591B3A50020D1E0 /* TestFolder2 */ = {
			isa = PBXGroup;
			children = (
				9B20616C2591B3A50020D1E0 /* TestFolder3 */,
			);
			path = TestFolder2;
			sourceTree = "<group>";
		};
		9B20616C2591B3A50020D1E0 /* TestFolder3 */ = {
			isa = PBXGroup;
			children = (
				9B20616D2591B3A50020D1E0 /* RepoURL.graphql */,
			);
			path = TestFolder3;
			sourceTree = "<group>";
		};
		9B260BE9245A01B900562176 /* Interceptor */ = {
			isa = PBXGroup;
			children = (
				9BC742AF24D09F880029282C /* DefaultInterceptors */,
				9B260BEA245A020300562176 /* ApolloInterceptor.swift */,
				9BC742AB24CFB2FF0029282C /* ApolloErrorInterceptor.swift */,
				9B260C07245A437400562176 /* InterceptorProvider.swift */,
			);
			name = Interceptor;
			sourceTree = "<group>";
		};
		9B260C02245A07C200562176 /* RequestChain */ = {
			isa = PBXGroup;
			children = (
				9B260BF0245A025400562176 /* HTTPRequest.swift */,
				9B260BFE245A054700562176 /* JSONRequest.swift */,
				9B9BBAF224DB39D70021C30F /* UploadRequest.swift */,
				9B260BF4245A028D00562176 /* HTTPResponse.swift */,
				9B260BF2245A026F00562176 /* RequestChain.swift */,
				9B260C03245A090600562176 /* RequestChainNetworkTransport.swift */,
			);
			name = RequestChain;
			sourceTree = "<group>";
		};
		9B2DFBC424E1FA3E00ED3AE6 /* UploadAPI */ = {
			isa = PBXGroup;
			children = (
				DE90FCDE27FCC6DD0084CC79 /* Schema */,
				DE90FCD727FCC6D20084CC79 /* Operations */,
				9B2DFBC524E1FA3E00ED3AE6 /* UploadAPI.h */,
				9B20614A2591B3700020D1E0 /* graphql */,
				9B2DFBC624E1FA3E00ED3AE6 /* Info.plist */,
			);
			name = UploadAPI;
			path = Sources/UploadAPI;
			sourceTree = SOURCE_ROOT;
		};
		9B455CE82492D0A7002255A9 /* Extensions */ = {
			isa = PBXGroup;
			children = (
				9B455CE22492D0A3002255A9 /* ApolloExtension.swift */,
				9B455CE42492D0A3002255A9 /* Collection+Apollo.swift */,
				9B455CEA2492FB03002255A9 /* String+SHA.swift */,
				DE223C282720B897004A0148 /* StringInterpolation+NestedIndentation.swift */,
			);
			name = Extensions;
			sourceTree = "<group>";
		};
		9B4751BD2575BAFB0001FB87 /* Naming */ = {
			isa = PBXGroup;
			children = (
				9B47516D2575AA690001FB87 /* Pluralizer.swift */,
			);
			name = Naming;
			sourceTree = "<group>";
		};
		9B6835472463486200337AE6 /* ApolloUtils */ = {
			isa = PBXGroup;
			children = (
				9B6CB23D238077B60007259D /* Atomic.swift */,
				9B455CE82492D0A7002255A9 /* Extensions */,
				DE4841A82745BBF10001E594 /* LinkedList.swift */,
				9F7BA89822927A3700999B3B /* ResponsePath.swift */,
				DE296BA627A09A11004F571F /* IsEverTrue.swift */,
				E6EFDD0827E5624600B17FE5 /* ReferenceWrapped.swift */,
			);
			name = ApolloUtils;
			path = Sources/ApolloUtils;
			sourceTree = "<group>";
		};
		9B7B6F50233C26E400F32205 /* ApolloCodegenLib */ = {
			isa = PBXGroup;
			children = (
				DEAFB7772705271D00BE02F3 /* IR */,
				9FE1E54C2588C5E000AA967E /* Frontend */,
				9B4751BD2575BAFB0001FB87 /* Naming */,
				9BCB585D240758B2002F766E /* Extensions */,
				9BD681332405F6BB000874CB /* Codegen */,
				9BD681342405F6D1000874CB /* SchemaDownload */,
				9BAEEBF22346DDAD00808306 /* CodegenLogger.swift */,
				9BE74D3C23FB4A8E006D354F /* FileFinder.swift */,
				9B7B6F51233C26E400F32205 /* Info.plist */,
			);
			name = ApolloCodegenLib;
			path = Sources/ApolloCodegenLib;
			sourceTree = "<group>";
		};
		9B7BDA9323FDE94C00ACD198 /* ApolloWebSocket */ = {
			isa = PBXGroup;
			children = (
				E676C11F26CB05F90091215A /* DefaultImplementation */,
				9B7BDA9823FDE94C00ACD198 /* WebSocketClient.swift */,
				19E9F6A826D5867E003AB80E /* OperationMessageIdCreator.swift */,
				9B7BDA9723FDE94C00ACD198 /* OperationMessage.swift */,
				9B7BDA9623FDE94C00ACD198 /* SplitNetworkTransport.swift */,
				9B7BDA9423FDE94C00ACD198 /* WebSocketError.swift */,
				9B7BDA9523FDE94C00ACD198 /* WebSocketTask.swift */,
				9B7BDA9923FDE94C00ACD198 /* WebSocketTransport.swift */,
				9B7BDA9A23FDE94C00ACD198 /* Info.plist */,
			);
			name = ApolloWebSocket;
			path = Sources/ApolloWebSocket;
			sourceTree = SOURCE_ROOT;
		};
		9B7BDACC23FDEBE300ACD198 /* ApolloSQLite */ = {
			isa = PBXGroup;
			children = (
				9B7BDACF23FDEBE300ACD198 /* SQLiteNormalizedCache.swift */,
				9B7BDACD23FDEBE300ACD198 /* SQLiteSerialization.swift */,
				9B7BDACE23FDEBE300ACD198 /* Info.plist */,
				9B9F16A626013DAB00FB2F31 /* SQLiteDatabase.swift */,
				9B9F16B72601532500FB2F31 /* SQLiteDotSwiftDatabase.swift */,
			);
			name = ApolloSQLite;
			path = Sources/ApolloSQLite;
			sourceTree = "<group>";
		};
		9B7BDAF923FDEE8A00ACD198 /* Frameworks */ = {
			isa = PBXGroup;
			children = (
				DE46A54D26EFE95800357C52 /* XCTest.framework */,
			);
			name = Frameworks;
			sourceTree = "<group>";
		};
		9B8110A623A1994000688AC4 /* SourcePackages */ = {
			isa = PBXGroup;
			children = (
				9B8110A723A1995D00688AC4 /* .keep */,
			);
			path = SourcePackages;
			sourceTree = "<group>";
		};
		9BAEEC0A234BB95B00808306 /* ApolloCodegenTests */ = {
			isa = PBXGroup;
			children = (
				E64F7EBD27A11AEA0059C021 /* Extensions */,
				DE223C3227221116004A0148 /* TestHelpers */,
				DEAFB7762705270E00BE02F3 /* CodeGenIR */,
				DE09F9C4270269F800795949 /* CodeGeneration */,
				DE2FCF3326E809A30057EA67 /* AnimalKingdomAPI */,
				9F1A96AE258F367100A06EEB /* Frontend */,
				9B8110A623A1994000688AC4 /* SourcePackages */,
				E6BE04ED26F11B3500CF858D /* Resources */,
				E657CDB926FD01D4005834D6 /* ApolloSchemaInternalTests.swift */,
				9BAEEC16234C275600808306 /* ApolloSchemaPublicTests.swift */,
				E61EF712275EC99A00191DA7 /* ApolloCodegenTests.swift */,
				9BAEEC18234C297800808306 /* ApolloCodegenConfigurationTests.swift */,
				E6908E54282694630054682B /* ApolloCodegenConfigurationCodableTests.swift */,
				9BAEEC0D234BB95B00808306 /* FileManagerExtensionsTests.swift */,
				9B4751AC2575B5070001FB87 /* PluralizerTests.swift */,
				9B8C3FB4248DA3E000707B13 /* URLExtensionsTests.swift */,
				9BAEEC0C234BB95B00808306 /* Info.plist */,
				E6D79AB626E97D0D0094434A /* URLDownloaderTests.swift */,
				E674DB42274C0AD9009BB90E /* GlobTests.swift */,
			);
			path = ApolloCodegenTests;
			sourceTree = "<group>";
		};
		9BC742AF24D09F880029282C /* DefaultInterceptors */ = {
			isa = PBXGroup;
			children = (
				DE56DC222683B2020090D6E4 /* DefaultInterceptorProvider.swift */,
				9BEEDC2724E351E5001D1294 /* MaxRetryInterceptor.swift */,
				9B96500B24BE7239003C29C0 /* CacheReadInterceptor.swift */,
				9B260BFA245A031900562176 /* NetworkFetchInterceptor.swift */,
				9B260BF8245A030100562176 /* ResponseCodeInterceptor.swift */,
				9B260C09245A532500562176 /* JSONResponseParsingInterceptor.swift */,
				9B9BBAF424DB4F890021C30F /* AutomaticPersistedQueryInterceptor.swift */,
				9BC742AD24CFB6450029282C /* CacheWriteInterceptor.swift */,
			);
			name = DefaultInterceptors;
			sourceTree = "<group>";
		};
		9BCB585D240758B2002F766E /* Extensions */ = {
			isa = PBXGroup;
			children = (
				9B7B6F68233C2C0C00F32205 /* FileManager+Apollo.swift */,
				9BAEEBF62346F0A000808306 /* StaticString+Apollo.swift */,
				9B8C3FB1248DA2EA00707B13 /* URL+Apollo.swift */,
			);
			name = Extensions;
			sourceTree = "<group>";
		};
		9BCF0CD823FC9CA50031D2A2 /* ApolloInternalTestHelpers */ = {
			isa = PBXGroup;
			children = (
				9BCF0CDA23FC9CA50031D2A2 /* ApolloInternalTestHelpers.h */,
				9BCF0CDE23FC9CA50031D2A2 /* Info.plist */,
				9BE071AE2368D34D00FA5952 /* Matchable.swift */,
				9BCF0CDD23FC9CA50031D2A2 /* MockURLSession.swift */,
				9BCF0CDF23FC9CA50031D2A2 /* MockNetworkTransport.swift */,
				DE4766E726F92F30004622E0 /* MockSchemaConfiguration.swift */,
				DE5EB9C126EFCBD40004176A /* MockApolloStore.swift */,
				DE5EB9CA26EFE5510004176A /* MockOperation.swift */,
<<<<<<< HEAD
				DE64C1F8284037B700F64B9D /* MockLocalCacheMutation.swift */,
=======
				DE71FDC12853C4C8005FA9CC /* MockLocalCacheMutation.swift */,
>>>>>>> e0fea415
				DE5EB9BF26EFCB010004176A /* TestObserver.swift */,
				9B7BDA8723FDE92900ACD198 /* MockWebSocket.swift */,
				E608A5222808E59A001BE656 /* MockWebSocketDelegate.swift */,
				9F3910262549741400AF54A6 /* MockGraphQLServer.swift */,
				9B21FD762422C8CC00998B5C /* TestFileHelper.swift */,
				9BCF0CD923FC9CA50031D2A2 /* TestCacheProvider.swift */,
				9B7BDAEC23FDED9700ACD198 /* SQLiteTestCacheProvider.swift */,
				9BEEDC2A24E61995001D1294 /* TestURLs.swift */,
				9BCF0CDC23FC9CA50031D2A2 /* XCTAssertHelpers.swift */,
				9FBE0D3F25407B64002ED0B1 /* AsyncResultObserver.swift */,
				9F68F9F025415827004F26D0 /* XCTestCase+Helpers.swift */,
				DE12B2D6273B204B003371CC /* TestError.swift */,
				9B2061162591B3550020D1E0 /* Resources */,
			);
			name = ApolloInternalTestHelpers;
			path = Tests/ApolloInternalTestHelpers;
			sourceTree = SOURCE_ROOT;
		};
		9BCF0CE923FC9F060031D2A2 /* StarWarsAPI */ = {
			isa = PBXGroup;
			children = (
				DEF191D6280501C30029786C /* Operations */,
				DEF19243280501D00029786C /* Schema */,
				DEF191D3280500ED0029786C /* LegacyGenerated */,
				9BCF0CF123FC9F060031D2A2 /* StarWarsAPI.h */,
				9B20614F2591B3860020D1E0 /* graphql */,
				9BCF0CFF23FC9F060031D2A2 /* Info.plist */,
			);
			name = StarWarsAPI;
			path = Sources/StarWarsAPI;
			sourceTree = SOURCE_ROOT;
		};
		9BD681332405F6BB000874CB /* Codegen */ = {
			isa = PBXGroup;
			children = (
				9B7B6F57233C287100F32205 /* ApolloCodegen.swift */,
				9B7B6F58233C287100F32205 /* ApolloCodegenConfiguration.swift */,
				E674DB40274C0A9B009BB90E /* Glob.swift */,
				DE5FD600276923620033EE23 /* TemplateString.swift */,
				DE31A437276A78140020DC44 /* Templates */,
				E6E3BBDC276A8D6200E5218B /* FileGenerators */,
			);
			name = Codegen;
			sourceTree = "<group>";
		};
		9BD681342405F6D1000874CB /* SchemaDownload */ = {
			isa = PBXGroup;
			children = (
				9BAEEBEB234663F200808306 /* ApolloSchemaDownloader.swift */,
				9BAEEBED2346644600808306 /* ApolloSchemaDownloadConfiguration.swift */,
				9BCA8C0826618226004FF2F6 /* UntypedGraphQLRequestBodyCreator.swift */,
				9BFE8DA8265D5D8F000BBF81 /* URLDownloader.swift */,
			);
			name = SchemaDownload;
			sourceTree = "<group>";
		};
		9BDE43D222C6658D00FD7C7F /* Protocols */ = {
			isa = PBXGroup;
			children = (
				9BDE43D022C6655200FD7C7F /* Cancellable.swift */,
			);
			name = Protocols;
			sourceTree = "<group>";
		};
		9BDF200723FDC37600153E2B /* GitHubAPI */ = {
			isa = PBXGroup;
			children = (
				9BDF200C23FDC37600153E2B /* GitHubAPI.h */,
				9BDF201123FDC37600153E2B /* API.swift */,
				9B2061662591B3A50020D1E0 /* graphql */,
				9BDF201223FDC37600153E2B /* Info.plist */,
			);
			name = GitHubAPI;
			path = Sources/GitHubAPI;
			sourceTree = SOURCE_ROOT;
		};
		9F1A96AE258F367100A06EEB /* Frontend */ = {
			isa = PBXGroup;
			children = (
				9F1A96AF258F36B200A06EEB /* SchemaLoadingTests.swift */,
				9F62DF8D2590539A00E6E808 /* SchemaIntrospectionTests.swift */,
				9F62DFAD2590557F00E6E808 /* DocumentParsingAndValidationTests.swift */,
				9F62E00F2590728000E6E808 /* CompilationTests.swift */,
				9F62DFBE2590560000E6E808 /* Helpers.swift */,
			);
			path = Frontend;
			sourceTree = "<group>";
		};
		9F27D4601D40363A00715680 /* Execution */ = {
			isa = PBXGroup;
			children = (
				DE9C04AB26EA763E00EC35E7 /* Accumulators */,
				9FF90A5C1DDDEB100034C3B6 /* GraphQLExecutor.swift */,
				9FA6F3671E65DF4700BF8D73 /* GraphQLResultAccumulator.swift */,
				DE0586322669948500265760 /* InputValue+Evaluation.swift */,
			);
			name = Execution;
			sourceTree = "<group>";
		};
		9F54C8B5255D760B0065AFD6 /* ApolloPerformanceTests */ = {
			isa = PBXGroup;
			children = (
				9FD151B9255D7FAB003BDAAA /* Responses */,
				9F54C8B6255D760B0065AFD6 /* ParsingPerformanceTests.swift */,
				9F54C8B8255D760B0065AFD6 /* Info.plist */,
			);
			path = ApolloPerformanceTests;
			sourceTree = "<group>";
		};
		9FC4B9231D2BE4F00046A641 /* JSON */ = {
			isa = PBXGroup;
			children = (
				9FEB050C1DB5732300DA3B44 /* JSONSerializationFormat.swift */,
				9BA1244922D8A8EA00BF1D24 /* JSONSerialization+Sorting.swift */,
			);
			name = JSON;
			sourceTree = "<group>";
		};
		9FC7503A1D2A532C00458D91 = {
			isa = PBXGroup;
			children = (
				9B5A1EE3243284F300F066BB /* Package.swift */,
				DE05862326697A8C00265760 /* ApolloAPI */,
				9B6835472463486200337AE6 /* ApolloUtils */,
				9FC750461D2A532C00458D91 /* Apollo */,
				9B7B6F50233C26E400F32205 /* ApolloCodegenLib */,
				9B7BDACC23FDEBE300ACD198 /* ApolloSQLite */,
				9B7BDA9323FDE94C00ACD198 /* ApolloWebSocket */,
				9FCE2CF41E6C20E000E34457 /* Tests */,
				DE9CEADE28299EEE00959AF9 /* ApolloTestSupport */,
				9BDF200723FDC37600153E2B /* GitHubAPI */,
				9BCF0CE923FC9F060031D2A2 /* StarWarsAPI */,
				9B2DFBC424E1FA3E00ED3AE6 /* UploadAPI */,
				DE3C79A8260A6ACD00D2F4FF /* AnimalKingdomAPI */,
				E66B836728093D7C001B3F2D /* SubscriptionAPI */,
				9B7BDAF923FDEE8A00ACD198 /* Frameworks */,
				90690D04224333DA00FC2E54 /* Configuration */,
				9FC750451D2A532C00458D91 /* Products */,
			);
			indentWidth = 2;
			sourceTree = "<group>";
			tabWidth = 2;
		};
		9FC750451D2A532C00458D91 /* Products */ = {
			isa = PBXGroup;
			children = (
				9FC750441D2A532C00458D91 /* Apollo.framework */,
				9FC7504E1D2A532D00458D91 /* ApolloTests.xctest */,
				9FCE2CFA1E6C213D00E34457 /* StarWarsAPI.framework */,
				9F8A95781EC0FC1200304A2D /* ApolloInternalTestHelpers.framework */,
				9FACA9C61F42E67200AE2DBD /* GitHubAPI.framework */,
				9B7B6F47233C26D100F32205 /* ApolloCodegenLib.framework */,
				9BAEEBFC234BB8FD00808306 /* ApolloCodegenTests.xctest */,
				9B7BDA7D23FDE90400ACD198 /* ApolloWebSocket.framework */,
				9B7BDABF23FDEBB600ACD198 /* ApolloSQLite.framework */,
				9B68353E2463481A00337AE6 /* ApolloUtils.framework */,
				9B2DFBB624E1FA0D00ED3AE6 /* UploadAPI.framework */,
				9B2DFBCA24E2016800ED3AE6 /* UploadAPI.framework */,
				9F54C8B4255D760B0065AFD6 /* ApolloPerformanceTests.xctest */,
				DE3C7A11260A6B9800D2F4FF /* AnimalKingdomAPI.framework */,
				DE6B15AC26152BE10068D642 /* ApolloServerIntegrationTests.xctest */,
				DECD490B262F81BF00924527 /* ApolloCodegenInternalTestHelpers.framework */,
				DE058621266978A100265760 /* ApolloAPI.framework */,
				E66B836628093D7C001B3F2D /* SubscriptionAPI.framework */,
				DE9CEADC28299E8500959AF9 /* ApolloTestSupport.framework */,
			);
			name = Products;
			sourceTree = "<group>";
		};
		9FC750461D2A532C00458D91 /* Apollo */ = {
			isa = PBXGroup;
			children = (
				9FC750621D2A59F600458D91 /* ApolloClient.swift */,
				9B708AAC2305884500604A11 /* ApolloClientProtocol.swift */,
				9FCDFD281E33D0CE007519DC /* GraphQLQueryWatcher.swift */,
				9FC9A9BE1E2C27FB0023C4D5 /* GraphQLResult.swift */,
				9FC9A9D21E2FD48B0023C4D5 /* GraphQLError.swift */,
				9F27D4601D40363A00715680 /* Execution */,
				9FC4B9231D2BE4F00046A641 /* JSON */,
				9FC9A9CE1E2FD0CC0023C4D5 /* Network */,
				9BDE43D222C6658D00FD7C7F /* Protocols */,
				9FC9A9CA1E2FD05C0023C4D5 /* Store */,
				9FE3F3961DADBD0D0072078F /* Supporting Files */,
				9FCDFD211E33A09F007519DC /* Utilities */,
			);
			name = Apollo;
			path = Sources/Apollo;
			sourceTree = "<group>";
		};
		9FC750521D2A532D00458D91 /* ApolloTests */ = {
			isa = PBXGroup;
			children = (
				DED45DE8261B969F0086EF63 /* Cache */,
				9B0417812390320A00C9EC4E /* TestHelpers */,
				DED45E9B261BA0CA0086EF63 /* WebSocket */,
				DE46A55926F13B4100357C52 /* Interceptors */,
				D87AC09E2564D60B0079FAA5 /* ApolloClientOperationTests.swift */,
				F82E62E022BCD223000C311B /* AutomaticPersistedQueriesTests.swift */,
				9F438D0B1E6C494C007BDC1A /* BatchedLoadTests.swift */,
				9FC9A9C71E2EFE6E0023C4D5 /* CacheKeyForFieldTests.swift */,
				9FADC8531E6B86D900C677E6 /* DataLoaderTests.swift */,
				DED45C292615319E0086EF63 /* DefaultInterceptorProviderTests.swift */,
				9B78C71B2326E859000C8C32 /* ErrorGenerationTests.swift */,
				E616B6D026C3335600DB049E /* ExecutionTests.swift */,
				9F8622F91EC2117C00C38162 /* FragmentConstructionAndConversionTests.swift */,
				9B95EDBF22CAA0AF00702BB2 /* GETTransformerTests.swift */,
				9B21FD742422C29D00998B5C /* GraphQLFileTests.swift */,
				9FF90A6A1DDDEB420034C3B6 /* GraphQLMapEncodingTests.swift */,
				E86D8E03214B32DA0028EFE1 /* JSONTests.swift */,
				9BF6C95225194EA5000D5B93 /* MultipartFormDataTests.swift */,
				9F91CF8E1F6C0DB2008DD0BE /* MutatingResultsTests.swift */,
				DEFE695A28205321001CF4E8 /* SelectionSetTests.swift */,
				9F295E301E27534800A24949 /* GraphQLExecutor_ResultNormalizer_FromResponse_Tests.swift */,
				9FF90A6C1DDDEB420034C3B6 /* ParseQueryResponseTests.swift */,
				9F21735A2568F3E200566121 /* PossiblyDeferredTests.swift */,
				F16D083B21EF6F7300C458B8 /* QueryFromJSONBuildingTests.swift */,
				9FF90A6B1DDDEB420034C3B6 /* GraphQLExecutor_SelectionSetMapper_FromResponse_Tests.swift */,
				C338DF1622DD9DE9006AF33E /* RequestBodyCreatorTests.swift */,
				9B96500824BE6201003C29C0 /* RequestChainTests.swift */,
				E61DD76426D60C1800C41614 /* SQLiteDotSwiftDatabaseBehaviorTests.swift */,
				9B9BBB1A24DB75E60021C30F /* UploadRequestTests.swift */,
				5BB2C0222380836100774170 /* VersionNumberTests.swift */,
				DE2FCF4826E94D150057EA67 /* TestMockTests.swift */,
				DE5EB9C626EFE0F80004176A /* JSONValueMatcher.swift */,
				9FC750551D2A532D00458D91 /* Info.plist */,
			);
			path = ApolloTests;
			sourceTree = "<group>";
		};
		9FC9A9CA1E2FD05C0023C4D5 /* Store */ = {
			isa = PBXGroup;
			children = (
				9F55347A1DE1DB2100E54264 /* ApolloStore.swift */,
				9FADC84E1E6B865E00C677E6 /* DataLoader.swift */,
				54DDB0911EA045870009DD99 /* InMemoryNormalizedCache.swift */,
				9FCE2CED1E6BE2D800E34457 /* NormalizedCache.swift */,
				9FC9A9CB1E2FD0760023C4D5 /* Record.swift */,
				9FC9A9BC1E2C271C0023C4D5 /* RecordSet.swift */,
			);
			name = Store;
			sourceTree = "<group>";
		};
		9FC9A9CE1E2FD0CC0023C4D5 /* Network */ = {
			isa = PBXGroup;
			children = (
				9B260C02245A07C200562176 /* RequestChain */,
				9B260BE9245A01B900562176 /* Interceptor */,
				C377CCA822D798BD00572E03 /* GraphQLFile.swift */,
				9BF1A95022CA6E71005292C2 /* GraphQLGETTransformer.swift */,
				5AC6CA4222AAF7B200B7C94D /* GraphQLHTTPMethod.swift */,
				9BDE43DE22C6708600FD7C7F /* GraphQLHTTPRequestError.swift */,
				9FF90A5B1DDDEB100034C3B6 /* GraphQLResponse.swift */,
				C377CCAA22D7992E00572E03 /* MultipartFormData.swift */,
				9F69FFA81D42855900E000B1 /* NetworkTransport.swift */,
				9BEDC79D22E5D2CF00549BF6 /* RequestBodyCreator.swift */,
				9B4F453E244A27B900C2CF7D /* URLSessionClient.swift */,
				9B554CC3247DC29A002F452A /* TaskData.swift */,
			);
			name = Network;
			sourceTree = "<group>";
		};
		9FCDFD211E33A09F007519DC /* Utilities */ = {
			isa = PBXGroup;
			children = (
				9B1CCDD82360F02C007C9032 /* Bundle+Helpers.swift */,
				9BE071AC2368D08700FA5952 /* Collection+Helpers.swift */,
				9BA3130D2302BEA5007B7FC5 /* DispatchQueue+Optional.swift */,
				9F578D8F1D8D2CB300C0EA36 /* HTTPURLResponse+Helpers.swift */,
				9F33D6A32566475600A1543F /* PossiblyDeferred.swift */,
				DE0586382669985000265760 /* Dictionary+Helpers.swift */,
			);
			name = Utilities;
			sourceTree = "<group>";
		};
		9FCE2CF41E6C20E000E34457 /* Tests */ = {
			isa = PBXGroup;
			children = (
				DE4B66B726260EBE00AE90A9 /* TestPlans */,
				9FC750521D2A532D00458D91 /* ApolloTests */,
				9F54C8B5255D760B0065AFD6 /* ApolloPerformanceTests */,
				9BAEEC0A234BB95B00808306 /* ApolloCodegenTests */,
				DE6B15AD26152BE10068D642 /* ApolloServerIntegrationTests */,
				DECD490C262F81BF00924527 /* ApolloCodegenInternalTestHelpers */,
				9BCF0CD823FC9CA50031D2A2 /* ApolloInternalTestHelpers */,
			);
			path = Tests;
			sourceTree = "<group>";
		};
		9FD151B9255D7FAB003BDAAA /* Responses */ = {
			isa = PBXGroup;
			children = (
				9FD15199255D7F30003BDAAA /* IssuesAndCommentsForRepository.json */,
			);
			path = Responses;
			sourceTree = "<group>";
		};
		9FE1E54C2588C5E000AA967E /* Frontend */ = {
			isa = PBXGroup;
			children = (
				9F1A9665258F34BB00A06EEB /* GraphQLJSFrontend.swift */,
				9F62DFCF2590710E00E6E808 /* GraphQLSource.swift */,
				9F1A9667258F34BB00A06EEB /* GraphQLSchema.swift */,
				9F628E9425935BE600F94F9D /* GraphQLType.swift */,
				9F628EB42593651B00F94F9D /* GraphQLValue.swift */,
				9F62E03E2590896400E6E808 /* GraphQLError.swift */,
				9F1A9668258F34BB00A06EEB /* CompilationResult.swift */,
				9F1A966A258F34BB00A06EEB /* JavaScriptBridge.swift */,
				DE3C7973260A646300D2F4FF /* dist */,
			);
			path = Frontend;
			sourceTree = "<group>";
		};
		9FE3F3961DADBD0D0072078F /* Supporting Files */ = {
			isa = PBXGroup;
			children = (
				9FC750471D2A532C00458D91 /* Apollo.h */,
				9FC750491D2A532C00458D91 /* Info.plist */,
			);
			name = "Supporting Files";
			sourceTree = "<group>";
		};
		DE05862326697A8C00265760 /* ApolloAPI */ = {
			isa = PBXGroup;
			children = (
				9FC9A9C11E2D3CAF0023C4D5 /* InputValue.swift */,
				DE3C7B15260A6FCA00D2F4FF /* ScalarTypes.swift */,
				9FC4B91F1D2A6F8D0046A641 /* JSON.swift */,
				DE1C6EFF284161DE0050164B /* AnyHashableConvertible.swift */,
				9F27D4631D40379500715680 /* JSONStandardTypeConversions.swift */,
				DE9C04B026EAAFF900EC35E7 /* JSONDecodingError.swift */,
				DE2FCF2226E8082A0057EA67 /* SchemaTypes */,
				DE9C04AE26EAAEE800EC35E7 /* CacheReference.swift */,
				9B68F06E241C649E00E97318 /* GraphQLNullable.swift */,
				DE3C7B12260A6FC900D2F4FF /* FragmentProtocols.swift */,
				DE3C7B14260A6FCA00D2F4FF /* GraphQLEnum.swift */,
				DE09F9BC27024FEA00795949 /* InputObject.swift */,
				DE3C7B10260A6FC900D2F4FF /* SelectionSet.swift */,
				DEA6A83326F298660091AF8A /* ParentType.swift */,
				DE03FDDA2784D0B2007425BD /* DataDict.swift */,
				DE2FCF1C26E806710057EA67 /* SchemaConfiguration.swift */,
				DE664ED326602AF60054DB4F /* Selection.swift */,
				DE90FDB927FE405F0084CC79 /* Selection+Conditions.swift */,
				DECD53CE26EC0EE50059A639 /* OutputTypeConvertible.swift */,
				9FC750601D2A59C300458D91 /* GraphQLOperation.swift */,
				DE64C1F6284033BA00F64B9D /* LocalCacheMutation.swift */,
				DE05862426697A8C00265760 /* Info.plist */,
			);
			name = ApolloAPI;
			path = Sources/ApolloAPI;
			sourceTree = "<group>";
		};
		DE09F9C4270269F800795949 /* CodeGeneration */ = {
			isa = PBXGroup;
			children = (
				E66F8895276C13330000BDA8 /* FileGenerators */,
				DE31A438276A789B0020DC44 /* Templates */,
			);
			path = CodeGeneration;
			sourceTree = "<group>";
		};
		DE09F9C827026EFD00795949 /* SchemaTypes */ = {
			isa = PBXGroup;
			children = (
			);
			path = SchemaTypes;
			sourceTree = "<group>";
		};
		DE223C3227221116004A0148 /* TestHelpers */ = {
			isa = PBXGroup;
			children = (
				DE223C2A2721FAD6004A0148 /* IRMatchers.swift */,
				9B68F0542416B33300E97318 /* LineByLineComparison.swift */,
			);
			path = TestHelpers;
			sourceTree = "<group>";
		};
		DE296535279B3B8200BF9B49 /* SelectionSet */ = {
			isa = PBXGroup;
			children = (
				DE296536279B3B8200BF9B49 /* SelectionSetTemplateTests.swift */,
				DE296538279B3B8200BF9B49 /* SelectionSetTemplate_RenderOperation_Tests.swift */,
			);
			path = SelectionSet;
			sourceTree = "<group>";
		};
		DE2FCF2226E8082A0057EA67 /* SchemaTypes */ = {
			isa = PBXGroup;
			children = (
				DE2FCF2426E8083A0057EA67 /* Interface.swift */,
				DE2FCF2526E8083A0057EA67 /* Object.swift */,
				DE2FCF2326E8083A0057EA67 /* Union.swift */,
			);
			path = SchemaTypes;
			sourceTree = "<group>";
		};
		DE2FCF3326E809A30057EA67 /* AnimalKingdomAPI */ = {
			isa = PBXGroup;
			children = (
				DE2FCF3426E809BB0057EA67 /* ExpectedGeneratedOutput */,
				DE223C1B271F3288004A0148 /* AnimalKingdomIRCreationTests.swift */,
			);
			path = AnimalKingdomAPI;
			sourceTree = "<group>";
		};
		DE2FCF3426E809BB0057EA67 /* ExpectedGeneratedOutput */ = {
			isa = PBXGroup;
			children = (
				DE09F9C827026EFD00795949 /* SchemaTypes */,
				DE2FCF3526E809BB0057EA67 /* Fragments */,
				DE2FCF3A26E809BB0057EA67 /* Queries */,
				DE09F9C727026E0B00795949 /* Schema.swift */,
			);
			path = ExpectedGeneratedOutput;
			sourceTree = "<group>";
		};
		DE2FCF3526E809BB0057EA67 /* Fragments */ = {
			isa = PBXGroup;
			children = (
				DE2FCF3626E809BB0057EA67 /* PetDetails.swift */,
				DE2FCF3726E809BB0057EA67 /* HeightInMeters.swift */,
				DE2FCF3826E809BB0057EA67 /* ClassroomPetDetails.swift */,
				DE2FCF3926E809BB0057EA67 /* WarmBloodedDetails.swift */,
			);
			path = Fragments;
			sourceTree = "<group>";
		};
		DE2FCF3A26E809BB0057EA67 /* Queries */ = {
			isa = PBXGroup;
			children = (
				DE2FCF3B26E809BB0057EA67 /* ClassroomPetsQuery.swift */,
				DE2FCF3C26E809BB0057EA67 /* AllAnimalsQuery.swift */,
			);
			path = Queries;
			sourceTree = "<group>";
		};
		DE31A437276A78140020DC44 /* Templates */ = {
			isa = PBXGroup;
			children = (
				DE6D07FC27BC3C81009F5F33 /* RenderingHelpers */,
				E669352A2803EE11004E1FFC /* CustomScalarTemplate.swift */,
				E6C9849227929EBE009481BE /* EnumTemplate.swift */,
				DE5FD60A276970FC0033EE23 /* FragmentTemplate.swift */,
				E69BEDA42798B86D00000D10 /* InputObjectTemplate.swift */,
				E623FD292797A6F4008B4CED /* InterfaceTemplate.swift */,
				DE9CEAEE282C62B700959AF9 /* MockObjectTemplate.swift */,
				E6203343284F1D1100A291D1 /* MockUnionTemplate.swift */,
				E64F7EC027A122300059C021 /* ObjectTemplate.swift */,
				DE5FD5FC2769222D0033EE23 /* OperationDefinitionTemplate.swift */,
				DE71FDBB2853B67C005FA9CC /* LocalCacheMutationDefinitionTemplate.swift */,
				E6EE62F027DBE6F200627257 /* SchemaModuleNamespaceTemplate.swift */,
				DE5FD60427694FA70033EE23 /* SchemaTemplate.swift */,
				DE2739102769AEBA00B886EF /* SelectionSetTemplate.swift */,
				E6B42D0827A472A700A3BD58 /* SwiftPackageManagerModuleTemplate.swift */,
				E60AE2ED27E3FC6C003C093A /* TemplateRenderer.swift */,
				E64F7EB727A0854E0059C021 /* UnionTemplate.swift */,
			);
			path = Templates;
			sourceTree = "<group>";
		};
		DE31A438276A789B0020DC44 /* Templates */ = {
			isa = PBXGroup;
			children = (
				DE296535279B3B8200BF9B49 /* SelectionSet */,
				E669352C2803EF67004E1FFC /* CustomScalarTemplateTests.swift */,
				E6C9849427929FED009481BE /* EnumTemplateTests.swift */,
				DE5FD60C2769711E0033EE23 /* FragmentTemplateTests.swift */,
				E69BEDA62798B89600000D10 /* InputObjectTemplateTests.swift */,
				E623FD2B2797A700008B4CED /* InterfaceTemplateTests.swift */,
				E64F7EC227A1243A0059C021 /* ObjectTemplateTests.swift */,
				DE9CEAF0282C632B00959AF9 /* MockObjectTemplateTests.swift */,
				E6203347284F25DF00A291D1 /* MockUnionTemplateTests.swift */,
				DE6D07FA27BC3BE9009F5F33 /* OperationDefinition_VariableDefinition_Tests.swift */,
				DE09F9C5270269F800795949 /* OperationDefinitionTemplate_DocumentType_Tests.swift */,
				DE09066E27A4713F00211300 /* OperationDefinitionTemplateTests.swift */,
				DE71FDBD2853B6D3005FA9CC /* LocalCacheMutationDefinitionTemplateTests.swift */,
				E6EE62F227DBE75A00627257 /* SchemaModuleNamespaceTemplateTests.swift */,
				DE5FD608276956C70033EE23 /* SchemaTemplateTests.swift */,
				E6B42D0C27A4749100A3BD58 /* SwiftPackageManagerModuleTemplateTests.swift */,
				E6EFDD1327EAB55B00B17FE5 /* TemplateRenderer_OperationFile_Tests.swift */,
				E6EFDD0A27E8328E00B17FE5 /* TemplateRenderer_SchemaFile_Tests.swift */,
				DE9CEAF2282C6AC300959AF9 /* TemplateRenderer_TestMockFile_Tests.swift */,
				E64F7EB927A085D90059C021 /* UnionTemplateTests.swift */,
			);
			path = Templates;
			sourceTree = "<group>";
		};
		DE3C79A8260A6ACD00D2F4FF /* AnimalKingdomAPI */ = {
			isa = PBXGroup;
			children = (
				E66C014127FEB84F00FF5FA1 /* Operations */,
				E66C015427FEB86800FF5FA1 /* Schema */,
				96F32D3A27CCD16B00F3383C /* graphql */,
				DE3C79A9260A6ACD00D2F4FF /* AnimalKingdomAPI.h */,
				DEE1B3EF273B08D8007350E5 /* LegacyGenerated */,
				DE3C79AA260A6ACD00D2F4FF /* Info.plist */,
				DE223C23271F335D004A0148 /* Resources.swift */,
			);
			name = AnimalKingdomAPI;
			path = Sources/AnimalKingdomAPI;
			sourceTree = "<group>";
		};
		DE46A55926F13B4100357C52 /* Interceptors */ = {
			isa = PBXGroup;
			children = (
				9BC139A224EDCA4400876D29 /* MaxRetryInterceptorTests.swift */,
				DE46A55726F13AD000357C52 /* ResponseCodeInterceptorTests.swift */,
				DE46A55426F13A0900357C52 /* JSONResponseParsingInterceptorTests.swift */,
			);
			path = Interceptors;
			sourceTree = "<group>";
		};
		DE4B66B726260EBE00AE90A9 /* TestPlans */ = {
			isa = PBXGroup;
			children = (
				DED45DC7261682260086EF63 /* Apollo-UnitTestPlan.xctestplan */,
				DED45C3B26165DD70086EF63 /* Apollo-IntegrationTestPlan.xctestplan */,
				DED45FB1261CDE7D0086EF63 /* Apollo-PerformanceTestPlan.xctestplan */,
				DED45FB2261CDE980086EF63 /* Apollo-CITestPlan.xctestplan */,
				DED45FB3261CDEC60086EF63 /* Apollo-CodegenTestPlan.xctestplan */,
			);
			path = TestPlans;
			sourceTree = "<group>";
		};
		DE6B15AD26152BE10068D642 /* ApolloServerIntegrationTests */ = {
			isa = PBXGroup;
			children = (
				DED45D62261675620086EF63 /* TestHelpers */,
				DE6B15AE26152BE10068D642 /* DefaultInterceptorProviderIntegrationTests.swift */,
				9FA6ABC91EC0A9F7000017BE /* StarWarsServerTests.swift */,
				9FA6ABC81EC0A9F7000017BE /* StarWarsServerCachingRoundtripTests.swift */,
				9B7BDA8823FDE92900ACD198 /* StarWarsSubscriptionTests.swift */,
				9B7BDA8C23FDE92900ACD198 /* StarWarsWebSocketTests.swift */,
				9B4F4542244A2AD300C2CF7D /* URLSessionClientTests.swift */,
				DE6B15B026152BE10068D642 /* Info.plist */,
				DED45F49261CDBFC0086EF63 /* UploadTests.swift */,
				DECD46CF262F64D000924527 /* StarWarsApolloSchemaDownloaderTests.swift */,
				E6630B8D26F071F9002D9E41 /* SchemaRegistryApolloSchemaDownloaderTests.swift */,
				E608A52C280905E9001BE656 /* SubscriptionTests.swift */,
			);
			path = ApolloServerIntegrationTests;
			sourceTree = "<group>";
		};
		DE6B15F926152D210068D642 /* Shared */ = {
			isa = PBXGroup;
			children = (
				DE6B15FA26152D210068D642 /* Workspace-Target-Application.xcconfig */,
				DE6B15FB26152D210068D642 /* Workspace-Deployment-Targets.xcconfig */,
				DE6B15FC26152D210068D642 /* Workspace-Analysis.xcconfig */,
				DE6B15FD26152D210068D642 /* Project-Release.xcconfig */,
				DE6B15FE26152D210068D642 /* Workspace-Debug.xcconfig */,
				DE6B160826152D210068D642 /* Workspace-Universal-Target.xcconfig */,
				DE6B15FF26152D210068D642 /* Workspace-Universal-Test.xcconfig */,
				DE6B160026152D210068D642 /* Workspace-Universal-Framework.xcconfig */,
				DECD4930262F824B00924527 /* Workspace-Target-TestHelpers.xcconfig */,
				DE6B160126152D210068D642 /* Workspace-Target-Test.xcconfig */,
				DECD493E262F82D600924527 /* Workspace-Target-Codegen.xcconfig */,
				DE6B160326152D210068D642 /* Workspace-Release.xcconfig */,
				DE6B160426152D210068D642 /* Project-Version.xcconfig */,
				DE6B160526152D210068D642 /* Workspace-Warnings.xcconfig */,
				DE6B160626152D210068D642 /* Workspace-Target-Framework.xcconfig */,
				DE6B160726152D210068D642 /* Workspace-Search-Paths.xcconfig */,
				DE6B160926152D210068D642 /* Workspace-Linking.xcconfig */,
				DE6B160A26152D210068D642 /* Workspace-Language.xcconfig */,
				DE6B160B26152D210068D642 /* Project-Debug.xcconfig */,
				DE6B160C26152D210068D642 /* Workspace-Packaging.xcconfig */,
				DE6B160D26152D210068D642 /* Workspace-Shared.xcconfig */,
			);
			name = Shared;
			path = Configuration/Shared;
			sourceTree = SOURCE_ROOT;
		};
		DE6D07FC27BC3C81009F5F33 /* RenderingHelpers */ = {
			isa = PBXGroup;
			children = (
				E64F7EBB27A11A510059C021 /* GraphQLNamedType+SwiftName.swift */,
				DEE2DAA127BAF00500EC0607 /* GraphQLType+Rendered.swift */,
				DE6D07F827BC3B6D009F5F33 /* GraphQLInputField+Rendered.swift */,
				DE6D07FE27BC7F78009F5F33 /* InputVariableRenderable.swift */,
				DE6B650B27C4293D00970E4E /* FieldArgumentRendering.swift */,
				DE71FDBF2853C242005FA9CC /* OperationTemplateRenderer.swift */,
			);
			path = RenderingHelpers;
			sourceTree = "<group>";
		};
		DE90FCD727FCC6D20084CC79 /* Operations */ = {
			isa = PBXGroup;
			children = (
				DE90FCD827FCC6D20084CC79 /* UploadOneFileMutation.swift */,
				DE90FCD927FCC6D20084CC79 /* UploadMultipleFilesToTheSameParameterMutation.swift */,
				DE90FCDA27FCC6D20084CC79 /* UploadMultipleFilesToDifferentParametersMutation.swift */,
			);
			name = Operations;
			path = UploadAPI/Sources/Operations;
			sourceTree = "<group>";
		};
		DE90FCDE27FCC6DD0084CC79 /* Schema */ = {
			isa = PBXGroup;
			children = (
				DE90FCDF27FCC6DD0084CC79 /* Objects */,
				DE90FCE227FCC6DD0084CC79 /* Schema.swift */,
				DEF191D02804A8470029786C /* CustomScalars */,
			);
			name = Schema;
			path = UploadAPI/Sources/Schema;
			sourceTree = "<group>";
		};
		DE90FCDF27FCC6DD0084CC79 /* Objects */ = {
			isa = PBXGroup;
			children = (
				DE90FCE027FCC6DD0084CC79 /* File.swift */,
				DE90FCE127FCC6DD0084CC79 /* Mutation.swift */,
			);
			path = Objects;
			sourceTree = "<group>";
		};
		DE9C04AB26EA763E00EC35E7 /* Accumulators */ = {
			isa = PBXGroup;
			children = (
				9FC2333C1E66BBF7001E4541 /* GraphQLDependencyTracker.swift */,
				9F295E371E277B2A00A24949 /* GraphQLResultNormalizer.swift */,
				9F86B68F1E65533D00B885FF /* GraphQLResponseGenerator.swift */,
				9F86B68A1E6438D700B885FF /* GraphQLSelectionSetMapper.swift */,
			);
			name = Accumulators;
			sourceTree = "<group>";
		};
		DE9CEADE28299EEE00959AF9 /* ApolloTestSupport */ = {
			isa = PBXGroup;
			children = (
				DE9CEAED282C207F00959AF9 /* Info.plist */,
				DE9CEADF28299F0A00959AF9 /* ApolloTestSupport.h */,
				DE9CEAE52829A2FE00959AF9 /* MockObject.swift */,
				DE2FCF2626E8083A0057EA67 /* Field.swift */,
			);
			name = ApolloTestSupport;
			path = Sources/ApolloTestSupport;
			sourceTree = "<group>";
		};
		DEAFB7762705270E00BE02F3 /* CodeGenIR */ = {
			isa = PBXGroup;
			children = (
				DEAFB77A2706444B00BE02F3 /* IRRootFieldBuilderTests.swift */,
				DE79642E2769A1EB00978A03 /* IROperationBuilderTests.swift */,
				DE79642A276999E700978A03 /* IRNamedFragmentBuilderTests.swift */,
				DEA9A22F27CD990500F96C36 /* IRSelectionSet_IncludeSkip_Tests.swift */,
				E66935322804AFE5004E1FFC /* IRCustomScalarTests.swift */,
				DEFE694F28133E9B001CF4E8 /* IRFieldCollectorTests.swift */,
			);
			path = CodeGenIR;
			sourceTree = "<group>";
		};
		DEAFB7772705271D00BE02F3 /* IR */ = {
			isa = PBXGroup;
			children = (
				DE7C183D272A154400727031 /* IR.swift */,
				DE5EEC8427988F1A00AF5913 /* IR+SelectionSet.swift */,
				DE5FD606276950CC0033EE23 /* IR+Schema.swift */,
				DEFE0FC42748822900FFA440 /* IR+EntitySelectionTree.swift */,
				DEFBBC85273470F70088AABC /* IR+Field.swift */,
				DEA9A23127D822E600F96C36 /* IR+InclusionConditions.swift */,
				DE3484612746FF8F0065B77E /* IR+OperationBuilder.swift */,
				DE79642C27699A6A00978A03 /* IR+NamedFragmentBuilder.swift */,
				DE796428276998B000978A03 /* IR+RootFieldBuilder.swift */,
				DEFE694D280F6CBE001CF4E8 /* IR+FieldCollector.swift */,
				DE223C2C2721FCE8004A0148 /* ScopedSelectionSetHashable.swift */,
				DE09114D27288B1F000648E5 /* SortedSelections.swift */,
				DE7C183B272A12EB00727031 /* ScopeDescriptor.swift */,
			);
			path = IR;
			sourceTree = "<group>";
		};
		DECD490C262F81BF00924527 /* ApolloCodegenInternalTestHelpers */ = {
			isa = PBXGroup;
			children = (
				DECD490D262F81BF00924527 /* ApolloCodegenInternalTestHelpers.h */,
				9BAEEC11234BBA9200808306 /* CodegenTestHelper.swift */,
				DE363CB227640FBA001EC05B /* GraphQLJSFrontend+TestHelpers.swift */,
				E6D79AB926EC05290094434A /* MockNetworkSession.swift */,
				DE09F9C0270269E800795949 /* MockJavaScriptObject.swift */,
				DEAFB780270647D400BE02F3 /* MockCompilationResult.swift */,
				DE296BA427A07C37004F571F /* MockMergedSelections.swift */,
				DE12B2D8273C4338003371CC /* MockIRSubscripts.swift */,
				DE5FD602276926EF0033EE23 /* IR+Mocking.swift */,
				DEE2060A27E14498002B4B82 /* IR+InclusionConditionsMock.swift */,
				DEAFB78227064F6900BE02F3 /* MockGraphQLType.swift */,
				E6BF98FB272C8FFC00C1FED8 /* MockFileManager.swift */,
				DE5FD5FE276922AA0033EE23 /* MockApolloCodegenConfiguration.swift */,
				E6BEEFA527FAB1C700D94FF4 /* MockFileGenerator.swift */,
				E6EFDD0C27E8377200B17FE5 /* MockFileTemplate.swift */,
				DE5B313F27A482C80051C9D3 /* Resources.swift */,
				DECD490E262F81BF00924527 /* Info.plist */,
			);
			path = ApolloCodegenInternalTestHelpers;
			sourceTree = "<group>";
		};
		DED45D62261675620086EF63 /* TestHelpers */ = {
			isa = PBXGroup;
			children = (
				9B4F4540244A2A9200C2CF7D /* HTTPBinAPI.swift */,
				DED45C172615308E0086EF63 /* TestServerURLs.swift */,
				DED45D842616759C0086EF63 /* TestConfigs.swift */,
			);
			path = TestHelpers;
			sourceTree = "<group>";
		};
		DED45DE8261B969F0086EF63 /* Cache */ = {
			isa = PBXGroup;
			children = (
				DED45E2F261B971F0086EF63 /* SQLite */,
				9BB4F5B12581AA50004F0BD6 /* CacheDependentInterceptorTests.swift */,
				9FA6ABC51EC0A9F7000017BE /* FetchQueryTests.swift */,
				9FA6ABC61EC0A9F7000017BE /* LoadQueryFromStoreTests.swift */,
				9F8622F71EC2004200C38162 /* ReadWriteFromStoreTests.swift */,
				9FD03C2D25527CE6002227DC /* StoreConcurrencyTests.swift */,
				9FA6ABCB1EC0A9F7000017BE /* WatchQueryTests.swift */,
				2EE7FFCF276802E30035DC39 /* CacheKeyConstructionTests.swift */,
			);
			path = Cache;
			sourceTree = "<group>";
		};
		DED45E2F261B971F0086EF63 /* SQLite */ = {
			isa = PBXGroup;
			children = (
				9B60204E23FDFA9F00D0C8E0 /* SQLiteCacheTests.swift */,
				9B7BDAD423FDEC9B00ACD198 /* CachePersistenceTests.swift */,
			);
			path = SQLite;
			sourceTree = "<group>";
		};
		DED45E9B261BA0CA0086EF63 /* WebSocket */ = {
			isa = PBXGroup;
			children = (
				E608A527280905C2001BE656 /* GraphqlTransportWsProtocolTests.swift */,
				E608A526280905C2001BE656 /* GraphqlWsProtocolTests.swift */,
				E608A528280905C2001BE656 /* WSProtocolTestsBase.swift */,
				9B7BDA8923FDE92900ACD198 /* WebSocketTests.swift */,
				9B7BDA8A23FDE92900ACD198 /* SplitNetworkTransportTests.swift */,
				D90F1AF92479DEE5007A1534 /* WebSocketTransportTests.swift */,
				DE181A3326C5D8D4000C0B9C /* CompressionTests.swift */,
				19E9F6AA26D58A92003AB80E /* OperationMessageIdCreatorTests.swift */,
			);
			path = WebSocket;
			sourceTree = "<group>";
		};
		DEE1B3EF273B08D8007350E5 /* LegacyGenerated */ = {
			isa = PBXGroup;
			children = (
				DEE1B3F0273B08D8007350E5 /* PetDetails.graphql.swift */,
				DEE1B3F1273B08D8007350E5 /* ClassroomPets.graphql.swift */,
				DEE1B3F2273B08D8007350E5 /* HeightInMeters.graphql.swift */,
				DEE1B3F3273B08D8007350E5 /* AllAnimals.graphql.swift */,
				DEE1B3F4273B08D8007350E5 /* Types.graphql.swift */,
				DEE1B3F5273B08D8007350E5 /* WarmBloodedDetails.graphql.swift */,
			);
			path = LegacyGenerated;
			sourceTree = "<group>";
		};
		DEF191D02804A8470029786C /* CustomScalars */ = {
			isa = PBXGroup;
			children = (
				DEF191D12804A8470029786C /* Upload.swift */,
			);
			path = CustomScalars;
			sourceTree = "<group>";
		};
		DEF191D3280500ED0029786C /* LegacyGenerated */ = {
			isa = PBXGroup;
			children = (
				DEF191D4280500ED0029786C /* APIv1.swift */,
				DEF191D5280500ED0029786C /* API.swift */,
			);
			path = LegacyGenerated;
			sourceTree = "<group>";
		};
		DEF191D6280501C30029786C /* Operations */ = {
			isa = PBXGroup;
			children = (
				DEF191D7280501C30029786C /* HeroNameWithFragmentQuery.swift */,
				DEF191D8280501C30029786C /* HeroDetailsInlineConditionalInclusionQuery.swift */,
				DEF191D9280501C30029786C /* HeroAppearsInWithFragmentQuery.swift */,
				DEF191DA280501C30029786C /* HeroNameQuery.swift */,
				DEF191DB280501C30029786C /* CreateReviewForEpisodeMutation.swift */,
				DEF191DC280501C30029786C /* HumanQuery.swift */,
				DEF191DD280501C30029786C /* HeroNameConditionalBothSeparateQuery.swift */,
				DEF191DE280501C30029786C /* CharacterNameAndAppearsIn.swift */,
				DEF191DF280501C30029786C /* HeroDetailsFragmentConditionalInclusionQuery.swift */,
				DEF191E0280501C30029786C /* SameHeroTwiceQuery.swift */,
				DEF191E1280501C30029786C /* CreateAwesomeReviewMutation.swift */,
				DEF191E2280501C30029786C /* HeroNameWithFragmentAndIDQuery.swift */,
				DEF191E3280501C30029786C /* DroidDetails.swift */,
				DEF191E4280501C30029786C /* DroidName.swift */,
				DEF191E5280501C30029786C /* StarshipCoordinatesQuery.swift */,
				DEF191E6280501C30029786C /* HeroNameConditionalBothQuery.swift */,
				DEF191E7280501C30029786C /* CharacterNameWithInlineFragment.swift */,
				DEF191E8280501C30029786C /* DroidPrimaryFunction.swift */,
				DEF191E9280501C30029786C /* ReviewAddedSubscription.swift */,
				DEF191EA280501C30029786C /* HeroFriendsOfFriendsNamesQuery.swift */,
				DEF191EB280501C30029786C /* HeroDetailsQuery.swift */,
				DEF191EC280501C30029786C /* HeroParentTypeDependentFieldQuery.swift */,
				DEF191ED280501C30029786C /* HeroAndFriendsNamesQuery.swift */,
				DEF191EE280501C30029786C /* CharacterNameWithNestedAppearsInFragment.swift */,
				DEF191EF280501C30029786C /* HeroNameAndAppearsInWithFragmentQuery.swift */,
				DEF191F0280501C30029786C /* CharacterNameAndDroidPrimaryFunction.swift */,
				DEF191F1280501C30029786C /* CharacterNameAndDroidAppearsIn.swift */,
				DEF191F2280501C30029786C /* HeroFriendsDetailsConditionalInclusionQuery.swift */,
				DEF191F3280501C30029786C /* HumanHeightWithVariable.swift */,
				DEF191F4280501C30029786C /* HeroTypeDependentAliasedFieldQuery.swift */,
				DEF191F5280501C30029786C /* HeroNameConditionalInclusionQuery.swift */,
				DEF191F6280501C30029786C /* HeroAndFriendsNamesWithFragmentTwiceQuery.swift */,
				DEF191F7280501C30029786C /* HeroAndFriendsNamesWithFragmentQuery.swift */,
				DEF191F8280501C30029786C /* HeroFriendsDetailsUnconditionalAndConditionalInclusionQuery.swift */,
				DEF191F9280501C30029786C /* HeroNameConditionalExclusionQuery.swift */,
				DEF191FA280501C30029786C /* HeroNameTypeSpecificConditionalInclusionQuery.swift */,
				DEF191FB280501C30029786C /* HeroAppearsInQuery.swift */,
				DEF191FC280501C30029786C /* HeroNameAndAppearsInQuery.swift */,
				DEF191FD280501C30029786C /* StarshipQuery.swift */,
				DEF191FE280501C30029786C /* HeroDetails.swift */,
				DEF191FF280501C30029786C /* SearchQuery.swift */,
				DEF19200280501C30029786C /* DroidDetailsWithFragmentQuery.swift */,
				DEF19201280501C30029786C /* TwoHeroesQuery.swift */,
				DEF19202280501C30029786C /* HeroAndFriendsIDsQuery.swift */,
				DEF19203280501C30029786C /* FriendsNames.swift */,
				DEF19204280501C30029786C /* HeroAndFriendsNamesWithIDsQuery.swift */,
				DEF19205280501C30029786C /* CharacterAppearsIn.swift */,
				DEF19206280501C30029786C /* CreateReviewWithNullFieldMutation.swift */,
				DEF19207280501C30029786C /* CharacterNameAndAppearsInWithNestedFragments.swift */,
				DEF19208280501C30029786C /* CharacterName.swift */,
				DEF19209280501C30029786C /* HeroAndFriendsNamesWithIDForParentOnlyQuery.swift */,
				DEF1920A280501C30029786C /* DroidNameAndPrimaryFunction.swift */,
				DEF1920B280501C30029786C /* HeroDetailsWithFragmentQuery.swift */,
				DEF1920C280501C30029786C /* HeroNameWithIDQuery.swift */,
			);
			name = Operations;
			path = StarWarsAPI/Sources/Operations;
			sourceTree = "<group>";
		};
		DEF19243280501D00029786C /* Schema */ = {
			isa = PBXGroup;
			children = (
				DEF19244280501D00029786C /* Unions */,
				DEF19246280501D00029786C /* Enums */,
				DEF19248280501D00029786C /* Objects */,
				DEF19250280501D00029786C /* Schema.swift */,
				DEF19251280501D00029786C /* InputObjects */,
				DEF19253280501D00029786C /* Interfaces */,
			);
			name = Schema;
			path = StarWarsAPI/Sources/Schema;
			sourceTree = "<group>";
		};
		DEF19244280501D00029786C /* Unions */ = {
			isa = PBXGroup;
			children = (
				DEF19245280501D00029786C /* SearchResult.swift */,
			);
			path = Unions;
			sourceTree = "<group>";
		};
		DEF19246280501D00029786C /* Enums */ = {
			isa = PBXGroup;
			children = (
				DEF19247280501D00029786C /* Episode.swift */,
			);
			path = Enums;
			sourceTree = "<group>";
		};
		DEF19248280501D00029786C /* Objects */ = {
			isa = PBXGroup;
			children = (
				DEF19249280501D00029786C /* Query.swift */,
				DEF1924A280501D00029786C /* Review.swift */,
				DEF1924B280501D00029786C /* Human.swift */,
				DEF1924C280501D00029786C /* Subscription.swift */,
				DEF1924D280501D00029786C /* Starship.swift */,
				DEF1924E280501D00029786C /* Mutation.swift */,
				DEF1924F280501D00029786C /* Droid.swift */,
			);
			path = Objects;
			sourceTree = "<group>";
		};
		DEF19251280501D00029786C /* InputObjects */ = {
			isa = PBXGroup;
			children = (
				DEF19252280501D00029786C /* ReviewInput.swift */,
				DEF19261280505450029786C /* ColorInput.swift */,
			);
			path = InputObjects;
			sourceTree = "<group>";
		};
		DEF19253280501D00029786C /* Interfaces */ = {
			isa = PBXGroup;
			children = (
				DEF19254280501D00029786C /* Character.swift */,
			);
			path = Interfaces;
			sourceTree = "<group>";
		};
		E6180AA028093EB7004EC2A3 /* graphql */ = {
			isa = PBXGroup;
			children = (
				E6180AA228093EB7004EC2A3 /* operation_ids.json */,
				E6180AA128093EB7004EC2A3 /* schema.graphqls */,
				E6180AA328093EB7004EC2A3 /* subscription.graphql */,
			);
			path = graphql;
			sourceTree = "<group>";
		};
		E64F7EBD27A11AEA0059C021 /* Extensions */ = {
			isa = PBXGroup;
			children = (
				E64F7EBE27A11B110059C021 /* GraphQLNamedType+SwiftTests.swift */,
			);
			path = Extensions;
			sourceTree = "<group>";
		};
		E661199D2800CC9E00E4CF11 /* CustomScalars */ = {
			isa = PBXGroup;
			children = (
				E661199E2800CCB200E4CF11 /* CustomDate.swift */,
			);
			path = CustomScalars;
			sourceTree = "<group>";
		};
		E66B836728093D7C001B3F2D /* SubscriptionAPI */ = {
			isa = PBXGroup;
			children = (
				E6180AA028093EB7004EC2A3 /* graphql */,
				E6180A9F28093EB7004EC2A3 /* API.swift */,
				E6180A9E28093EB7004EC2A3 /* Info.plist */,
				E66B836828093D7C001B3F2D /* SubscriptionAPI.h */,
			);
			name = SubscriptionAPI;
			path = Sources/SubscriptionAPI;
			sourceTree = SOURCE_ROOT;
		};
		E66C014127FEB84F00FF5FA1 /* Operations */ = {
			isa = PBXGroup;
			children = (
				E66C014227FEB84F00FF5FA1 /* PetAdoptionMutation.swift */,
				E66C014327FEB84F00FF5FA1 /* PetDetails.swift */,
				E66C014427FEB84F00FF5FA1 /* HeightInMeters.swift */,
				E66C014527FEB84F00FF5FA1 /* ClassroomPetDetails.swift */,
				E66C014627FEB84F00FF5FA1 /* ClassroomPetsQuery.swift */,
				E66C014727FEB84F00FF5FA1 /* AllAnimalsQuery.swift */,
				E66C014827FEB84F00FF5FA1 /* WarmBloodedDetails.swift */,
				E66C014927FEB84F00FF5FA1 /* PetSearchQuery.swift */,
				E66C014A27FEB84F00FF5FA1 /* AllAnimalsIncludeSkipQuery.swift */,
				DE1C6F022846C84D0050164B /* ClassroomPetDetailsCCN.swift */,
				DE1C6F012846C84D0050164B /* ClassroomPetsCCNQuery.swift */,
			);
			name = Operations;
			path = AnimalKingdomAPI/Sources/Operations;
			sourceTree = "<group>";
		};
		E66C015427FEB86800FF5FA1 /* Schema */ = {
			isa = PBXGroup;
			children = (
				E661199D2800CC9E00E4CF11 /* CustomScalars */,
				E66C015527FEB86800FF5FA1 /* Unions */,
				E66C015727FEB86800FF5FA1 /* Enums */,
				E66C015A27FEB86800FF5FA1 /* Objects */,
				E66C016327FEB86800FF5FA1 /* Schema.swift */,
				E66C016427FEB86800FF5FA1 /* InputObjects */,
				E66C016827FEB86800FF5FA1 /* Interfaces */,
			);
			name = Schema;
			path = AnimalKingdomAPI/Sources/Schema;
			sourceTree = "<group>";
		};
		E66C015527FEB86800FF5FA1 /* Unions */ = {
			isa = PBXGroup;
			children = (
				E66C015627FEB86800FF5FA1 /* ClassroomPet.swift */,
			);
			path = Unions;
			sourceTree = "<group>";
		};
		E66C015727FEB86800FF5FA1 /* Enums */ = {
			isa = PBXGroup;
			children = (
				E66C015827FEB86800FF5FA1 /* SkinCovering.swift */,
				E66C015927FEB86800FF5FA1 /* RelativeSize.swift */,
			);
			path = Enums;
			sourceTree = "<group>";
		};
		E66C015A27FEB86800FF5FA1 /* Objects */ = {
			isa = PBXGroup;
			children = (
				E66C015C27FEB86800FF5FA1 /* Bird.swift */,
				E66C015E27FEB86800FF5FA1 /* Cat.swift */,
				E676333127FF856700D8B953 /* Dog.swift */,
				E66C016127FEB86800FF5FA1 /* Height.swift */,
				E66C015D27FEB86800FF5FA1 /* Human.swift */,
				E66C015F27FEB86800FF5FA1 /* Mutation.swift */,
				E66C016227FEB86800FF5FA1 /* PetRock.swift */,
				E66C015B27FEB86800FF5FA1 /* Query.swift */,
				E66C016027FEB86800FF5FA1 /* Rat.swift */,
				DE225F452835A96A005415AA /* Crocodile.swift */,
				DE225F462835A96A005415AA /* Fish.swift */,
			);
			path = Objects;
			sourceTree = "<group>";
		};
		E66C016427FEB86800FF5FA1 /* InputObjects */ = {
			isa = PBXGroup;
			children = (
				E66C016527FEB86800FF5FA1 /* PetSearchFilters.swift */,
				E66C016627FEB86800FF5FA1 /* MeasurementsInput.swift */,
				E66C016727FEB86800FF5FA1 /* PetAdoptionInput.swift */,
			);
			path = InputObjects;
			sourceTree = "<group>";
		};
		E66C016827FEB86800FF5FA1 /* Interfaces */ = {
			isa = PBXGroup;
			children = (
				E66C016927FEB86800FF5FA1 /* Animal.swift */,
				E676333327FF857D00D8B953 /* HousePet.swift */,
				E66C016A27FEB86800FF5FA1 /* Pet.swift */,
				E66C016B27FEB86800FF5FA1 /* WarmBlooded.swift */,
			);
			path = Interfaces;
			sourceTree = "<group>";
		};
		E66F8895276C13330000BDA8 /* FileGenerators */ = {
			isa = PBXGroup;
			children = (
				E66935302803F2B0004E1FFC /* CustomScalarFileGeneratorTests.swift */,
				E610D8D8278EA2560023E495 /* EnumFileGeneratorTests.swift */,
				E6A6866327F63AEF008A1D13 /* FileGeneratorTests.swift */,
				E6A6866527F63BDC008A1D13 /* FileGenerator_ResolvePath_Tests.swift */,
				E61F4BF727A8FC8E0049886A /* FragmentFileGeneratorTests.swift */,
				E6D90D08278FA5C3009CAC5D /* InputObjectFileGeneratorTests.swift */,
				E610D8DC278EB1500023E495 /* InterfaceFileGeneratorTests.swift */,
				E66F8896276C136B0000BDA8 /* ObjectFileGeneratorTests.swift */,
				DE0D38F1282ECF9700AFCC84 /* MockObjectFileGeneratorTests.swift */,
				E6203345284F252A00A291D1 /* MockUnionFileGeneratorTests.swift */,
				E607AD8D27A88F340026742A /* OperationFileGeneratorTests.swift */,
				E6D90D0C278FFE35009CAC5D /* SchemaFileGeneratorTests.swift */,
				E6B42D0A27A4746800A3BD58 /* SchemaModuleFileGeneratorTests.swift */,
				E610D8E0278F8F3D0023E495 /* UnionFileGeneratorTests.swift */,
			);
			path = FileGenerators;
			sourceTree = "<group>";
		};
		E676C11F26CB05F90091215A /* DefaultImplementation */ = {
			isa = PBXGroup;
			children = (
				DE181A3126C5C401000C0B9C /* Compression.swift */,
				DE181A2B26C5C0CB000C0B9C /* WebSocket.swift */,
				DE181A3526C5DE4F000C0B9C /* WebSocketStream.swift */,
				DE181A2D26C5C299000C0B9C /* SSLClientCertificate.swift */,
				DE181A2F26C5C38E000C0B9C /* SSLSecurity.swift */,
			);
			path = DefaultImplementation;
			sourceTree = "<group>";
		};
		E6BE04ED26F11B3500CF858D /* Resources */ = {
			isa = PBXGroup;
			children = (
				E6C4267A26F16CB400904AD2 /* introspection_response.json */,
			);
			path = Resources;
			sourceTree = "<group>";
		};
		E6E3BBDC276A8D6200E5218B /* FileGenerators */ = {
			isa = PBXGroup;
			children = (
				E669352E2803F09C004E1FFC /* CustomScalarFileGenerator.swift */,
				E610D8D6278EA2390023E495 /* EnumFileGenerator.swift */,
				E6E3BBDD276A8D6200E5218B /* FileGenerator.swift */,
				DE4D54E827A3518100D26B68 /* FragmentFileGenerator.swift */,
				E6D90D06278FA595009CAC5D /* InputObjectFileGenerator.swift */,
				E610D8DA278EB0900023E495 /* InterfaceFileGenerator.swift */,
				DE0D38EF282ECA6D00AFCC84 /* MockObjectFileGenerator.swift */,
				E6203341284F1C9600A291D1 /* MockUnionFileGenerator.swift */,
				E66F8898276C15580000BDA8 /* ObjectFileGenerator.swift */,
				DE4D54E627A3504B00D26B68 /* OperationFileGenerator.swift */,
				E6D90D0A278FFDDA009CAC5D /* SchemaFileGenerator.swift */,
				E68D824627A228A80040A46F /* SchemaModuleFileGenerator.swift */,
				E610D8DE278F8F1E0023E495 /* UnionFileGenerator.swift */,
			);
			path = FileGenerators;
			sourceTree = "<group>";
		};
/* End PBXGroup section */

/* Begin PBXHeadersBuildPhase section */
		9B2DFBB124E1FA0D00ED3AE6 /* Headers */ = {
			isa = PBXHeadersBuildPhase;
			buildActionMask = 2147483647;
			files = (
				9B2DFBC724E1FA4800ED3AE6 /* UploadAPI.h in Headers */,
			);
			runOnlyForDeploymentPostprocessing = 0;
		};
		9B6835392463481A00337AE6 /* Headers */ = {
			isa = PBXHeadersBuildPhase;
			buildActionMask = 2147483647;
			files = (
			);
			runOnlyForDeploymentPostprocessing = 0;
		};
		9B7B6F42233C26D100F32205 /* Headers */ = {
			isa = PBXHeadersBuildPhase;
			buildActionMask = 2147483647;
			files = (
			);
			runOnlyForDeploymentPostprocessing = 0;
		};
		9B7BDA7823FDE90400ACD198 /* Headers */ = {
			isa = PBXHeadersBuildPhase;
			buildActionMask = 2147483647;
			files = (
			);
			runOnlyForDeploymentPostprocessing = 0;
		};
		9B7BDABA23FDEBB600ACD198 /* Headers */ = {
			isa = PBXHeadersBuildPhase;
			buildActionMask = 2147483647;
			files = (
			);
			runOnlyForDeploymentPostprocessing = 0;
		};
		9F8A95751EC0FC1200304A2D /* Headers */ = {
			isa = PBXHeadersBuildPhase;
			buildActionMask = 2147483647;
			files = (
				9BCF0CE623FC9D7B0031D2A2 /* ApolloInternalTestHelpers.h in Headers */,
			);
			runOnlyForDeploymentPostprocessing = 0;
		};
		9FACA9BF1F42E67200AE2DBD /* Headers */ = {
			isa = PBXHeadersBuildPhase;
			buildActionMask = 2147483647;
			files = (
				9BDF201323FDC37600153E2B /* GitHubAPI.h in Headers */,
			);
			runOnlyForDeploymentPostprocessing = 0;
		};
		9FC750411D2A532C00458D91 /* Headers */ = {
			isa = PBXHeadersBuildPhase;
			buildActionMask = 2147483647;
			files = (
				9FC750481D2A532C00458D91 /* Apollo.h in Headers */,
			);
			runOnlyForDeploymentPostprocessing = 0;
		};
		9FCE2CF71E6C213D00E34457 /* Headers */ = {
			isa = PBXHeadersBuildPhase;
			buildActionMask = 2147483647;
			files = (
				9BCF0D0123FC9F060031D2A2 /* StarWarsAPI.h in Headers */,
			);
			runOnlyForDeploymentPostprocessing = 0;
		};
		DE058607266978A100265760 /* Headers */ = {
			isa = PBXHeadersBuildPhase;
			buildActionMask = 2147483647;
			files = (
			);
			runOnlyForDeploymentPostprocessing = 0;
		};
		DE3C7A08260A6B9800D2F4FF /* Headers */ = {
			isa = PBXHeadersBuildPhase;
			buildActionMask = 2147483647;
			files = (
				DE3C7B4A260A73D800D2F4FF /* AnimalKingdomAPI.h in Headers */,
			);
			runOnlyForDeploymentPostprocessing = 0;
		};
		DE9CEAD228299E8500959AF9 /* Headers */ = {
			isa = PBXHeadersBuildPhase;
			buildActionMask = 2147483647;
			files = (
				DE9CEAE028299F1100959AF9 /* ApolloTestSupport.h in Headers */,
			);
			runOnlyForDeploymentPostprocessing = 0;
		};
		DECD4906262F81BF00924527 /* Headers */ = {
			isa = PBXHeadersBuildPhase;
			buildActionMask = 2147483647;
			files = (
				DECD490F262F81BF00924527 /* ApolloCodegenInternalTestHelpers.h in Headers */,
			);
			runOnlyForDeploymentPostprocessing = 0;
		};
		E66B836128093D7C001B3F2D /* Headers */ = {
			isa = PBXHeadersBuildPhase;
			buildActionMask = 2147483647;
			files = (
				E66B836928093D7C001B3F2D /* SubscriptionAPI.h in Headers */,
			);
			runOnlyForDeploymentPostprocessing = 0;
		};
/* End PBXHeadersBuildPhase section */

/* Begin PBXNativeTarget section */
		9B2DFBB524E1FA0D00ED3AE6 /* UploadAPI */ = {
			isa = PBXNativeTarget;
			buildConfigurationList = 9B2DFBBE24E1FA0D00ED3AE6 /* Build configuration list for PBXNativeTarget "UploadAPI" */;
			buildPhases = (
				9B2DFBB124E1FA0D00ED3AE6 /* Headers */,
				9B2DFBB224E1FA0D00ED3AE6 /* Sources */,
				9B2DFBB324E1FA0D00ED3AE6 /* Frameworks */,
				9B2DFBB424E1FA0D00ED3AE6 /* Resources */,
			);
			buildRules = (
			);
			dependencies = (
				DE90FCE727FCC71E0084CC79 /* PBXTargetDependency */,
			);
			name = UploadAPI;
			productName = UploadAPI;
			productReference = 9B2DFBB624E1FA0D00ED3AE6 /* UploadAPI.framework */;
			productType = "com.apple.product-type.framework";
		};
		9B68353D2463481A00337AE6 /* ApolloUtils */ = {
			isa = PBXNativeTarget;
			buildConfigurationList = 9B6835462463481A00337AE6 /* Build configuration list for PBXNativeTarget "ApolloUtils" */;
			buildPhases = (
				9B6835392463481A00337AE6 /* Headers */,
				9B68353A2463481A00337AE6 /* Sources */,
				9B68353B2463481A00337AE6 /* Frameworks */,
				9B68353C2463481A00337AE6 /* Resources */,
			);
			buildRules = (
			);
			dependencies = (
			);
			name = ApolloUtils;
			productName = ApolloCore;
			productReference = 9B68353E2463481A00337AE6 /* ApolloUtils.framework */;
			productType = "com.apple.product-type.framework";
		};
		9B7B6F46233C26D100F32205 /* ApolloCodegenLib */ = {
			isa = PBXNativeTarget;
			buildConfigurationList = 9B7B6F4F233C26D200F32205 /* Build configuration list for PBXNativeTarget "ApolloCodegenLib" */;
			buildPhases = (
				9B7B6F42233C26D100F32205 /* Headers */,
				9B7B6F43233C26D100F32205 /* Sources */,
				9B7B6F44233C26D100F32205 /* Frameworks */,
				9B7B6F45233C26D100F32205 /* Resources */,
			);
			buildRules = (
			);
			dependencies = (
				E6E4209426A7DF5800B82624 /* PBXTargetDependency */,
				9B683549246348CB00337AE6 /* PBXTargetDependency */,
			);
			name = ApolloCodegenLib;
			packageProductDependencies = (
				E6E4209126A7DF4200B82624 /* InflectorKit */,
				DEAFB786270652D100BE02F3 /* OrderedCollections */,
			);
			productName = ApolloCodegenLib;
			productReference = 9B7B6F47233C26D100F32205 /* ApolloCodegenLib.framework */;
			productType = "com.apple.product-type.framework";
		};
		9B7BDA7C23FDE90400ACD198 /* ApolloWebSocket */ = {
			isa = PBXNativeTarget;
			buildConfigurationList = 9B7BDA8223FDE90400ACD198 /* Build configuration list for PBXNativeTarget "ApolloWebSocket" */;
			buildPhases = (
				9B7BDA7823FDE90400ACD198 /* Headers */,
				9B7BDA7923FDE90400ACD198 /* Sources */,
				9B7BDA7A23FDE90400ACD198 /* Frameworks */,
				9B7BDA7B23FDE90400ACD198 /* Resources */,
			);
			buildRules = (
			);
			dependencies = (
				9B7BDAFC23FDEE9000ACD198 /* PBXTargetDependency */,
			);
			name = ApolloWebSocket;
			packageProductDependencies = (
			);
			productName = ApolloWebSocket;
			productReference = 9B7BDA7D23FDE90400ACD198 /* ApolloWebSocket.framework */;
			productType = "com.apple.product-type.framework";
		};
		9B7BDABE23FDEBB600ACD198 /* ApolloSQLite */ = {
			isa = PBXNativeTarget;
			buildConfigurationList = 9B7BDAC823FDEBB600ACD198 /* Build configuration list for PBXNativeTarget "ApolloSQLite" */;
			buildPhases = (
				9B7BDABA23FDEBB600ACD198 /* Headers */,
				9B7BDABB23FDEBB600ACD198 /* Sources */,
				9B7BDABC23FDEBB600ACD198 /* Frameworks */,
				9B7BDABD23FDEBB600ACD198 /* Resources */,
			);
			buildRules = (
			);
			dependencies = (
				9B7BDB1723FDF10300ACD198 /* PBXTargetDependency */,
				9B7BDAF823FDEE8400ACD198 /* PBXTargetDependency */,
			);
			name = ApolloSQLite;
			packageProductDependencies = (
				9B7BDAF523FDEE2600ACD198 /* SQLite */,
			);
			productName = ApolloSQLite;
			productReference = 9B7BDABF23FDEBB600ACD198 /* ApolloSQLite.framework */;
			productType = "com.apple.product-type.framework";
		};
		9BAEEBFB234BB8FD00808306 /* ApolloCodegenTests */ = {
			isa = PBXNativeTarget;
			buildConfigurationList = 9BAEEC07234BB8FD00808306 /* Build configuration list for PBXNativeTarget "ApolloCodegenTests" */;
			buildPhases = (
				9BAEEBF8234BB8FD00808306 /* Sources */,
				9BAEEBF9234BB8FD00808306 /* Frameworks */,
				9BAEEBFA234BB8FD00808306 /* Resources */,
			);
			buildRules = (
			);
			dependencies = (
				9BAEEC03234BB8FD00808306 /* PBXTargetDependency */,
				DECD49DA262F8AA500924527 /* PBXTargetDependency */,
				DECD4991262F841300924527 /* PBXTargetDependency */,
				DE0BCCE027C020EE00A04743 /* PBXTargetDependency */,
				9FDE0742258F3B6100DC0CA5 /* PBXTargetDependency */,
			);
			name = ApolloCodegenTests;
			packageProductDependencies = (
				DEAFB77E2706474C00BE02F3 /* Nimble */,
			);
			productName = ApolloCodegenTests;
			productReference = 9BAEEBFC234BB8FD00808306 /* ApolloCodegenTests.xctest */;
			productType = "com.apple.product-type.bundle.unit-test";
		};
		9F54C8B3255D760B0065AFD6 /* ApolloPerformanceTests */ = {
			isa = PBXNativeTarget;
			buildConfigurationList = 9F54C8BC255D760B0065AFD6 /* Build configuration list for PBXNativeTarget "ApolloPerformanceTests" */;
			buildPhases = (
				9F54C8B0255D760B0065AFD6 /* Sources */,
				9F54C8B1255D760B0065AFD6 /* Frameworks */,
				9F54C8B2255D760B0065AFD6 /* Resources */,
			);
			buildRules = (
			);
			dependencies = (
				9F54C8DF255D76810065AFD6 /* PBXTargetDependency */,
				9F54C8E1255D76810065AFD6 /* PBXTargetDependency */,
				9F54C8BB255D760B0065AFD6 /* PBXTargetDependency */,
			);
			name = ApolloPerformanceTests;
			productName = ApolloPerformanceTests;
			productReference = 9F54C8B4255D760B0065AFD6 /* ApolloPerformanceTests.xctest */;
			productType = "com.apple.product-type.bundle.unit-test";
		};
		9F8A95771EC0FC1200304A2D /* ApolloInternalTestHelpers */ = {
			isa = PBXNativeTarget;
			buildConfigurationList = 9F8A95801EC0FC1200304A2D /* Build configuration list for PBXNativeTarget "ApolloInternalTestHelpers" */;
			buildPhases = (
				9F8A95731EC0FC1200304A2D /* Sources */,
				9F8A95741EC0FC1200304A2D /* Frameworks */,
				9F8A95751EC0FC1200304A2D /* Headers */,
				DE674D9C261CEEDA000E8FC8 /* Resources */,
			);
			buildRules = (
			);
			dependencies = (
				9F65B1201EC106E80090B25F /* PBXTargetDependency */,
				DED45E98261B9EFA0086EF63 /* PBXTargetDependency */,
				DED45E96261B9EE30086EF63 /* PBXTargetDependency */,
				DED45E9A261B9F000086EF63 /* PBXTargetDependency */,
			);
			name = ApolloInternalTestHelpers;
			packageProductDependencies = (
			);
			productName = ApolloTestSupport;
			productReference = 9F8A95781EC0FC1200304A2D /* ApolloInternalTestHelpers.framework */;
			productType = "com.apple.product-type.framework";
		};
		9FACA9B71F42E67200AE2DBD /* GitHubAPI */ = {
			isa = PBXNativeTarget;
			buildConfigurationList = 9FACA9C21F42E67200AE2DBD /* Build configuration list for PBXNativeTarget "GitHubAPI" */;
			buildPhases = (
				9FACA9BB1F42E67200AE2DBD /* Sources */,
				9FACA9BD1F42E67200AE2DBD /* Frameworks */,
				9FACA9BF1F42E67200AE2DBD /* Headers */,
			);
			buildRules = (
			);
			dependencies = (
				9FACA9B81F42E67200AE2DBD /* PBXTargetDependency */,
			);
			name = GitHubAPI;
			productName = StarWarsAPI;
			productReference = 9FACA9C61F42E67200AE2DBD /* GitHubAPI.framework */;
			productType = "com.apple.product-type.framework";
		};
		9FC750431D2A532C00458D91 /* Apollo */ = {
			isa = PBXNativeTarget;
			buildConfigurationList = 9FC750581D2A532D00458D91 /* Build configuration list for PBXNativeTarget "Apollo" */;
			buildPhases = (
				90690D322243442F00FC2E54 /* Ensure no build settings are in the Xcode project */,
				9FC7503F1D2A532C00458D91 /* Sources */,
				9FC750411D2A532C00458D91 /* Headers */,
				9FC750421D2A532C00458D91 /* Resources */,
			);
			buildRules = (
			);
			dependencies = (
				DE05862826697B1D00265760 /* PBXTargetDependency */,
				9B8C3FBC248DAA0400707B13 /* PBXTargetDependency */,
			);
			name = Apollo;
			packageProductDependencies = (
				DEAFB785270652AF00BE02F3 /* OrderedCollections */,
			);
			productName = Apollo;
			productReference = 9FC750441D2A532C00458D91 /* Apollo.framework */;
			productType = "com.apple.product-type.framework";
		};
		9FC7504D1D2A532D00458D91 /* ApolloTests */ = {
			isa = PBXNativeTarget;
			buildConfigurationList = 9FC7505B1D2A532D00458D91 /* Build configuration list for PBXNativeTarget "ApolloTests" */;
			buildPhases = (
				9FC7504A1D2A532D00458D91 /* Sources */,
				9FC7504B1D2A532D00458D91 /* Frameworks */,
				C304EBD522DDC87800748F72 /* Resources */,
			);
			buildRules = (
			);
			dependencies = (
				DE9CEAE82829A3C100959AF9 /* PBXTargetDependency */,
				9B2DFBCC24E201A000ED3AE6 /* PBXTargetDependency */,
				9FC750511D2A532D00458D91 /* PBXTargetDependency */,
				9F8A958C1EC0FF9F00304A2D /* PBXTargetDependency */,
				9FCE2D081E6C254000E34457 /* PBXTargetDependency */,
			);
			name = ApolloTests;
			packageProductDependencies = (
				DE5EB9C426EFD4D10004176A /* Nimble */,
			);
			productName = ApolloTests;
			productReference = 9FC7504E1D2A532D00458D91 /* ApolloTests.xctest */;
			productType = "com.apple.product-type.bundle.unit-test";
		};
		9FCE2CF91E6C213D00E34457 /* StarWarsAPI */ = {
			isa = PBXNativeTarget;
			buildConfigurationList = 9FCE2D031E6C213D00E34457 /* Build configuration list for PBXNativeTarget "StarWarsAPI" */;
			buildPhases = (
				9FCE2CF51E6C213D00E34457 /* Sources */,
				9FCE2CF61E6C213D00E34457 /* Frameworks */,
				9FCE2CF71E6C213D00E34457 /* Headers */,
				9F62DF3F258F45BF00E6E808 /* Resources */,
			);
			buildRules = (
			);
			dependencies = (
				9FA5FBB61EC05CE900304A9D /* PBXTargetDependency */,
			);
			name = StarWarsAPI;
			productName = StarWarsAPI;
			productReference = 9FCE2CFA1E6C213D00E34457 /* StarWarsAPI.framework */;
			productType = "com.apple.product-type.framework";
		};
		DE058606266978A100265760 /* ApolloAPI */ = {
			isa = PBXNativeTarget;
			buildConfigurationList = DE05861D266978A100265760 /* Build configuration list for PBXNativeTarget "ApolloAPI" */;
			buildPhases = (
				DE058607266978A100265760 /* Headers */,
				DE058608266978A100265760 /* Sources */,
				DE05861B266978A100265760 /* Frameworks */,
				DE05861C266978A100265760 /* Resources */,
			);
			buildRules = (
			);
			dependencies = (
			);
			name = ApolloAPI;
			productName = ApolloCore;
			productReference = DE058621266978A100265760 /* ApolloAPI.framework */;
			productType = "com.apple.product-type.framework";
		};
		DE3C7A00260A6B9800D2F4FF /* AnimalKingdomAPI */ = {
			isa = PBXNativeTarget;
			buildConfigurationList = DE3C7A0D260A6B9800D2F4FF /* Build configuration list for PBXNativeTarget "AnimalKingdomAPI" */;
			buildPhases = (
				DE3C7A04260A6B9800D2F4FF /* Sources */,
				DE3C7A06260A6B9800D2F4FF /* Frameworks */,
				DE3C7A08260A6B9800D2F4FF /* Headers */,
				DE3C7A0A260A6B9800D2F4FF /* Resources */,
			);
			buildRules = (
			);
			dependencies = (
				DE6D083527BDAB9E009F5F33 /* PBXTargetDependency */,
				DE3C7A97260A6C1000D2F4FF /* PBXTargetDependency */,
			);
			name = AnimalKingdomAPI;
			productName = StarWarsAPI;
			productReference = DE3C7A11260A6B9800D2F4FF /* AnimalKingdomAPI.framework */;
			productType = "com.apple.product-type.framework";
		};
		DE6B15AB26152BE10068D642 /* ApolloServerIntegrationTests */ = {
			isa = PBXNativeTarget;
			buildConfigurationList = DE6B15B726152BE10068D642 /* Build configuration list for PBXNativeTarget "ApolloServerIntegrationTests" */;
			buildPhases = (
				DE6B15A826152BE10068D642 /* Sources */,
				DE6B15A926152BE10068D642 /* Frameworks */,
				DE6B15AA26152BE10068D642 /* Resources */,
			);
			buildRules = (
			);
			dependencies = (
				DECD498E262F840100924527 /* PBXTargetDependency */,
				DECD4735262F668200924527 /* PBXTargetDependency */,
				DECD46FA262F659100924527 /* PBXTargetDependency */,
				DED46034261CEA610086EF63 /* PBXTargetDependency */,
				DED45FCF261CE8890086EF63 /* PBXTargetDependency */,
				DED45FD6261CE89C0086EF63 /* PBXTargetDependency */,
				DE6B15B326152BE10068D642 /* PBXTargetDependency */,
				DED4606B261CEDD10086EF63 /* PBXTargetDependency */,
			);
			name = ApolloServerIntegrationTests;
			packageProductDependencies = (
			);
			productName = ApolloServerIntegrationTests;
			productReference = DE6B15AC26152BE10068D642 /* ApolloServerIntegrationTests.xctest */;
			productType = "com.apple.product-type.bundle.unit-test";
		};
		DE9CEAB328299E8500959AF9 /* ApolloTestSupport */ = {
			isa = PBXNativeTarget;
			buildConfigurationList = DE9CEAD828299E8500959AF9 /* Build configuration list for PBXNativeTarget "ApolloTestSupport" */;
			buildPhases = (
				DE9CEABB28299E8500959AF9 /* Sources */,
				DE9CEACE28299E8500959AF9 /* Frameworks */,
				DE9CEAD228299E8500959AF9 /* Headers */,
				DE9CEAD428299E8500959AF9 /* Resources */,
			);
			buildRules = (
			);
			dependencies = (
				DE9CEAE32829A01A00959AF9 /* PBXTargetDependency */,
			);
			name = ApolloTestSupport;
			packageProductDependencies = (
			);
			productName = ApolloTestSupport;
			productReference = DE9CEADC28299E8500959AF9 /* ApolloTestSupport.framework */;
			productType = "com.apple.product-type.framework";
		};
		DECD490A262F81BF00924527 /* ApolloCodegenInternalTestHelpers */ = {
			isa = PBXNativeTarget;
			buildConfigurationList = DECD4910262F81BF00924527 /* Build configuration list for PBXNativeTarget "ApolloCodegenInternalTestHelpers" */;
			buildPhases = (
				DECD4906262F81BF00924527 /* Headers */,
				DECD4907262F81BF00924527 /* Sources */,
				DECD4908262F81BF00924527 /* Frameworks */,
				DECD4909262F81BF00924527 /* Resources */,
			);
			buildRules = (
			);
			dependencies = (
				DECD49C8262F88FA00924527 /* PBXTargetDependency */,
			);
			name = ApolloCodegenInternalTestHelpers;
			packageProductDependencies = (
			);
			productName = ApolloCodegenTestSupport;
			productReference = DECD490B262F81BF00924527 /* ApolloCodegenInternalTestHelpers.framework */;
			productType = "com.apple.product-type.framework";
		};
		E66B836528093D7C001B3F2D /* SubscriptionAPI */ = {
			isa = PBXNativeTarget;
			buildConfigurationList = E66B836D28093D7C001B3F2D /* Build configuration list for PBXNativeTarget "SubscriptionAPI" */;
			buildPhases = (
				E66B836128093D7C001B3F2D /* Headers */,
				E66B836228093D7C001B3F2D /* Sources */,
				E66B836328093D7C001B3F2D /* Frameworks */,
				E66B836428093D7C001B3F2D /* Resources */,
			);
			buildRules = (
			);
			dependencies = (
				E6C2B39D2809409900F4CE13 /* PBXTargetDependency */,
			);
			name = SubscriptionAPI;
			productName = SubscriptionAPI;
			productReference = E66B836628093D7C001B3F2D /* SubscriptionAPI.framework */;
			productType = "com.apple.product-type.framework";
		};
/* End PBXNativeTarget section */

/* Begin PBXProject section */
		9FC7503B1D2A532C00458D91 /* Project object */ = {
			isa = PBXProject;
			attributes = {
				LastSwiftUpdateCheck = 1240;
				LastUpgradeCheck = 1340;
				ORGANIZATIONNAME = "Apollo GraphQL";
				TargetAttributes = {
					9B2DFBB524E1FA0D00ED3AE6 = {
						CreatedOnToolsVersion = 11.6;
						LastSwiftMigration = 1160;
					};
					9B68353D2463481A00337AE6 = {
						CreatedOnToolsVersion = 11.4.1;
					};
					9B7B6F46233C26D100F32205 = {
						CreatedOnToolsVersion = 11.0;
						LastSwiftMigration = 1100;
					};
					9B7BDA7C23FDE90400ACD198 = {
						CreatedOnToolsVersion = 11.3.1;
					};
					9B7BDABE23FDEBB600ACD198 = {
						CreatedOnToolsVersion = 11.3.1;
					};
					9BAEEBFB234BB8FD00808306 = {
						CreatedOnToolsVersion = 11.0;
					};
					9F54C8B3255D760B0065AFD6 = {
						CreatedOnToolsVersion = 12.1.1;
					};
					9F8A95771EC0FC1200304A2D = {
						CreatedOnToolsVersion = 8.3.2;
						LastSwiftMigration = 1020;
						ProvisioningStyle = Manual;
					};
					9FACA9B71F42E67200AE2DBD = {
						ProvisioningStyle = Manual;
					};
					9FC750431D2A532C00458D91 = {
						CreatedOnToolsVersion = 8.0;
						DevelopmentTeamName = "Martijn Walraven";
						LastSwiftMigration = 1020;
						ProvisioningStyle = Manual;
					};
					9FC7504D1D2A532D00458D91 = {
						CreatedOnToolsVersion = 8.0;
						DevelopmentTeamName = "Martijn Walraven";
						LastSwiftMigration = 1020;
						ProvisioningStyle = Manual;
					};
					9FCE2CF91E6C213D00E34457 = {
						CreatedOnToolsVersion = 8.2.1;
						LastSwiftMigration = 1020;
						ProvisioningStyle = Manual;
					};
					DE3C7A00260A6B9800D2F4FF = {
						LastSwiftMigration = 1300;
					};
					DE6B15AB26152BE10068D642 = {
						CreatedOnToolsVersion = 12.4;
					};
					DE9CEAB328299E8500959AF9 = {
						LastSwiftMigration = 1330;
					};
					DECD490A262F81BF00924527 = {
						CreatedOnToolsVersion = 12.4;
					};
					E66B836528093D7C001B3F2D = {
						CreatedOnToolsVersion = 13.3;
						LastSwiftMigration = 1330;
					};
				};
			};
			buildConfigurationList = 9FC7503E1D2A532C00458D91 /* Build configuration list for PBXProject "Apollo" */;
			compatibilityVersion = "Xcode 3.2";
			developmentRegion = en;
			hasScannedForEncodings = 0;
			knownRegions = (
				en,
				Base,
			);
			mainGroup = 9FC7503A1D2A532C00458D91;
			packageReferences = (
				9B7BDAF423FDEE2600ACD198 /* XCRemoteSwiftPackageReference "SQLite.swift" */,
				E6E4209026A7DF4200B82624 /* XCRemoteSwiftPackageReference "InflectorKit" */,
				DE5EB9C326EFD4D10004176A /* XCRemoteSwiftPackageReference "Nimble" */,
				DEAFB784270652AF00BE02F3 /* XCRemoteSwiftPackageReference "swift-collections" */,
			);
			productRefGroup = 9FC750451D2A532C00458D91 /* Products */;
			projectDirPath = "";
			projectRoot = "";
			targets = (
				9FC750431D2A532C00458D91 /* Apollo */,
				DE058606266978A100265760 /* ApolloAPI */,
				9B68353D2463481A00337AE6 /* ApolloUtils */,
				9B7BDABE23FDEBB600ACD198 /* ApolloSQLite */,
				9B7BDA7C23FDE90400ACD198 /* ApolloWebSocket */,
				9FC7504D1D2A532D00458D91 /* ApolloTests */,
				9F54C8B3255D760B0065AFD6 /* ApolloPerformanceTests */,
				DE6B15AB26152BE10068D642 /* ApolloServerIntegrationTests */,
				9F8A95771EC0FC1200304A2D /* ApolloInternalTestHelpers */,
				DE3C7A00260A6B9800D2F4FF /* AnimalKingdomAPI */,
				9FCE2CF91E6C213D00E34457 /* StarWarsAPI */,
				9FACA9B71F42E67200AE2DBD /* GitHubAPI */,
				9B2DFBB524E1FA0D00ED3AE6 /* UploadAPI */,
				E66B836528093D7C001B3F2D /* SubscriptionAPI */,
				9B7B6F46233C26D100F32205 /* ApolloCodegenLib */,
				9BAEEBFB234BB8FD00808306 /* ApolloCodegenTests */,
				DECD490A262F81BF00924527 /* ApolloCodegenInternalTestHelpers */,
				DE9CEAB328299E8500959AF9 /* ApolloTestSupport */,
			);
		};
/* End PBXProject section */

/* Begin PBXResourcesBuildPhase section */
		9B2DFBB424E1FA0D00ED3AE6 /* Resources */ = {
			isa = PBXResourcesBuildPhase;
			buildActionMask = 2147483647;
			files = (
			);
			runOnlyForDeploymentPostprocessing = 0;
		};
		9B68353C2463481A00337AE6 /* Resources */ = {
			isa = PBXResourcesBuildPhase;
			buildActionMask = 2147483647;
			files = (
			);
			runOnlyForDeploymentPostprocessing = 0;
		};
		9B7B6F45233C26D100F32205 /* Resources */ = {
			isa = PBXResourcesBuildPhase;
			buildActionMask = 2147483647;
			files = (
				DE3C7974260A646300D2F4FF /* dist in Resources */,
			);
			runOnlyForDeploymentPostprocessing = 0;
		};
		9B7BDA7B23FDE90400ACD198 /* Resources */ = {
			isa = PBXResourcesBuildPhase;
			buildActionMask = 2147483647;
			files = (
			);
			runOnlyForDeploymentPostprocessing = 0;
		};
		9B7BDABD23FDEBB600ACD198 /* Resources */ = {
			isa = PBXResourcesBuildPhase;
			buildActionMask = 2147483647;
			files = (
			);
			runOnlyForDeploymentPostprocessing = 0;
		};
		9BAEEBFA234BB8FD00808306 /* Resources */ = {
			isa = PBXResourcesBuildPhase;
			buildActionMask = 2147483647;
			files = (
				E6C4267B26F16CB400904AD2 /* introspection_response.json in Resources */,
			);
			runOnlyForDeploymentPostprocessing = 0;
		};
		9F54C8B2255D760B0065AFD6 /* Resources */ = {
			isa = PBXResourcesBuildPhase;
			buildActionMask = 2147483647;
			files = (
				9FD1519A255D7F30003BDAAA /* IssuesAndCommentsForRepository.json in Resources */,
			);
			runOnlyForDeploymentPostprocessing = 0;
		};
		9F62DF3F258F45BF00E6E808 /* Resources */ = {
			isa = PBXResourcesBuildPhase;
			buildActionMask = 2147483647;
			files = (
				9F41CBF025A3490600C02CB7 /* schema.graphqls in Resources */,
				9F41CC0025A3491E00C02CB7 /* schema.json in Resources */,
			);
			runOnlyForDeploymentPostprocessing = 0;
		};
		9FC750421D2A532C00458D91 /* Resources */ = {
			isa = PBXResourcesBuildPhase;
			buildActionMask = 2147483647;
			files = (
			);
			runOnlyForDeploymentPostprocessing = 0;
		};
		C304EBD522DDC87800748F72 /* Resources */ = {
			isa = PBXResourcesBuildPhase;
			buildActionMask = 2147483647;
			files = (
			);
			runOnlyForDeploymentPostprocessing = 0;
		};
		DE05861C266978A100265760 /* Resources */ = {
			isa = PBXResourcesBuildPhase;
			buildActionMask = 2147483647;
			files = (
			);
			runOnlyForDeploymentPostprocessing = 0;
		};
		DE3C7A0A260A6B9800D2F4FF /* Resources */ = {
			isa = PBXResourcesBuildPhase;
			buildActionMask = 2147483647;
			files = (
				96F32D3B27CCD16B00F3383C /* graphql in Resources */,
			);
			runOnlyForDeploymentPostprocessing = 0;
		};
		DE674D9C261CEEDA000E8FC8 /* Resources */ = {
			isa = PBXResourcesBuildPhase;
			buildActionMask = 2147483647;
			files = (
				DE674D9F261CEEE4000E8FC8 /* a.txt in Resources */,
				DE674D9E261CEEE4000E8FC8 /* b.txt in Resources */,
				DE674D9D261CEEE4000E8FC8 /* c.txt in Resources */,
			);
			runOnlyForDeploymentPostprocessing = 0;
		};
		DE6B15AA26152BE10068D642 /* Resources */ = {
			isa = PBXResourcesBuildPhase;
			buildActionMask = 2147483647;
			files = (
			);
			runOnlyForDeploymentPostprocessing = 0;
		};
		DE9CEAD428299E8500959AF9 /* Resources */ = {
			isa = PBXResourcesBuildPhase;
			buildActionMask = 2147483647;
			files = (
			);
			runOnlyForDeploymentPostprocessing = 0;
		};
		DECD4909262F81BF00924527 /* Resources */ = {
			isa = PBXResourcesBuildPhase;
			buildActionMask = 2147483647;
			files = (
				96F32D3C27CCD16D00F3383C /* graphql in Resources */,
			);
			runOnlyForDeploymentPostprocessing = 0;
		};
		E66B836428093D7C001B3F2D /* Resources */ = {
			isa = PBXResourcesBuildPhase;
			buildActionMask = 2147483647;
			files = (
				E6180AA628093EB7004EC2A3 /* schema.graphqls in Resources */,
				E6180AA828093EB7004EC2A3 /* subscription.graphql in Resources */,
				E6180AA728093EB7004EC2A3 /* operation_ids.json in Resources */,
			);
			runOnlyForDeploymentPostprocessing = 0;
		};
/* End PBXResourcesBuildPhase section */

/* Begin PBXShellScriptBuildPhase section */
		90690D322243442F00FC2E54 /* Ensure no build settings are in the Xcode project */ = {
			isa = PBXShellScriptBuildPhase;
			buildActionMask = 2147483647;
			files = (
			);
			inputFileListPaths = (
			);
			inputPaths = (
			);
			name = "Ensure no build settings are in the Xcode project";
			outputFileListPaths = (
			);
			outputPaths = (
			);
			runOnlyForDeploymentPostprocessing = 0;
			shellPath = /bin/sh;
			shellScript = "\"$SRCROOT\"/scripts/ensure-no-build-settings-in-pbxproj.sh \"${PROJECT_FILE_PATH}\"\n";
		};
/* End PBXShellScriptBuildPhase section */

/* Begin PBXSourcesBuildPhase section */
		9B2DFBB224E1FA0D00ED3AE6 /* Sources */ = {
			isa = PBXSourcesBuildPhase;
			buildActionMask = 2147483647;
			files = (
				DE90FCE527FCC6DD0084CC79 /* Schema.swift in Sources */,
				DE90FCDC27FCC6D20084CC79 /* UploadMultipleFilesToTheSameParameterMutation.swift in Sources */,
				DE90FCE327FCC6DD0084CC79 /* File.swift in Sources */,
				DEF191D22804A8470029786C /* Upload.swift in Sources */,
				DE90FCDD27FCC6D20084CC79 /* UploadMultipleFilesToDifferentParametersMutation.swift in Sources */,
				DE90FCDB27FCC6D20084CC79 /* UploadOneFileMutation.swift in Sources */,
				DE90FCE427FCC6DD0084CC79 /* Mutation.swift in Sources */,
			);
			runOnlyForDeploymentPostprocessing = 0;
		};
		9B68353A2463481A00337AE6 /* Sources */ = {
			isa = PBXSourcesBuildPhase;
			buildActionMask = 2147483647;
			files = (
				E6EFDD0927E5624600B17FE5 /* ReferenceWrapped.swift in Sources */,
				DE4841A92745BBF10001E594 /* LinkedList.swift in Sources */,
				DE296BA727A09A11004F571F /* IsEverTrue.swift in Sources */,
				DE4841AA2745EF530001E594 /* ResponsePath.swift in Sources */,
				9B455CE52492D0A3002255A9 /* ApolloExtension.swift in Sources */,
				DE223C292720B897004A0148 /* StringInterpolation+NestedIndentation.swift in Sources */,
				9B455CEB2492FB03002255A9 /* String+SHA.swift in Sources */,
				9B455CDF2492D05E002255A9 /* Atomic.swift in Sources */,
				9B455CE72492D0A3002255A9 /* Collection+Apollo.swift in Sources */,
			);
			runOnlyForDeploymentPostprocessing = 0;
		};
		9B7B6F43233C26D100F32205 /* Sources */ = {
			isa = PBXSourcesBuildPhase;
			buildActionMask = 2147483647;
			files = (
				E610D8D7278EA2390023E495 /* EnumFileGenerator.swift in Sources */,
				9BAEEBEE2346644600808306 /* ApolloSchemaDownloadConfiguration.swift in Sources */,
				DE0D38F0282ECA6D00AFCC84 /* MockObjectFileGenerator.swift in Sources */,
				9B8C3FB3248DA2FE00707B13 /* URL+Apollo.swift in Sources */,
				DEFE694E280F6CBE001CF4E8 /* IR+FieldCollector.swift in Sources */,
				E66F8899276C15580000BDA8 /* ObjectFileGenerator.swift in Sources */,
				9BAEEBEF2346644B00808306 /* ApolloSchemaDownloader.swift in Sources */,
				DE5FD601276923620033EE23 /* TemplateString.swift in Sources */,
				E669352B2803EE11004E1FFC /* CustomScalarTemplate.swift in Sources */,
				E6EE62F127DBE6F200627257 /* SchemaModuleNamespaceTemplate.swift in Sources */,
				DE6D07FF27BC7F78009F5F33 /* InputVariableRenderable.swift in Sources */,
				DE796429276998B000978A03 /* IR+RootFieldBuilder.swift in Sources */,
				DE9CEAEF282C62B700959AF9 /* MockObjectTemplate.swift in Sources */,
				E64F7EC127A122300059C021 /* ObjectTemplate.swift in Sources */,
				9F1A966F258F34BB00A06EEB /* JavaScriptBridge.swift in Sources */,
				9BAEEBF72346F0A000808306 /* StaticString+Apollo.swift in Sources */,
				E623FD2A2797A6F4008B4CED /* InterfaceTemplate.swift in Sources */,
				DE4D54E727A3504B00D26B68 /* OperationFileGenerator.swift in Sources */,
				E6B42D0927A472A700A3BD58 /* SwiftPackageManagerModuleTemplate.swift in Sources */,
				E6D90D07278FA595009CAC5D /* InputObjectFileGenerator.swift in Sources */,
				E64F7EB827A0854E0059C021 /* UnionTemplate.swift in Sources */,
				E60AE2EE27E3FC6C003C093A /* TemplateRenderer.swift in Sources */,
				9BCA8C0926618226004FF2F6 /* UntypedGraphQLRequestBodyCreator.swift in Sources */,
				DE5FD60527694FA70033EE23 /* SchemaTemplate.swift in Sources */,
				DEFBBC86273470F70088AABC /* IR+Field.swift in Sources */,
				9F62DFD02590710E00E6E808 /* GraphQLSource.swift in Sources */,
				DE5FD60B276970FC0033EE23 /* FragmentTemplate.swift in Sources */,
				9BAEEBF32346DDAD00808306 /* CodegenLogger.swift in Sources */,
				9F628EB52593651B00F94F9D /* GraphQLValue.swift in Sources */,
				DE5FD5FD2769222D0033EE23 /* OperationDefinitionTemplate.swift in Sources */,
				DE6B650C27C4293D00970E4E /* FieldArgumentRendering.swift in Sources */,
				DE5EEC8527988F1A00AF5913 /* IR+SelectionSet.swift in Sources */,
				DE3484622746FF8F0065B77E /* IR+OperationBuilder.swift in Sources */,
				E669352F2803F09C004E1FFC /* CustomScalarFileGenerator.swift in Sources */,
				E610D8DF278F8F1E0023E495 /* UnionFileGenerator.swift in Sources */,
				DEE2DAA227BAF00500EC0607 /* GraphQLType+Rendered.swift in Sources */,
				DE223C2D2721FCE8004A0148 /* ScopedSelectionSetHashable.swift in Sources */,
				E6203344284F1D1100A291D1 /* MockUnionTemplate.swift in Sources */,
				DE79642D27699A6A00978A03 /* IR+NamedFragmentBuilder.swift in Sources */,
				9B47518D2575AA850001FB87 /* Pluralizer.swift in Sources */,
				E6D90D0B278FFDDA009CAC5D /* SchemaFileGenerator.swift in Sources */,
				DE7C183C272A12EB00727031 /* ScopeDescriptor.swift in Sources */,
				DE7C183E272A154400727031 /* IR.swift in Sources */,
				9F628E9525935BE600F94F9D /* GraphQLType.swift in Sources */,
				9BFE8DA9265D5D8F000BBF81 /* URLDownloader.swift in Sources */,
				E6C9849327929EBE009481BE /* EnumTemplate.swift in Sources */,
				E68D824727A228A80040A46F /* SchemaModuleFileGenerator.swift in Sources */,
				9F1A966D258F34BB00A06EEB /* CompilationResult.swift in Sources */,
				DE4D54E927A3518100D26B68 /* FragmentFileGenerator.swift in Sources */,
				E610D8DB278EB0900023E495 /* InterfaceFileGenerator.swift in Sources */,
				9B7B6F69233C2C0C00F32205 /* FileManager+Apollo.swift in Sources */,
				E674DB41274C0A9B009BB90E /* Glob.swift in Sources */,
				DE71FDC02853C242005FA9CC /* OperationTemplateRenderer.swift in Sources */,
				E6203342284F1C9600A291D1 /* MockUnionFileGenerator.swift in Sources */,
				DE6D07F927BC3B6D009F5F33 /* GraphQLInputField+Rendered.swift in Sources */,
				9F1A966C258F34BB00A06EEB /* GraphQLSchema.swift in Sources */,
				9BE74D3D23FB4A8E006D354F /* FileFinder.swift in Sources */,
				E64F7EBC27A11A510059C021 /* GraphQLNamedType+SwiftName.swift in Sources */,
				9B7B6F59233C287200F32205 /* ApolloCodegen.swift in Sources */,
				DE2739112769AEBA00B886EF /* SelectionSetTemplate.swift in Sources */,
				DEA9A23227D822E600F96C36 /* IR+InclusionConditions.swift in Sources */,
				E6E3BBE2276A8D6200E5218B /* FileGenerator.swift in Sources */,
				DEFE0FC52748822900FFA440 /* IR+EntitySelectionTree.swift in Sources */,
				9F62E03F2590896400E6E808 /* GraphQLError.swift in Sources */,
				9B7B6F5A233C287200F32205 /* ApolloCodegenConfiguration.swift in Sources */,
				9F1A966B258F34BB00A06EEB /* GraphQLJSFrontend.swift in Sources */,
				DE09114E27288B1F000648E5 /* SortedSelections.swift in Sources */,
				DE5FD607276950CC0033EE23 /* IR+Schema.swift in Sources */,
				E69BEDA52798B86D00000D10 /* InputObjectTemplate.swift in Sources */,
				DE71FDBC2853B67C005FA9CC /* LocalCacheMutationDefinitionTemplate.swift in Sources */,
			);
			runOnlyForDeploymentPostprocessing = 0;
		};
		9B7BDA7923FDE90400ACD198 /* Sources */ = {
			isa = PBXSourcesBuildPhase;
			buildActionMask = 2147483647;
			files = (
				9B7BDA9F23FDE94C00ACD198 /* WebSocketClient.swift in Sources */,
				DE181A2C26C5C0CB000C0B9C /* WebSocket.swift in Sources */,
				DE181A2E26C5C299000C0B9C /* SSLClientCertificate.swift in Sources */,
				9B7BDAA023FDE94C00ACD198 /* WebSocketTransport.swift in Sources */,
				9B7BDA9C23FDE94C00ACD198 /* WebSocketTask.swift in Sources */,
				DE181A3026C5C38E000C0B9C /* SSLSecurity.swift in Sources */,
				9B7BDA9B23FDE94C00ACD198 /* WebSocketError.swift in Sources */,
				9B7BDA9D23FDE94C00ACD198 /* SplitNetworkTransport.swift in Sources */,
				9B7BDA9E23FDE94C00ACD198 /* OperationMessage.swift in Sources */,
				19E9F6B526D6BF25003AB80E /* OperationMessageIdCreator.swift in Sources */,
				DE181A3626C5DE4F000C0B9C /* WebSocketStream.swift in Sources */,
				DE181A3226C5C401000C0B9C /* Compression.swift in Sources */,
			);
			runOnlyForDeploymentPostprocessing = 0;
		};
		9B7BDABB23FDEBB600ACD198 /* Sources */ = {
			isa = PBXSourcesBuildPhase;
			buildActionMask = 2147483647;
			files = (
				9B7BDAD023FDEBE300ACD198 /* SQLiteSerialization.swift in Sources */,
				9B7BDAD223FDEBE300ACD198 /* SQLiteNormalizedCache.swift in Sources */,
				9B9F16B82601532500FB2F31 /* SQLiteDotSwiftDatabase.swift in Sources */,
				9B9F16A726013DAB00FB2F31 /* SQLiteDatabase.swift in Sources */,
			);
			runOnlyForDeploymentPostprocessing = 0;
		};
		9BAEEBF8234BB8FD00808306 /* Sources */ = {
			isa = PBXSourcesBuildPhase;
			buildActionMask = 2147483647;
			files = (
				E669352D2803EF67004E1FFC /* CustomScalarTemplateTests.swift in Sources */,
				9BAEEC10234BB95B00808306 /* FileManagerExtensionsTests.swift in Sources */,
				E6D90D09278FA5C3009CAC5D /* InputObjectFileGeneratorTests.swift in Sources */,
				E674DB43274C0AD9009BB90E /* GlobTests.swift in Sources */,
				DE223C1C271F3288004A0148 /* AnimalKingdomIRCreationTests.swift in Sources */,
				9BAEEC17234C275600808306 /* ApolloSchemaPublicTests.swift in Sources */,
				E66935312803F2B0004E1FFC /* CustomScalarFileGeneratorTests.swift in Sources */,
				E610D8DD278EB1500023E495 /* InterfaceFileGeneratorTests.swift in Sources */,
				DE0D38F2282ECF9700AFCC84 /* MockObjectFileGeneratorTests.swift in Sources */,
				9F62DFAE2590557F00E6E808 /* DocumentParsingAndValidationTests.swift in Sources */,
				E66935332804AFE5004E1FFC /* IRCustomScalarTests.swift in Sources */,
				9F62E0102590728000E6E808 /* CompilationTests.swift in Sources */,
				DEAFB77B2706444B00BE02F3 /* IRRootFieldBuilderTests.swift in Sources */,
				E6EFDD1527EAB55B00B17FE5 /* TemplateRenderer_OperationFile_Tests.swift in Sources */,
				E6B42D0D27A4749100A3BD58 /* SwiftPackageManagerModuleTemplateTests.swift in Sources */,
				9F62DFBF2590560000E6E808 /* Helpers.swift in Sources */,
				DE296539279B3B8200BF9B49 /* SelectionSetTemplateTests.swift in Sources */,
				E66F8897276C136B0000BDA8 /* ObjectFileGeneratorTests.swift in Sources */,
				DE79642B276999E700978A03 /* IRNamedFragmentBuilderTests.swift in Sources */,
				E69BEDA72798B89600000D10 /* InputObjectTemplateTests.swift in Sources */,
				E6EE62F327DBE75A00627257 /* SchemaModuleNamespaceTemplateTests.swift in Sources */,
				9B8C3FB5248DA3E000707B13 /* URLExtensionsTests.swift in Sources */,
				E64F7EBA27A085D90059C021 /* UnionTemplateTests.swift in Sources */,
				E610D8D9278EA2560023E495 /* EnumFileGeneratorTests.swift in Sources */,
				E6203348284F25DF00A291D1 /* MockUnionTemplateTests.swift in Sources */,
				9FDE0731258F3AA100DC0CA5 /* SchemaLoadingTests.swift in Sources */,
				E6203346284F252A00A291D1 /* MockUnionFileGeneratorTests.swift in Sources */,
				E6908E55282694630054682B /* ApolloCodegenConfigurationCodableTests.swift in Sources */,
				DE223C3327221144004A0148 /* IRMatchers.swift in Sources */,
				E64F7EBF27A11B110059C021 /* GraphQLNamedType+SwiftTests.swift in Sources */,
				DE79642F2769A1EB00978A03 /* IROperationBuilderTests.swift in Sources */,
				DEA9A23027CD990500F96C36 /* IRSelectionSet_IncludeSkip_Tests.swift in Sources */,
				DE9CEAF3282C6AC300959AF9 /* TemplateRenderer_TestMockFile_Tests.swift in Sources */,
				E68D824527A1D8A60040A46F /* ObjectTemplateTests.swift in Sources */,
				E6A6866427F63AEF008A1D13 /* FileGeneratorTests.swift in Sources */,
				DE29653B279B3B8200BF9B49 /* SelectionSetTemplate_RenderOperation_Tests.swift in Sources */,
				E61F4BF827A8FC8E0049886A /* FragmentFileGeneratorTests.swift in Sources */,
				E657CDBA26FD01D4005834D6 /* ApolloSchemaInternalTests.swift in Sources */,
				DEFE695128134028001CF4E8 /* IRFieldCollectorTests.swift in Sources */,
				E6D79AB826E9D59C0094434A /* URLDownloaderTests.swift in Sources */,
				E607AD8E27A88F340026742A /* OperationFileGeneratorTests.swift in Sources */,
				E6C9849527929FED009481BE /* EnumTemplateTests.swift in Sources */,
				DE5FD609276956C70033EE23 /* SchemaTemplateTests.swift in Sources */,
				E61EF713275EC99A00191DA7 /* ApolloCodegenTests.swift in Sources */,
				DE6D07FD27BC3D53009F5F33 /* OperationDefinition_VariableDefinition_Tests.swift in Sources */,
				E6B4E9992798A8CB004EC8C4 /* InterfaceTemplateTests.swift in Sources */,
				DE71FDBE2853B6D3005FA9CC /* LocalCacheMutationDefinitionTemplateTests.swift in Sources */,
				E6EFDD0B27E8328E00B17FE5 /* TemplateRenderer_SchemaFile_Tests.swift in Sources */,
				E6A6866627F63BDC008A1D13 /* FileGenerator_ResolvePath_Tests.swift in Sources */,
				9F62DF8E2590539A00E6E808 /* SchemaIntrospectionTests.swift in Sources */,
				E6D90D0D278FFE35009CAC5D /* SchemaFileGeneratorTests.swift in Sources */,
				E6B42D0B27A4746800A3BD58 /* SchemaModuleFileGeneratorTests.swift in Sources */,
				9B68F0552416B33300E97318 /* LineByLineComparison.swift in Sources */,
				DE09066F27A4713F00211300 /* OperationDefinitionTemplateTests.swift in Sources */,
				DE09F9C6270269F800795949 /* OperationDefinitionTemplate_DocumentType_Tests.swift in Sources */,
				9B4751AD2575B5070001FB87 /* PluralizerTests.swift in Sources */,
				E6B4E9982798A8C6004EC8C4 /* FragmentTemplateTests.swift in Sources */,
				9BAEEC19234C297800808306 /* ApolloCodegenConfigurationTests.swift in Sources */,
				DE9CEAF1282C632B00959AF9 /* MockObjectTemplateTests.swift in Sources */,
				E610D8E1278F8F3D0023E495 /* UnionFileGeneratorTests.swift in Sources */,
			);
			runOnlyForDeploymentPostprocessing = 0;
		};
		9F54C8B0255D760B0065AFD6 /* Sources */ = {
			isa = PBXSourcesBuildPhase;
			buildActionMask = 2147483647;
			files = (
				9F54C8B7255D760B0065AFD6 /* ParsingPerformanceTests.swift in Sources */,
			);
			runOnlyForDeploymentPostprocessing = 0;
		};
		9F8A95731EC0FC1200304A2D /* Sources */ = {
			isa = PBXSourcesBuildPhase;
			buildActionMask = 2147483647;
			files = (
				DE5EB9C026EFCB010004176A /* TestObserver.swift in Sources */,
				DED4601A261CE9880086EF63 /* MockWebSocket.swift in Sources */,
				E608A5232808E59A001BE656 /* MockWebSocketDelegate.swift in Sources */,
				9BCF0CE423FC9CA50031D2A2 /* MockURLSession.swift in Sources */,
				DE12B2D7273B204B003371CC /* TestError.swift in Sources */,
				9FBE0D4025407B64002ED0B1 /* AsyncResultObserver.swift in Sources */,
				9F3910272549741400AF54A6 /* MockGraphQLServer.swift in Sources */,
<<<<<<< HEAD
				DE64C1FA284037C500F64B9D /* MockLocalCacheMutation.swift in Sources */,
=======
				DE71FDC22853C4C8005FA9CC /* MockLocalCacheMutation.swift in Sources */,
>>>>>>> e0fea415
				DED45E6B261B9EAC0086EF63 /* SQLiteTestCacheProvider.swift in Sources */,
				DE5EB9C226EFCBD40004176A /* MockApolloStore.swift in Sources */,
				9BEEDC2B24E61995001D1294 /* TestURLs.swift in Sources */,
				DED4600D261CE9260086EF63 /* TestFileHelper.swift in Sources */,
				DE5EB9CB26EFE5510004176A /* MockOperation.swift in Sources */,
				9BCF0CE023FC9CA50031D2A2 /* TestCacheProvider.swift in Sources */,
				DE4766E826F92F30004622E0 /* MockSchemaConfiguration.swift in Sources */,
				9BCF0CE323FC9CA50031D2A2 /* XCTAssertHelpers.swift in Sources */,
				9F68F9F125415827004F26D0 /* XCTestCase+Helpers.swift in Sources */,
				9BCF0CE523FC9CA50031D2A2 /* MockNetworkTransport.swift in Sources */,
				DE05862D2669800000265760 /* Matchable.swift in Sources */,
			);
			runOnlyForDeploymentPostprocessing = 0;
		};
		9FACA9BB1F42E67200AE2DBD /* Sources */ = {
			isa = PBXSourcesBuildPhase;
			buildActionMask = 2147483647;
			files = (
			);
			runOnlyForDeploymentPostprocessing = 0;
		};
		9FC7503F1D2A532C00458D91 /* Sources */ = {
			isa = PBXSourcesBuildPhase;
			buildActionMask = 2147483647;
			files = (
				C377CCAB22D7992E00572E03 /* MultipartFormData.swift in Sources */,
				9B260C08245A437400562176 /* InterceptorProvider.swift in Sources */,
				9B9BBAF324DB39D70021C30F /* UploadRequest.swift in Sources */,
				9FCE2CEE1E6BE2D900E34457 /* NormalizedCache.swift in Sources */,
				9B260C0A245A532500562176 /* JSONResponseParsingInterceptor.swift in Sources */,
				9B96500C24BE7239003C29C0 /* CacheReadInterceptor.swift in Sources */,
				DE0586392669985000265760 /* Dictionary+Helpers.swift in Sources */,
				9F295E381E277B2A00A24949 /* GraphQLResultNormalizer.swift in Sources */,
				9F8E0BE325668559000D9FA5 /* PossiblyDeferred.swift in Sources */,
				9F86B68B1E6438D700B885FF /* GraphQLSelectionSetMapper.swift in Sources */,
				9F55347B1DE1DB2100E54264 /* ApolloStore.swift in Sources */,
				9BDE43D122C6655300FD7C7F /* Cancellable.swift in Sources */,
				9F69FFA91D42855900E000B1 /* NetworkTransport.swift in Sources */,
				9F8E0BD325668552000D9FA5 /* DataLoader.swift in Sources */,
				9FCDFD291E33D0CE007519DC /* GraphQLQueryWatcher.swift in Sources */,
				DE56DC232683B2020090D6E4 /* DefaultInterceptorProvider.swift in Sources */,
				9FC2333D1E66BBF7001E4541 /* GraphQLDependencyTracker.swift in Sources */,
				9FC9A9BF1E2C27FB0023C4D5 /* GraphQLResult.swift in Sources */,
				9FEB050D1DB5732300DA3B44 /* JSONSerializationFormat.swift in Sources */,
				9B260BEB245A020300562176 /* ApolloInterceptor.swift in Sources */,
				54DDB0921EA045870009DD99 /* InMemoryNormalizedCache.swift in Sources */,
				9B554CC4247DC29A002F452A /* TaskData.swift in Sources */,
				9B9BBAF524DB4F890021C30F /* AutomaticPersistedQueryInterceptor.swift in Sources */,
				9BA1244A22D8A8EA00BF1D24 /* JSONSerialization+Sorting.swift in Sources */,
				9B260BF1245A025400562176 /* HTTPRequest.swift in Sources */,
				9B708AAD2305884500604A11 /* ApolloClientProtocol.swift in Sources */,
				C377CCA922D798BD00572E03 /* GraphQLFile.swift in Sources */,
				9BEEDC2824E351E5001D1294 /* MaxRetryInterceptor.swift in Sources */,
				9FC9A9CC1E2FD0760023C4D5 /* Record.swift in Sources */,
				9B260BFB245A031900562176 /* NetworkFetchInterceptor.swift in Sources */,
				9F578D901D8D2CB300C0EA36 /* HTTPURLResponse+Helpers.swift in Sources */,
				9B260C04245A090600562176 /* RequestChainNetworkTransport.swift in Sources */,
				9FC9A9BD1E2C271C0023C4D5 /* RecordSet.swift in Sources */,
				9BF1A95122CA6E71005292C2 /* GraphQLGETTransformer.swift in Sources */,
				9B260BFF245A054700562176 /* JSONRequest.swift in Sources */,
				9B260BF9245A030100562176 /* ResponseCodeInterceptor.swift in Sources */,
				9B260BF3245A026F00562176 /* RequestChain.swift in Sources */,
				9FF90A611DDDEB100034C3B6 /* GraphQLResponse.swift in Sources */,
				9BEDC79E22E5D2CF00549BF6 /* RequestBodyCreator.swift in Sources */,
				9BE071AD2368D08700FA5952 /* Collection+Helpers.swift in Sources */,
				9FA6F3681E65DF4700BF8D73 /* GraphQLResultAccumulator.swift in Sources */,
				9FF90A651DDDEB100034C3B6 /* GraphQLExecutor.swift in Sources */,
				9BDE43DF22C6708600FD7C7F /* GraphQLHTTPRequestError.swift in Sources */,
				9B1CCDD92360F02C007C9032 /* Bundle+Helpers.swift in Sources */,
				9B260BF5245A028D00562176 /* HTTPResponse.swift in Sources */,
				5AC6CA4322AAF7B200B7C94D /* GraphQLHTTPMethod.swift in Sources */,
				9BC742AE24CFB6450029282C /* CacheWriteInterceptor.swift in Sources */,
				9B4F453F244A27B900C2CF7D /* URLSessionClient.swift in Sources */,
				DE0586332669948500265760 /* InputValue+Evaluation.swift in Sources */,
				DE0586372669958F00265760 /* GraphQLError.swift in Sources */,
				9BC742AC24CFB2FF0029282C /* ApolloErrorInterceptor.swift in Sources */,
				9FC750631D2A59F600458D91 /* ApolloClient.swift in Sources */,
				9BA3130E2302BEA5007B7FC5 /* DispatchQueue+Optional.swift in Sources */,
				9F86B6901E65533D00B885FF /* GraphQLResponseGenerator.swift in Sources */,
			);
			runOnlyForDeploymentPostprocessing = 0;
		};
		9FC7504A1D2A532D00458D91 /* Sources */ = {
			isa = PBXSourcesBuildPhase;
			buildActionMask = 2147483647;
			files = (
				5BB2C0232380836100774170 /* VersionNumberTests.swift in Sources */,
				DED45EC3261BA0ED0086EF63 /* WebSocketTransportTests.swift in Sources */,
				9B78C71E2326E86E000C8C32 /* ErrorGenerationTests.swift in Sources */,
				DED45EC7261BA0ED0086EF63 /* WebSocketTests.swift in Sources */,
				9FC9A9C81E2EFE6E0023C4D5 /* CacheKeyForFieldTests.swift in Sources */,
				9BF6C99C25195019000D5B93 /* String+IncludesForTesting.swift in Sources */,
				DED45DEF261B96B70086EF63 /* ReadWriteFromStoreTests.swift in Sources */,
				9F91CF8F1F6C0DB2008DD0BE /* MutatingResultsTests.swift in Sources */,
				DE46A55626F13A7400357C52 /* JSONResponseParsingInterceptorTests.swift in Sources */,
				E616B6D126C3335600DB049E /* ExecutionTests.swift in Sources */,
				9B9BBB1C24DB760B0021C30F /* UploadRequestTests.swift in Sources */,
				E61DD76526D60C1800C41614 /* SQLiteDotSwiftDatabaseBehaviorTests.swift in Sources */,
				9BC139A424EDCA6C00876D29 /* MaxRetryInterceptorTests.swift in Sources */,
				DE46A55126EFEB6900357C52 /* JSONValueMatcher.swift in Sources */,
				F82E62E122BCD223000C311B /* AutomaticPersistedQueriesTests.swift in Sources */,
				9BC139A824EDCE4F00876D29 /* RetryToCountThenSucceedInterceptor.swift in Sources */,
				9F533AB31E6C4A4200CBE097 /* BatchedLoadTests.swift in Sources */,
				DED45DEE261B96B70086EF63 /* FetchQueryTests.swift in Sources */,
				C3279FC72345234D00224790 /* TestCustomRequestBodyCreator.swift in Sources */,
				DED45DED261B96B70086EF63 /* StoreConcurrencyTests.swift in Sources */,
				9B95EDC022CAA0B000702BB2 /* GETTransformerTests.swift in Sources */,
				9FF90A6F1DDDEB420034C3B6 /* GraphQLMapEncodingTests.swift in Sources */,
				E66B8342280936B3001B3F2D /* OperationMessageMatchers.swift in Sources */,
				E608A52B280905C2001BE656 /* WSProtocolTestsBase.swift in Sources */,
				D87AC09F2564D60B0079FAA5 /* ApolloClientOperationTests.swift in Sources */,
				9B64F6762354D219002D1BB5 /* URL+QueryDict.swift in Sources */,
				9B2B66F42513FAFE00B53ABF /* CancellationHandlingInterceptor.swift in Sources */,
				9BC139A624EDCAD900876D29 /* BlindRetryingTestInterceptor.swift in Sources */,
				E608A52A280905C2001BE656 /* GraphqlTransportWsProtocolTests.swift in Sources */,
				9B96500A24BE62B7003C29C0 /* RequestChainTests.swift in Sources */,
				DED45DEA261B96B70086EF63 /* WatchQueryTests.swift in Sources */,
				DED45E30261B972C0086EF63 /* CachePersistenceTests.swift in Sources */,
				DED45EC4261BA0ED0086EF63 /* SplitNetworkTransportTests.swift in Sources */,
				9B21FD752422C29D00998B5C /* GraphQLFileTests.swift in Sources */,
				DE2FCF4926E94D150057EA67 /* TestMockTests.swift in Sources */,
				E86D8E05214B32FD0028EFE1 /* JSONTests.swift in Sources */,
				2EE7FFD0276802E30035DC39 /* CacheKeyConstructionTests.swift in Sources */,
				9F8622FA1EC2117C00C38162 /* FragmentConstructionAndConversionTests.swift in Sources */,
				DED45C2A2615319E0086EF63 /* DefaultInterceptorProviderTests.swift in Sources */,
				9F21730E2567E6F000566121 /* DataLoaderTests.swift in Sources */,
				DED45DEC261B96B70086EF63 /* CacheDependentInterceptorTests.swift in Sources */,
				DED45DEB261B96B70086EF63 /* SQLiteCacheTests.swift in Sources */,
				C338DF1722DD9DE9006AF33E /* RequestBodyCreatorTests.swift in Sources */,
				F16D083C21EF6F7300C458B8 /* QueryFromJSONBuildingTests.swift in Sources */,
				9BF6C97025194ED7000D5B93 /* MultipartFormDataTests.swift in Sources */,
				9FF90A711DDDEB420034C3B6 /* GraphQLExecutor_SelectionSetMapper_FromResponse_Tests.swift in Sources */,
				9F295E311E27534800A24949 /* GraphQLExecutor_ResultNormalizer_FromResponse_Tests.swift in Sources */,
				9FF90A731DDDEB420034C3B6 /* ParseQueryResponseTests.swift in Sources */,
				E608A529280905C2001BE656 /* GraphqlWsProtocolTests.swift in Sources */,
				DED45DE9261B96B70086EF63 /* LoadQueryFromStoreTests.swift in Sources */,
				9BF6C94325194DE2000D5B93 /* MultipartFormData+Testing.swift in Sources */,
				DE181A3426C5D8D4000C0B9C /* CompressionTests.swift in Sources */,
				19E9F6AC26D58A9A003AB80E /* OperationMessageIdCreatorTests.swift in Sources */,
				9F21735B2568F3E200566121 /* PossiblyDeferredTests.swift in Sources */,
				DE46A55826F13AD000357C52 /* ResponseCodeInterceptorTests.swift in Sources */,
				DEFE695B28205321001CF4E8 /* SelectionSetTests.swift in Sources */,
			);
			runOnlyForDeploymentPostprocessing = 0;
		};
		9FCE2CF51E6C213D00E34457 /* Sources */ = {
			isa = PBXSourcesBuildPhase;
			buildActionMask = 2147483647;
			files = (
				DEF19218280501C30029786C /* HeroNameWithFragmentAndIDQuery.swift in Sources */,
				DEF1921E280501C30029786C /* DroidPrimaryFunction.swift in Sources */,
				DEF19220280501C30029786C /* HeroFriendsOfFriendsNamesQuery.swift in Sources */,
				DEF19222280501C30029786C /* HeroParentTypeDependentFieldQuery.swift in Sources */,
				DEF19242280501C30029786C /* HeroNameWithIDQuery.swift in Sources */,
				DEF19219280501C30029786C /* DroidDetails.swift in Sources */,
				DEF19238280501C30029786C /* HeroAndFriendsIDsQuery.swift in Sources */,
				DEF19231280501C30029786C /* HeroAppearsInQuery.swift in Sources */,
				DEF19237280501C30029786C /* TwoHeroesQuery.swift in Sources */,
				DEF19259280501D00029786C /* Human.swift in Sources */,
				DEF19256280501D00029786C /* Episode.swift in Sources */,
				DEF1922E280501C30029786C /* HeroFriendsDetailsUnconditionalAndConditionalInclusionQuery.swift in Sources */,
				DEF1925F280501D00029786C /* ReviewInput.swift in Sources */,
				DEF19239280501C30029786C /* FriendsNames.swift in Sources */,
				DEF19224280501C30029786C /* CharacterNameWithNestedAppearsInFragment.swift in Sources */,
				DEF19234280501C30029786C /* HeroDetails.swift in Sources */,
				DEF19221280501C30029786C /* HeroDetailsQuery.swift in Sources */,
				DEF1922A280501C30029786C /* HeroTypeDependentAliasedFieldQuery.swift in Sources */,
				DEF1920E280501C30029786C /* HeroDetailsInlineConditionalInclusionQuery.swift in Sources */,
				DEF1923D280501C30029786C /* CharacterNameAndAppearsInWithNestedFragments.swift in Sources */,
				DEF19232280501C30029786C /* HeroNameAndAppearsInQuery.swift in Sources */,
				DEF19262280505450029786C /* ColorInput.swift in Sources */,
				DEF19217280501C30029786C /* CreateAwesomeReviewMutation.swift in Sources */,
				DEF1921D280501C30029786C /* CharacterNameWithInlineFragment.swift in Sources */,
				DEF19226280501C30029786C /* CharacterNameAndDroidPrimaryFunction.swift in Sources */,
				DEF1922C280501C30029786C /* HeroAndFriendsNamesWithFragmentTwiceQuery.swift in Sources */,
				DEF19258280501D00029786C /* Review.swift in Sources */,
				DEF19255280501D00029786C /* SearchResult.swift in Sources */,
				DEF1921B280501C30029786C /* StarshipCoordinatesQuery.swift in Sources */,
				DEF1922B280501C30029786C /* HeroNameConditionalInclusionQuery.swift in Sources */,
				DEF19241280501C30029786C /* HeroDetailsWithFragmentQuery.swift in Sources */,
				DEF1920D280501C30029786C /* HeroNameWithFragmentQuery.swift in Sources */,
				DEF1923F280501C30029786C /* HeroAndFriendsNamesWithIDForParentOnlyQuery.swift in Sources */,
				DEF1921F280501C30029786C /* ReviewAddedSubscription.swift in Sources */,
				DEF19211280501C30029786C /* CreateReviewForEpisodeMutation.swift in Sources */,
				DEF19236280501C30029786C /* DroidDetailsWithFragmentQuery.swift in Sources */,
				DEF1920F280501C30029786C /* HeroAppearsInWithFragmentQuery.swift in Sources */,
				DEF1922D280501C30029786C /* HeroAndFriendsNamesWithFragmentQuery.swift in Sources */,
				DEF19212280501C30029786C /* HumanQuery.swift in Sources */,
				DEF19213280501C30029786C /* HeroNameConditionalBothSeparateQuery.swift in Sources */,
				DEF19230280501C30029786C /* HeroNameTypeSpecificConditionalInclusionQuery.swift in Sources */,
				DEF1923E280501C30029786C /* CharacterName.swift in Sources */,
				DEF1921A280501C30029786C /* DroidName.swift in Sources */,
				DEF1922F280501C30029786C /* HeroNameConditionalExclusionQuery.swift in Sources */,
				DEF19214280501C30029786C /* CharacterNameAndAppearsIn.swift in Sources */,
				DEF19233280501C30029786C /* StarshipQuery.swift in Sources */,
				DEF19210280501C30029786C /* HeroNameQuery.swift in Sources */,
				DEF1923C280501C30029786C /* CreateReviewWithNullFieldMutation.swift in Sources */,
				DEF19240280501C30029786C /* DroidNameAndPrimaryFunction.swift in Sources */,
				DEF19215280501C30029786C /* HeroDetailsFragmentConditionalInclusionQuery.swift in Sources */,
				DEF19257280501D00029786C /* Query.swift in Sources */,
				DEF19223280501C30029786C /* HeroAndFriendsNamesQuery.swift in Sources */,
				DEF1923B280501C30029786C /* CharacterAppearsIn.swift in Sources */,
				DEF1923A280501C30029786C /* HeroAndFriendsNamesWithIDsQuery.swift in Sources */,
				DEF1925B280501D00029786C /* Starship.swift in Sources */,
				DEF19229280501C30029786C /* HumanHeightWithVariable.swift in Sources */,
				DEF19227280501C30029786C /* CharacterNameAndDroidAppearsIn.swift in Sources */,
				DEF1925A280501D00029786C /* Subscription.swift in Sources */,
				DEF19260280501D00029786C /* Character.swift in Sources */,
				DEF1925E280501D00029786C /* Schema.swift in Sources */,
				DEF19216280501C30029786C /* SameHeroTwiceQuery.swift in Sources */,
				DEF19228280501C30029786C /* HeroFriendsDetailsConditionalInclusionQuery.swift in Sources */,
				DEF1925C280501D00029786C /* Mutation.swift in Sources */,
				DEF19225280501C30029786C /* HeroNameAndAppearsInWithFragmentQuery.swift in Sources */,
				DEF1921C280501C30029786C /* HeroNameConditionalBothQuery.swift in Sources */,
				DEF1925D280501D00029786C /* Droid.swift in Sources */,
				DEF19235280501C30029786C /* SearchQuery.swift in Sources */,
			);
			runOnlyForDeploymentPostprocessing = 0;
		};
		DE058608266978A100265760 /* Sources */ = {
			isa = PBXSourcesBuildPhase;
			buildActionMask = 2147483647;
			files = (
				DE058609266978A100265760 /* Selection.swift in Sources */,
				DE64C1F7284033BA00F64B9D /* LocalCacheMutation.swift in Sources */,
				DE05860B266978A100265760 /* SelectionSet.swift in Sources */,
				DE9C04AC26EAAE4400EC35E7 /* JSON.swift in Sources */,
				DE2FCF1D26E806710057EA67 /* SchemaConfiguration.swift in Sources */,
				DE2FCF4526E80CF10057EA67 /* GraphQLOperation.swift in Sources */,
				DE05860C266978A100265760 /* FragmentProtocols.swift in Sources */,
				DE05860D266978A100265760 /* ScalarTypes.swift in Sources */,
				DE9C04AF26EAAEE800EC35E7 /* CacheReference.swift in Sources */,
				DE1C6F00284161DE0050164B /* AnyHashableConvertible.swift in Sources */,
				DE05860E266978A100265760 /* GraphQLNullable.swift in Sources */,
				DECD53CF26EC0EE50059A639 /* OutputTypeConvertible.swift in Sources */,
				DEA6A83426F298660091AF8A /* ParentType.swift in Sources */,
				DE03FDDB2784D0B2007425BD /* DataDict.swift in Sources */,
				DE2FCF2826E8083A0057EA67 /* Interface.swift in Sources */,
				DE09F9BD27024FEA00795949 /* InputObject.swift in Sources */,
				DE9C04B226EAB02C00EC35E7 /* JSONDecodingError.swift in Sources */,
				DE2FCF2926E8083A0057EA67 /* Object.swift in Sources */,
				DE058610266978A100265760 /* InputValue.swift in Sources */,
				DE9C04AD26EAAE5400EC35E7 /* JSONStandardTypeConversions.swift in Sources */,
				DE058616266978A100265760 /* GraphQLEnum.swift in Sources */,
				DE2FCF2726E8083A0057EA67 /* Union.swift in Sources */,
				DE90FDBA27FE405F0084CC79 /* Selection+Conditions.swift in Sources */,
			);
			runOnlyForDeploymentPostprocessing = 0;
		};
		DE3C7A04260A6B9800D2F4FF /* Sources */ = {
			isa = PBXSourcesBuildPhase;
			buildActionMask = 2147483647;
			files = (
				E66C017627FEB86800FF5FA1 /* PetRock.swift in Sources */,
				E66C015227FEB84F00FF5FA1 /* PetSearchQuery.swift in Sources */,
				E66C017A27FEB86800FF5FA1 /* PetAdoptionInput.swift in Sources */,
				E66C017B27FEB86800FF5FA1 /* Animal.swift in Sources */,
				E66C017027FEB86800FF5FA1 /* Bird.swift in Sources */,
				E661199F2800CCB200E4CF11 /* CustomDate.swift in Sources */,
				E66C014B27FEB84F00FF5FA1 /* PetAdoptionMutation.swift in Sources */,
				DE225F482835A96A005415AA /* Fish.swift in Sources */,
				E66C017827FEB86800FF5FA1 /* PetSearchFilters.swift in Sources */,
				E66C017727FEB86800FF5FA1 /* Schema.swift in Sources */,
				E676333227FF856700D8B953 /* Dog.swift in Sources */,
				E66C015127FEB84F00FF5FA1 /* WarmBloodedDetails.swift in Sources */,
				E66C014C27FEB84F00FF5FA1 /* PetDetails.swift in Sources */,
				E66C016E27FEB86800FF5FA1 /* RelativeSize.swift in Sources */,
				DE223C24271F335D004A0148 /* Resources.swift in Sources */,
				E66C017C27FEB86800FF5FA1 /* Pet.swift in Sources */,
				E66C014D27FEB84F00FF5FA1 /* HeightInMeters.swift in Sources */,
				DE1C6F042846C84D0050164B /* ClassroomPetDetailsCCN.swift in Sources */,
				E66C017927FEB86800FF5FA1 /* MeasurementsInput.swift in Sources */,
				E66C016C27FEB86800FF5FA1 /* ClassroomPet.swift in Sources */,
				E66C017D27FEB86800FF5FA1 /* WarmBlooded.swift in Sources */,
				E66C016F27FEB86800FF5FA1 /* Query.swift in Sources */,
				E66C015327FEB84F00FF5FA1 /* AllAnimalsIncludeSkipQuery.swift in Sources */,
				E66C015027FEB84F00FF5FA1 /* AllAnimalsQuery.swift in Sources */,
				E66C014F27FEB84F00FF5FA1 /* ClassroomPetsQuery.swift in Sources */,
				E676333427FF857D00D8B953 /* HousePet.swift in Sources */,
				E66C014E27FEB84F00FF5FA1 /* ClassroomPetDetails.swift in Sources */,
				E66C016D27FEB86800FF5FA1 /* SkinCovering.swift in Sources */,
				E66C017427FEB86800FF5FA1 /* Rat.swift in Sources */,
				E66C017527FEB86800FF5FA1 /* Height.swift in Sources */,
				DE1C6F032846C84D0050164B /* ClassroomPetsCCNQuery.swift in Sources */,
				E66C017227FEB86800FF5FA1 /* Cat.swift in Sources */,
				E66C017327FEB86800FF5FA1 /* Mutation.swift in Sources */,
				DE225F472835A96A005415AA /* Crocodile.swift in Sources */,
				E66C017127FEB86800FF5FA1 /* Human.swift in Sources */,
			);
			runOnlyForDeploymentPostprocessing = 0;
		};
		DE6B15A826152BE10068D642 /* Sources */ = {
			isa = PBXSourcesBuildPhase;
			buildActionMask = 2147483647;
			files = (
				DED46042261CEA8A0086EF63 /* TestServerURLs.swift in Sources */,
				DED45EFE261CDA2A0086EF63 /* StarWarsSubscriptionTests.swift in Sources */,
				DED45D852616759C0086EF63 /* TestConfigs.swift in Sources */,
				DED45D9626167F020086EF63 /* StarWarsServerCachingRoundtripTests.swift in Sources */,
				DECD46D0262F64D000924527 /* StarWarsApolloSchemaDownloaderTests.swift in Sources */,
				E608A52D280905E9001BE656 /* SubscriptionTests.swift in Sources */,
				DE6B15AF26152BE10068D642 /* DefaultInterceptorProviderIntegrationTests.swift in Sources */,
				DED46000261CE9080086EF63 /* HTTPBinAPI.swift in Sources */,
				DED45F4A261CDBFC0086EF63 /* UploadTests.swift in Sources */,
				E6630B8E26F071F9002D9E41 /* SchemaRegistryApolloSchemaDownloaderTests.swift in Sources */,
				DED45F17261CDA360086EF63 /* StarWarsWebSocketTests.swift in Sources */,
				DED45D73261675890086EF63 /* StarWarsServerTests.swift in Sources */,
				DED45F30261CDB560086EF63 /* URLSessionClientTests.swift in Sources */,
			);
			runOnlyForDeploymentPostprocessing = 0;
		};
		DE9CEABB28299E8500959AF9 /* Sources */ = {
			isa = PBXSourcesBuildPhase;
			buildActionMask = 2147483647;
			files = (
				DE9CEAEA2829A45500959AF9 /* Field.swift in Sources */,
				DE9CEAE62829A2FE00959AF9 /* MockObject.swift in Sources */,
			);
			runOnlyForDeploymentPostprocessing = 0;
		};
		DECD4907262F81BF00924527 /* Sources */ = {
			isa = PBXSourcesBuildPhase;
			buildActionMask = 2147483647;
			files = (
				DE296BA527A07C37004F571F /* MockMergedSelections.swift in Sources */,
				DE5FD603276926EF0033EE23 /* IR+Mocking.swift in Sources */,
				E6EFDD0D27E8377200B17FE5 /* MockFileTemplate.swift in Sources */,
				DE5EEC83279796EA00AF5913 /* MockApolloCodegenConfiguration.swift in Sources */,
				DE363CB327640FBA001EC05B /* GraphQLJSFrontend+TestHelpers.swift in Sources */,
				DE09F9C3270269E800795949 /* MockJavaScriptObject.swift in Sources */,
				DEE2060B27E14498002B4B82 /* IR+InclusionConditionsMock.swift in Sources */,
				E6BF98FC272C8FFC00C1FED8 /* MockFileManager.swift in Sources */,
				E6BEEFA627FAB1C700D94FF4 /* MockFileGenerator.swift in Sources */,
				DECD4921262F81CE00924527 /* CodegenTestHelper.swift in Sources */,
				DEAFB78327064F6900BE02F3 /* MockGraphQLType.swift in Sources */,
				DE12B2D9273C4338003371CC /* MockIRSubscripts.swift in Sources */,
				DE5B314027A482C80051C9D3 /* Resources.swift in Sources */,
				E6630B8C26F0639B002D9E41 /* MockNetworkSession.swift in Sources */,
				DEAFB781270647D400BE02F3 /* MockCompilationResult.swift in Sources */,
			);
			runOnlyForDeploymentPostprocessing = 0;
		};
		E66B836228093D7C001B3F2D /* Sources */ = {
			isa = PBXSourcesBuildPhase;
			buildActionMask = 2147483647;
			files = (
				E6180AA528093EB7004EC2A3 /* API.swift in Sources */,
			);
			runOnlyForDeploymentPostprocessing = 0;
		};
/* End PBXSourcesBuildPhase section */

/* Begin PBXTargetDependency section */
		9B2DFBCC24E201A000ED3AE6 /* PBXTargetDependency */ = {
			isa = PBXTargetDependency;
			target = 9B2DFBB524E1FA0D00ED3AE6 /* UploadAPI */;
			targetProxy = 9B2DFBCB24E201A000ED3AE6 /* PBXContainerItemProxy */;
		};
		9B683549246348CB00337AE6 /* PBXTargetDependency */ = {
			isa = PBXTargetDependency;
			target = 9B68353D2463481A00337AE6 /* ApolloUtils */;
			targetProxy = 9B683548246348CB00337AE6 /* PBXContainerItemProxy */;
		};
		9B7BDAF823FDEE8400ACD198 /* PBXTargetDependency */ = {
			isa = PBXTargetDependency;
			target = 9FC750431D2A532C00458D91 /* Apollo */;
			targetProxy = 9B7BDAF723FDEE8400ACD198 /* PBXContainerItemProxy */;
		};
		9B7BDAFC23FDEE9000ACD198 /* PBXTargetDependency */ = {
			isa = PBXTargetDependency;
			target = 9FC750431D2A532C00458D91 /* Apollo */;
			targetProxy = 9B7BDAFB23FDEE9000ACD198 /* PBXContainerItemProxy */;
		};
		9B7BDB1723FDF10300ACD198 /* PBXTargetDependency */ = {
			isa = PBXTargetDependency;
			productRef = 9B7BDB1623FDF10300ACD198 /* SQLite */;
		};
		9B8C3FBC248DAA0400707B13 /* PBXTargetDependency */ = {
			isa = PBXTargetDependency;
			target = 9B68353D2463481A00337AE6 /* ApolloUtils */;
			targetProxy = 9B8C3FBB248DAA0400707B13 /* PBXContainerItemProxy */;
		};
		9BAEEC03234BB8FD00808306 /* PBXTargetDependency */ = {
			isa = PBXTargetDependency;
			target = 9B7B6F46233C26D100F32205 /* ApolloCodegenLib */;
			targetProxy = 9BAEEC02234BB8FD00808306 /* PBXContainerItemProxy */;
		};
		9F54C8BB255D760B0065AFD6 /* PBXTargetDependency */ = {
			isa = PBXTargetDependency;
			target = 9FC750431D2A532C00458D91 /* Apollo */;
			targetProxy = 9F54C8BA255D760B0065AFD6 /* PBXContainerItemProxy */;
		};
		9F54C8DF255D76810065AFD6 /* PBXTargetDependency */ = {
			isa = PBXTargetDependency;
			target = 9F8A95771EC0FC1200304A2D /* ApolloInternalTestHelpers */;
			targetProxy = 9F54C8DE255D76810065AFD6 /* PBXContainerItemProxy */;
		};
		9F54C8E1255D76810065AFD6 /* PBXTargetDependency */ = {
			isa = PBXTargetDependency;
			target = 9FACA9B71F42E67200AE2DBD /* GitHubAPI */;
			targetProxy = 9F54C8E0255D76810065AFD6 /* PBXContainerItemProxy */;
		};
		9F65B1201EC106E80090B25F /* PBXTargetDependency */ = {
			isa = PBXTargetDependency;
			target = 9FC750431D2A532C00458D91 /* Apollo */;
			targetProxy = 9F65B11F1EC106E80090B25F /* PBXContainerItemProxy */;
		};
		9F8A958C1EC0FF9F00304A2D /* PBXTargetDependency */ = {
			isa = PBXTargetDependency;
			target = 9F8A95771EC0FC1200304A2D /* ApolloInternalTestHelpers */;
			targetProxy = 9F8A958B1EC0FF9F00304A2D /* PBXContainerItemProxy */;
		};
		9FA5FBB61EC05CE900304A9D /* PBXTargetDependency */ = {
			isa = PBXTargetDependency;
			target = 9FC750431D2A532C00458D91 /* Apollo */;
			targetProxy = 9FA5FBB51EC05CE900304A9D /* PBXContainerItemProxy */;
		};
		9FACA9B81F42E67200AE2DBD /* PBXTargetDependency */ = {
			isa = PBXTargetDependency;
			target = 9FC750431D2A532C00458D91 /* Apollo */;
			targetProxy = 9FACA9B91F42E67200AE2DBD /* PBXContainerItemProxy */;
		};
		9FC750511D2A532D00458D91 /* PBXTargetDependency */ = {
			isa = PBXTargetDependency;
			target = 9FC750431D2A532C00458D91 /* Apollo */;
			targetProxy = 9FC750501D2A532D00458D91 /* PBXContainerItemProxy */;
		};
		9FCE2D081E6C254000E34457 /* PBXTargetDependency */ = {
			isa = PBXTargetDependency;
			target = 9FCE2CF91E6C213D00E34457 /* StarWarsAPI */;
			targetProxy = 9FCE2D071E6C254000E34457 /* PBXContainerItemProxy */;
		};
		9FDE0742258F3B6100DC0CA5 /* PBXTargetDependency */ = {
			isa = PBXTargetDependency;
			target = 9FCE2CF91E6C213D00E34457 /* StarWarsAPI */;
			targetProxy = 9FDE0741258F3B6100DC0CA5 /* PBXContainerItemProxy */;
		};
		DE05862826697B1D00265760 /* PBXTargetDependency */ = {
			isa = PBXTargetDependency;
			target = DE058606266978A100265760 /* ApolloAPI */;
			targetProxy = DE05862726697B1D00265760 /* PBXContainerItemProxy */;
		};
		DE0BCCE027C020EE00A04743 /* PBXTargetDependency */ = {
			isa = PBXTargetDependency;
			target = DE3C7A00260A6B9800D2F4FF /* AnimalKingdomAPI */;
			targetProxy = DE0BCCDF27C020EE00A04743 /* PBXContainerItemProxy */;
		};
		DE3C7A97260A6C1000D2F4FF /* PBXTargetDependency */ = {
			isa = PBXTargetDependency;
			target = 9B68353D2463481A00337AE6 /* ApolloUtils */;
			targetProxy = DE3C7A96260A6C1000D2F4FF /* PBXContainerItemProxy */;
		};
		DE6B15B326152BE10068D642 /* PBXTargetDependency */ = {
			isa = PBXTargetDependency;
			target = 9FC750431D2A532C00458D91 /* Apollo */;
			targetProxy = DE6B15B226152BE10068D642 /* PBXContainerItemProxy */;
		};
		DE6D083527BDAB9E009F5F33 /* PBXTargetDependency */ = {
			isa = PBXTargetDependency;
			target = DE058606266978A100265760 /* ApolloAPI */;
			targetProxy = DE6D083427BDAB9E009F5F33 /* PBXContainerItemProxy */;
		};
		DE90FCE727FCC71E0084CC79 /* PBXTargetDependency */ = {
			isa = PBXTargetDependency;
			target = DE058606266978A100265760 /* ApolloAPI */;
			targetProxy = DE90FCE627FCC71E0084CC79 /* PBXContainerItemProxy */;
		};
		DE9CEAE32829A01A00959AF9 /* PBXTargetDependency */ = {
			isa = PBXTargetDependency;
			target = DE058606266978A100265760 /* ApolloAPI */;
			targetProxy = DE9CEAE22829A01A00959AF9 /* PBXContainerItemProxy */;
		};
		DE9CEAE82829A3C100959AF9 /* PBXTargetDependency */ = {
			isa = PBXTargetDependency;
			target = DE9CEAB328299E8500959AF9 /* ApolloTestSupport */;
			targetProxy = DE9CEAE72829A3C100959AF9 /* PBXContainerItemProxy */;
		};
		DECD46FA262F659100924527 /* PBXTargetDependency */ = {
			isa = PBXTargetDependency;
			target = 9B7B6F46233C26D100F32205 /* ApolloCodegenLib */;
			targetProxy = DECD46F9262F659100924527 /* PBXContainerItemProxy */;
		};
		DECD4735262F668200924527 /* PBXTargetDependency */ = {
			isa = PBXTargetDependency;
			target = 9B2DFBB524E1FA0D00ED3AE6 /* UploadAPI */;
			targetProxy = DECD4734262F668200924527 /* PBXContainerItemProxy */;
		};
		DECD498E262F840100924527 /* PBXTargetDependency */ = {
			isa = PBXTargetDependency;
			target = DECD490A262F81BF00924527 /* ApolloCodegenInternalTestHelpers */;
			targetProxy = DECD498D262F840100924527 /* PBXContainerItemProxy */;
		};
		DECD4991262F841300924527 /* PBXTargetDependency */ = {
			isa = PBXTargetDependency;
			target = DECD490A262F81BF00924527 /* ApolloCodegenInternalTestHelpers */;
			targetProxy = DECD4990262F841300924527 /* PBXContainerItemProxy */;
		};
		DECD49C8262F88FA00924527 /* PBXTargetDependency */ = {
			isa = PBXTargetDependency;
			target = 9B7B6F46233C26D100F32205 /* ApolloCodegenLib */;
			targetProxy = DECD49C7262F88FA00924527 /* PBXContainerItemProxy */;
		};
		DECD49DA262F8AA500924527 /* PBXTargetDependency */ = {
			isa = PBXTargetDependency;
			target = 9F8A95771EC0FC1200304A2D /* ApolloInternalTestHelpers */;
			targetProxy = DECD49D9262F8AA500924527 /* PBXContainerItemProxy */;
		};
		DED45E96261B9EE30086EF63 /* PBXTargetDependency */ = {
			isa = PBXTargetDependency;
			productRef = DED45E95261B9EE30086EF63 /* SQLite */;
		};
		DED45E98261B9EFA0086EF63 /* PBXTargetDependency */ = {
			isa = PBXTargetDependency;
			target = 9B7BDABE23FDEBB600ACD198 /* ApolloSQLite */;
			targetProxy = DED45E97261B9EFA0086EF63 /* PBXContainerItemProxy */;
		};
		DED45E9A261B9F000086EF63 /* PBXTargetDependency */ = {
			isa = PBXTargetDependency;
			target = 9B7BDA7C23FDE90400ACD198 /* ApolloWebSocket */;
			targetProxy = DED45E99261B9F000086EF63 /* PBXContainerItemProxy */;
		};
		DED45FCF261CE8890086EF63 /* PBXTargetDependency */ = {
			isa = PBXTargetDependency;
			target = 9B7BDABE23FDEBB600ACD198 /* ApolloSQLite */;
			targetProxy = DED45FCE261CE8890086EF63 /* PBXContainerItemProxy */;
		};
		DED45FD6261CE89C0086EF63 /* PBXTargetDependency */ = {
			isa = PBXTargetDependency;
			target = 9B7BDA7C23FDE90400ACD198 /* ApolloWebSocket */;
			targetProxy = DED45FD5261CE89C0086EF63 /* PBXContainerItemProxy */;
		};
		DED46034261CEA610086EF63 /* PBXTargetDependency */ = {
			isa = PBXTargetDependency;
			target = 9F8A95771EC0FC1200304A2D /* ApolloInternalTestHelpers */;
			targetProxy = DED46033261CEA610086EF63 /* PBXContainerItemProxy */;
		};
		DED4606B261CEDD10086EF63 /* PBXTargetDependency */ = {
			isa = PBXTargetDependency;
			target = 9FCE2CF91E6C213D00E34457 /* StarWarsAPI */;
			targetProxy = DED4606A261CEDD10086EF63 /* PBXContainerItemProxy */;
		};
		E6C2B39D2809409900F4CE13 /* PBXTargetDependency */ = {
			isa = PBXTargetDependency;
			target = 9FC750431D2A532C00458D91 /* Apollo */;
			targetProxy = E6C2B39C2809409900F4CE13 /* PBXContainerItemProxy */;
		};
		E6E4209426A7DF5800B82624 /* PBXTargetDependency */ = {
			isa = PBXTargetDependency;
			productRef = E6E4209326A7DF5800B82624 /* InflectorKit */;
		};
/* End PBXTargetDependency section */

/* Begin XCBuildConfiguration section */
		9B2DFBBB24E1FA0D00ED3AE6 /* Debug */ = {
			isa = XCBuildConfiguration;
			baseConfigurationReference = 9B2DFBC824E1FA7E00ED3AE6 /* Apollo-Target-UploadAPI.xcconfig */;
			buildSettings = {
			};
			name = Debug;
		};
		9B2DFBBC24E1FA0D00ED3AE6 /* Release */ = {
			isa = XCBuildConfiguration;
			baseConfigurationReference = 9B2DFBC824E1FA7E00ED3AE6 /* Apollo-Target-UploadAPI.xcconfig */;
			buildSettings = {
			};
			name = Release;
		};
		9B2DFBBD24E1FA0D00ED3AE6 /* PerformanceTesting */ = {
			isa = XCBuildConfiguration;
			baseConfigurationReference = 9B2DFBC824E1FA7E00ED3AE6 /* Apollo-Target-UploadAPI.xcconfig */;
			buildSettings = {
			};
			name = PerformanceTesting;
		};
		9B6835432463481A00337AE6 /* Debug */ = {
			isa = XCBuildConfiguration;
			baseConfigurationReference = 9B68354A2463498D00337AE6 /* Apollo-Target-ApolloUtils.xcconfig */;
			buildSettings = {
			};
			name = Debug;
		};
		9B6835442463481A00337AE6 /* Release */ = {
			isa = XCBuildConfiguration;
			baseConfigurationReference = 9B68354A2463498D00337AE6 /* Apollo-Target-ApolloUtils.xcconfig */;
			buildSettings = {
			};
			name = Release;
		};
		9B6835452463481A00337AE6 /* PerformanceTesting */ = {
			isa = XCBuildConfiguration;
			baseConfigurationReference = 9B68354A2463498D00337AE6 /* Apollo-Target-ApolloUtils.xcconfig */;
			buildSettings = {
			};
			name = PerformanceTesting;
		};
		9B7B6F4C233C26D100F32205 /* Debug */ = {
			isa = XCBuildConfiguration;
			baseConfigurationReference = 9B7B6F55233C27A000F32205 /* Apollo-Target-ApolloCodegenLib.xcconfig */;
			buildSettings = {
			};
			name = Debug;
		};
		9B7B6F4D233C26D100F32205 /* Release */ = {
			isa = XCBuildConfiguration;
			baseConfigurationReference = 9B7B6F55233C27A000F32205 /* Apollo-Target-ApolloCodegenLib.xcconfig */;
			buildSettings = {
			};
			name = Release;
		};
		9B7B6F4E233C26D100F32205 /* PerformanceTesting */ = {
			isa = XCBuildConfiguration;
			baseConfigurationReference = 9B7B6F55233C27A000F32205 /* Apollo-Target-ApolloCodegenLib.xcconfig */;
			buildSettings = {
			};
			name = PerformanceTesting;
		};
		9B7BDA8323FDE90400ACD198 /* Debug */ = {
			isa = XCBuildConfiguration;
			baseConfigurationReference = 9B7BDAA423FDE98C00ACD198 /* ApolloWebSocket-Target-Framework.xcconfig */;
			buildSettings = {
			};
			name = Debug;
		};
		9B7BDA8423FDE90400ACD198 /* Release */ = {
			isa = XCBuildConfiguration;
			baseConfigurationReference = 9B7BDAA423FDE98C00ACD198 /* ApolloWebSocket-Target-Framework.xcconfig */;
			buildSettings = {
			};
			name = Release;
		};
		9B7BDA8523FDE90400ACD198 /* PerformanceTesting */ = {
			isa = XCBuildConfiguration;
			baseConfigurationReference = 9B7BDAA423FDE98C00ACD198 /* ApolloWebSocket-Target-Framework.xcconfig */;
			buildSettings = {
			};
			name = PerformanceTesting;
		};
		9B7BDAC923FDEBB600ACD198 /* Debug */ = {
			isa = XCBuildConfiguration;
			baseConfigurationReference = 9B7BDAD823FDECB300ACD198 /* ApolloSQLite-Target-Framework.xcconfig */;
			buildSettings = {
			};
			name = Debug;
		};
		9B7BDACA23FDEBB600ACD198 /* Release */ = {
			isa = XCBuildConfiguration;
			baseConfigurationReference = 9B7BDAD823FDECB300ACD198 /* ApolloSQLite-Target-Framework.xcconfig */;
			buildSettings = {
			};
			name = Release;
		};
		9B7BDACB23FDEBB600ACD198 /* PerformanceTesting */ = {
			isa = XCBuildConfiguration;
			baseConfigurationReference = 9B7BDAD823FDECB300ACD198 /* ApolloSQLite-Target-Framework.xcconfig */;
			buildSettings = {
			};
			name = PerformanceTesting;
		};
		9BAEEC04234BB8FD00808306 /* Debug */ = {
			isa = XCBuildConfiguration;
			baseConfigurationReference = 9B4AA8AD239EFDC9003E1300 /* Apollo-Target-CodegenTests.xcconfig */;
			buildSettings = {
			};
			name = Debug;
		};
		9BAEEC05234BB8FD00808306 /* Release */ = {
			isa = XCBuildConfiguration;
			baseConfigurationReference = 9B4AA8AD239EFDC9003E1300 /* Apollo-Target-CodegenTests.xcconfig */;
			buildSettings = {
			};
			name = Release;
		};
		9BAEEC06234BB8FD00808306 /* PerformanceTesting */ = {
			isa = XCBuildConfiguration;
			baseConfigurationReference = 9B4AA8AD239EFDC9003E1300 /* Apollo-Target-CodegenTests.xcconfig */;
			buildSettings = {
			};
			name = PerformanceTesting;
		};
		9F54C8BD255D760B0065AFD6 /* Debug */ = {
			isa = XCBuildConfiguration;
			baseConfigurationReference = 90690D2422433C8000FC2E54 /* Apollo-Target-PerformanceTests.xcconfig */;
			buildSettings = {
			};
			name = Debug;
		};
		9F54C8BE255D760B0065AFD6 /* Release */ = {
			isa = XCBuildConfiguration;
			baseConfigurationReference = 90690D2422433C8000FC2E54 /* Apollo-Target-PerformanceTests.xcconfig */;
			buildSettings = {
			};
			name = Release;
		};
		9F54C8BF255D760B0065AFD6 /* PerformanceTesting */ = {
			isa = XCBuildConfiguration;
			baseConfigurationReference = 90690D2422433C8000FC2E54 /* Apollo-Target-PerformanceTests.xcconfig */;
			buildSettings = {
			};
			name = PerformanceTesting;
		};
		9F8A957D1EC0FC1200304A2D /* Debug */ = {
			isa = XCBuildConfiguration;
			baseConfigurationReference = 90690D2522433CAF00FC2E54 /* Apollo-Target-InternalTestHelpers.xcconfig */;
			buildSettings = {
			};
			name = Debug;
		};
		9F8A957E1EC0FC1200304A2D /* Release */ = {
			isa = XCBuildConfiguration;
			baseConfigurationReference = 90690D2522433CAF00FC2E54 /* Apollo-Target-InternalTestHelpers.xcconfig */;
			buildSettings = {
			};
			name = Release;
		};
		9F8A957F1EC0FC1200304A2D /* PerformanceTesting */ = {
			isa = XCBuildConfiguration;
			baseConfigurationReference = 90690D2522433CAF00FC2E54 /* Apollo-Target-InternalTestHelpers.xcconfig */;
			buildSettings = {
			};
			name = PerformanceTesting;
		};
		9FACA9C31F42E67200AE2DBD /* Debug */ = {
			isa = XCBuildConfiguration;
			baseConfigurationReference = 90690D2222433C2800FC2E54 /* Apollo-Target-GitHubAPI.xcconfig */;
			buildSettings = {
			};
			name = Debug;
		};
		9FACA9C41F42E67200AE2DBD /* Release */ = {
			isa = XCBuildConfiguration;
			baseConfigurationReference = 90690D2222433C2800FC2E54 /* Apollo-Target-GitHubAPI.xcconfig */;
			buildSettings = {
			};
			name = Release;
		};
		9FACA9C51F42E67200AE2DBD /* PerformanceTesting */ = {
			isa = XCBuildConfiguration;
			baseConfigurationReference = 90690D2222433C2800FC2E54 /* Apollo-Target-GitHubAPI.xcconfig */;
			buildSettings = {
			};
			name = PerformanceTesting;
		};
		9FC750561D2A532D00458D91 /* Debug */ = {
			isa = XCBuildConfiguration;
			baseConfigurationReference = 90690D05224333DA00FC2E54 /* Apollo-Project-Debug.xcconfig */;
			buildSettings = {
			};
			name = Debug;
		};
		9FC750571D2A532D00458D91 /* Release */ = {
			isa = XCBuildConfiguration;
			baseConfigurationReference = 90690D07224333DA00FC2E54 /* Apollo-Project-Release.xcconfig */;
			buildSettings = {
			};
			name = Release;
		};
		9FC750591D2A532D00458D91 /* Debug */ = {
			isa = XCBuildConfiguration;
			baseConfigurationReference = 90690D06224333DA00FC2E54 /* Apollo-Target-Framework.xcconfig */;
			buildSettings = {
			};
			name = Debug;
		};
		9FC7505A1D2A532D00458D91 /* Release */ = {
			isa = XCBuildConfiguration;
			baseConfigurationReference = 90690D06224333DA00FC2E54 /* Apollo-Target-Framework.xcconfig */;
			buildSettings = {
			};
			name = Release;
		};
		9FC7505C1D2A532D00458D91 /* Debug */ = {
			isa = XCBuildConfiguration;
			baseConfigurationReference = 90690D0B2243345500FC2E54 /* Apollo-Target-Tests.xcconfig */;
			buildSettings = {
			};
			name = Debug;
		};
		9FC7505D1D2A532D00458D91 /* Release */ = {
			isa = XCBuildConfiguration;
			baseConfigurationReference = 90690D0B2243345500FC2E54 /* Apollo-Target-Tests.xcconfig */;
			buildSettings = {
			};
			name = Release;
		};
		9FCE2D041E6C213D00E34457 /* Debug */ = {
			isa = XCBuildConfiguration;
			baseConfigurationReference = 90690D2122433C1900FC2E54 /* Apollo-Target-StarWarsAPI.xcconfig */;
			buildSettings = {
			};
			name = Debug;
		};
		9FCE2D051E6C213D00E34457 /* Release */ = {
			isa = XCBuildConfiguration;
			baseConfigurationReference = 90690D2122433C1900FC2E54 /* Apollo-Target-StarWarsAPI.xcconfig */;
			buildSettings = {
			};
			name = Release;
		};
		9FEFCFCD1E6C65CE0061834C /* PerformanceTesting */ = {
			isa = XCBuildConfiguration;
			baseConfigurationReference = 90690D08224333DA00FC2E54 /* Apollo-Project-Performance-Testing.xcconfig */;
			buildSettings = {
			};
			name = PerformanceTesting;
		};
		9FEFCFCE1E6C65CE0061834C /* PerformanceTesting */ = {
			isa = XCBuildConfiguration;
			baseConfigurationReference = 90690D06224333DA00FC2E54 /* Apollo-Target-Framework.xcconfig */;
			buildSettings = {
			};
			name = PerformanceTesting;
		};
		9FEFCFD01E6C65CE0061834C /* PerformanceTesting */ = {
			isa = XCBuildConfiguration;
			baseConfigurationReference = 90690D0B2243345500FC2E54 /* Apollo-Target-Tests.xcconfig */;
			buildSettings = {
			};
			name = PerformanceTesting;
		};
		9FEFCFD61E6C65CE0061834C /* PerformanceTesting */ = {
			isa = XCBuildConfiguration;
			baseConfigurationReference = 90690D2122433C1900FC2E54 /* Apollo-Target-StarWarsAPI.xcconfig */;
			buildSettings = {
			};
			name = PerformanceTesting;
		};
		DE05861E266978A100265760 /* Debug */ = {
			isa = XCBuildConfiguration;
			baseConfigurationReference = DE0586222669793200265760 /* Apollo-Target-ApolloAPI.xcconfig */;
			buildSettings = {
			};
			name = Debug;
		};
		DE05861F266978A100265760 /* Release */ = {
			isa = XCBuildConfiguration;
			baseConfigurationReference = DE0586222669793200265760 /* Apollo-Target-ApolloAPI.xcconfig */;
			buildSettings = {
			};
			name = Release;
		};
		DE058620266978A100265760 /* PerformanceTesting */ = {
			isa = XCBuildConfiguration;
			baseConfigurationReference = DE0586222669793200265760 /* Apollo-Target-ApolloAPI.xcconfig */;
			buildSettings = {
			};
			name = PerformanceTesting;
		};
		DE3C7A0E260A6B9800D2F4FF /* Debug */ = {
			isa = XCBuildConfiguration;
			baseConfigurationReference = DEA34AF6260E821F00F95F86 /* Apollo-Target-AnimalKingdomAPI.xcconfig */;
			buildSettings = {
			};
			name = Debug;
		};
		DE3C7A0F260A6B9800D2F4FF /* Release */ = {
			isa = XCBuildConfiguration;
			baseConfigurationReference = DEA34AF6260E821F00F95F86 /* Apollo-Target-AnimalKingdomAPI.xcconfig */;
			buildSettings = {
			};
			name = Release;
		};
		DE3C7A10260A6B9800D2F4FF /* PerformanceTesting */ = {
			isa = XCBuildConfiguration;
			baseConfigurationReference = DEA34AF6260E821F00F95F86 /* Apollo-Target-AnimalKingdomAPI.xcconfig */;
			buildSettings = {
			};
			name = PerformanceTesting;
		};
		DE6B15B426152BE10068D642 /* Debug */ = {
			isa = XCBuildConfiguration;
			baseConfigurationReference = DE6B15E826152CD80068D642 /* Apollo-Target-ServerIntegrationTests.xcconfig */;
			buildSettings = {
			};
			name = Debug;
		};
		DE6B15B526152BE10068D642 /* Release */ = {
			isa = XCBuildConfiguration;
			baseConfigurationReference = DE6B15E826152CD80068D642 /* Apollo-Target-ServerIntegrationTests.xcconfig */;
			buildSettings = {
			};
			name = Release;
		};
		DE6B15B626152BE10068D642 /* PerformanceTesting */ = {
			isa = XCBuildConfiguration;
			baseConfigurationReference = DE6B15E826152CD80068D642 /* Apollo-Target-ServerIntegrationTests.xcconfig */;
			buildSettings = {
			};
			name = PerformanceTesting;
		};
		DE9CEAD928299E8500959AF9 /* Debug */ = {
			isa = XCBuildConfiguration;
			baseConfigurationReference = DE9CEAE128299F6900959AF9 /* Apollo-Target-TestSupport.xcconfig */;
			buildSettings = {
			};
			name = Debug;
		};
		DE9CEADA28299E8500959AF9 /* Release */ = {
			isa = XCBuildConfiguration;
			baseConfigurationReference = 90690D2522433CAF00FC2E54 /* Apollo-Target-InternalTestHelpers.xcconfig */;
			buildSettings = {
			};
			name = Release;
		};
		DE9CEADB28299E8500959AF9 /* PerformanceTesting */ = {
			isa = XCBuildConfiguration;
			baseConfigurationReference = 90690D2522433CAF00FC2E54 /* Apollo-Target-InternalTestHelpers.xcconfig */;
			buildSettings = {
			};
			name = PerformanceTesting;
		};
		DECD4911262F81BF00924527 /* Debug */ = {
			isa = XCBuildConfiguration;
			baseConfigurationReference = DECD492F262F820500924527 /* Apollo-Target-CodegenInternalTestHelpers.xcconfig */;
			buildSettings = {
			};
			name = Debug;
		};
		DECD4912262F81BF00924527 /* Release */ = {
			isa = XCBuildConfiguration;
			baseConfigurationReference = DECD492F262F820500924527 /* Apollo-Target-CodegenInternalTestHelpers.xcconfig */;
			buildSettings = {
			};
			name = Release;
		};
		DECD4913262F81BF00924527 /* PerformanceTesting */ = {
			isa = XCBuildConfiguration;
			baseConfigurationReference = DECD492F262F820500924527 /* Apollo-Target-CodegenInternalTestHelpers.xcconfig */;
			buildSettings = {
			};
			name = PerformanceTesting;
		};
		E66B836A28093D7C001B3F2D /* Debug */ = {
			isa = XCBuildConfiguration;
			baseConfigurationReference = E6180AA928093F76004EC2A3 /* Apollo-Target-SubscriptionAPI.xcconfig */;
			buildSettings = {
			};
			name = Debug;
		};
		E66B836B28093D7C001B3F2D /* Release */ = {
			isa = XCBuildConfiguration;
			baseConfigurationReference = E6180AA928093F76004EC2A3 /* Apollo-Target-SubscriptionAPI.xcconfig */;
			buildSettings = {
			};
			name = Release;
		};
		E66B836C28093D7C001B3F2D /* PerformanceTesting */ = {
			isa = XCBuildConfiguration;
			baseConfigurationReference = E6180AA928093F76004EC2A3 /* Apollo-Target-SubscriptionAPI.xcconfig */;
			buildSettings = {
			};
			name = PerformanceTesting;
		};
/* End XCBuildConfiguration section */

/* Begin XCConfigurationList section */
		9B2DFBBE24E1FA0D00ED3AE6 /* Build configuration list for PBXNativeTarget "UploadAPI" */ = {
			isa = XCConfigurationList;
			buildConfigurations = (
				9B2DFBBB24E1FA0D00ED3AE6 /* Debug */,
				9B2DFBBC24E1FA0D00ED3AE6 /* Release */,
				9B2DFBBD24E1FA0D00ED3AE6 /* PerformanceTesting */,
			);
			defaultConfigurationIsVisible = 0;
			defaultConfigurationName = Release;
		};
		9B6835462463481A00337AE6 /* Build configuration list for PBXNativeTarget "ApolloUtils" */ = {
			isa = XCConfigurationList;
			buildConfigurations = (
				9B6835432463481A00337AE6 /* Debug */,
				9B6835442463481A00337AE6 /* Release */,
				9B6835452463481A00337AE6 /* PerformanceTesting */,
			);
			defaultConfigurationIsVisible = 0;
			defaultConfigurationName = Release;
		};
		9B7B6F4F233C26D200F32205 /* Build configuration list for PBXNativeTarget "ApolloCodegenLib" */ = {
			isa = XCConfigurationList;
			buildConfigurations = (
				9B7B6F4C233C26D100F32205 /* Debug */,
				9B7B6F4D233C26D100F32205 /* Release */,
				9B7B6F4E233C26D100F32205 /* PerformanceTesting */,
			);
			defaultConfigurationIsVisible = 0;
			defaultConfigurationName = Release;
		};
		9B7BDA8223FDE90400ACD198 /* Build configuration list for PBXNativeTarget "ApolloWebSocket" */ = {
			isa = XCConfigurationList;
			buildConfigurations = (
				9B7BDA8323FDE90400ACD198 /* Debug */,
				9B7BDA8423FDE90400ACD198 /* Release */,
				9B7BDA8523FDE90400ACD198 /* PerformanceTesting */,
			);
			defaultConfigurationIsVisible = 0;
			defaultConfigurationName = Release;
		};
		9B7BDAC823FDEBB600ACD198 /* Build configuration list for PBXNativeTarget "ApolloSQLite" */ = {
			isa = XCConfigurationList;
			buildConfigurations = (
				9B7BDAC923FDEBB600ACD198 /* Debug */,
				9B7BDACA23FDEBB600ACD198 /* Release */,
				9B7BDACB23FDEBB600ACD198 /* PerformanceTesting */,
			);
			defaultConfigurationIsVisible = 0;
			defaultConfigurationName = Release;
		};
		9BAEEC07234BB8FD00808306 /* Build configuration list for PBXNativeTarget "ApolloCodegenTests" */ = {
			isa = XCConfigurationList;
			buildConfigurations = (
				9BAEEC04234BB8FD00808306 /* Debug */,
				9BAEEC05234BB8FD00808306 /* Release */,
				9BAEEC06234BB8FD00808306 /* PerformanceTesting */,
			);
			defaultConfigurationIsVisible = 0;
			defaultConfigurationName = Release;
		};
		9F54C8BC255D760B0065AFD6 /* Build configuration list for PBXNativeTarget "ApolloPerformanceTests" */ = {
			isa = XCConfigurationList;
			buildConfigurations = (
				9F54C8BD255D760B0065AFD6 /* Debug */,
				9F54C8BE255D760B0065AFD6 /* Release */,
				9F54C8BF255D760B0065AFD6 /* PerformanceTesting */,
			);
			defaultConfigurationIsVisible = 0;
			defaultConfigurationName = Release;
		};
		9F8A95801EC0FC1200304A2D /* Build configuration list for PBXNativeTarget "ApolloInternalTestHelpers" */ = {
			isa = XCConfigurationList;
			buildConfigurations = (
				9F8A957D1EC0FC1200304A2D /* Debug */,
				9F8A957E1EC0FC1200304A2D /* Release */,
				9F8A957F1EC0FC1200304A2D /* PerformanceTesting */,
			);
			defaultConfigurationIsVisible = 0;
			defaultConfigurationName = Release;
		};
		9FACA9C21F42E67200AE2DBD /* Build configuration list for PBXNativeTarget "GitHubAPI" */ = {
			isa = XCConfigurationList;
			buildConfigurations = (
				9FACA9C31F42E67200AE2DBD /* Debug */,
				9FACA9C41F42E67200AE2DBD /* Release */,
				9FACA9C51F42E67200AE2DBD /* PerformanceTesting */,
			);
			defaultConfigurationIsVisible = 0;
			defaultConfigurationName = Release;
		};
		9FC7503E1D2A532C00458D91 /* Build configuration list for PBXProject "Apollo" */ = {
			isa = XCConfigurationList;
			buildConfigurations = (
				9FC750561D2A532D00458D91 /* Debug */,
				9FC750571D2A532D00458D91 /* Release */,
				9FEFCFCD1E6C65CE0061834C /* PerformanceTesting */,
			);
			defaultConfigurationIsVisible = 0;
			defaultConfigurationName = Release;
		};
		9FC750581D2A532D00458D91 /* Build configuration list for PBXNativeTarget "Apollo" */ = {
			isa = XCConfigurationList;
			buildConfigurations = (
				9FC750591D2A532D00458D91 /* Debug */,
				9FC7505A1D2A532D00458D91 /* Release */,
				9FEFCFCE1E6C65CE0061834C /* PerformanceTesting */,
			);
			defaultConfigurationIsVisible = 0;
			defaultConfigurationName = Release;
		};
		9FC7505B1D2A532D00458D91 /* Build configuration list for PBXNativeTarget "ApolloTests" */ = {
			isa = XCConfigurationList;
			buildConfigurations = (
				9FC7505C1D2A532D00458D91 /* Debug */,
				9FC7505D1D2A532D00458D91 /* Release */,
				9FEFCFD01E6C65CE0061834C /* PerformanceTesting */,
			);
			defaultConfigurationIsVisible = 0;
			defaultConfigurationName = Release;
		};
		9FCE2D031E6C213D00E34457 /* Build configuration list for PBXNativeTarget "StarWarsAPI" */ = {
			isa = XCConfigurationList;
			buildConfigurations = (
				9FCE2D041E6C213D00E34457 /* Debug */,
				9FCE2D051E6C213D00E34457 /* Release */,
				9FEFCFD61E6C65CE0061834C /* PerformanceTesting */,
			);
			defaultConfigurationIsVisible = 0;
			defaultConfigurationName = Release;
		};
		DE05861D266978A100265760 /* Build configuration list for PBXNativeTarget "ApolloAPI" */ = {
			isa = XCConfigurationList;
			buildConfigurations = (
				DE05861E266978A100265760 /* Debug */,
				DE05861F266978A100265760 /* Release */,
				DE058620266978A100265760 /* PerformanceTesting */,
			);
			defaultConfigurationIsVisible = 0;
			defaultConfigurationName = Release;
		};
		DE3C7A0D260A6B9800D2F4FF /* Build configuration list for PBXNativeTarget "AnimalKingdomAPI" */ = {
			isa = XCConfigurationList;
			buildConfigurations = (
				DE3C7A0E260A6B9800D2F4FF /* Debug */,
				DE3C7A0F260A6B9800D2F4FF /* Release */,
				DE3C7A10260A6B9800D2F4FF /* PerformanceTesting */,
			);
			defaultConfigurationIsVisible = 0;
			defaultConfigurationName = Release;
		};
		DE6B15B726152BE10068D642 /* Build configuration list for PBXNativeTarget "ApolloServerIntegrationTests" */ = {
			isa = XCConfigurationList;
			buildConfigurations = (
				DE6B15B426152BE10068D642 /* Debug */,
				DE6B15B526152BE10068D642 /* Release */,
				DE6B15B626152BE10068D642 /* PerformanceTesting */,
			);
			defaultConfigurationIsVisible = 0;
			defaultConfigurationName = Release;
		};
		DE9CEAD828299E8500959AF9 /* Build configuration list for PBXNativeTarget "ApolloTestSupport" */ = {
			isa = XCConfigurationList;
			buildConfigurations = (
				DE9CEAD928299E8500959AF9 /* Debug */,
				DE9CEADA28299E8500959AF9 /* Release */,
				DE9CEADB28299E8500959AF9 /* PerformanceTesting */,
			);
			defaultConfigurationIsVisible = 0;
			defaultConfigurationName = Release;
		};
		DECD4910262F81BF00924527 /* Build configuration list for PBXNativeTarget "ApolloCodegenInternalTestHelpers" */ = {
			isa = XCConfigurationList;
			buildConfigurations = (
				DECD4911262F81BF00924527 /* Debug */,
				DECD4912262F81BF00924527 /* Release */,
				DECD4913262F81BF00924527 /* PerformanceTesting */,
			);
			defaultConfigurationIsVisible = 0;
			defaultConfigurationName = Release;
		};
		E66B836D28093D7C001B3F2D /* Build configuration list for PBXNativeTarget "SubscriptionAPI" */ = {
			isa = XCConfigurationList;
			buildConfigurations = (
				E66B836A28093D7C001B3F2D /* Debug */,
				E66B836B28093D7C001B3F2D /* Release */,
				E66B836C28093D7C001B3F2D /* PerformanceTesting */,
			);
			defaultConfigurationIsVisible = 0;
			defaultConfigurationName = Release;
		};
/* End XCConfigurationList section */

/* Begin XCRemoteSwiftPackageReference section */
		9B7BDAF423FDEE2600ACD198 /* XCRemoteSwiftPackageReference "SQLite.swift" */ = {
			isa = XCRemoteSwiftPackageReference;
			repositoryURL = "https://github.com/stephencelis/SQLite.swift.git";
			requirement = {
				kind = upToNextMinorVersion;
				minimumVersion = 0.13.1;
			};
		};
		DE5EB9C326EFD4D10004176A /* XCRemoteSwiftPackageReference "Nimble" */ = {
			isa = XCRemoteSwiftPackageReference;
			repositoryURL = "https://github.com/Quick/Nimble.git";
			requirement = {
				kind = upToNextMajorVersion;
				minimumVersion = 10.0.0;
			};
		};
		DEAFB784270652AF00BE02F3 /* XCRemoteSwiftPackageReference "swift-collections" */ = {
			isa = XCRemoteSwiftPackageReference;
			repositoryURL = "https://github.com/apple/swift-collections.git";
			requirement = {
				kind = upToNextMajorVersion;
				minimumVersion = 1.0.0;
			};
		};
		E6E4209026A7DF4200B82624 /* XCRemoteSwiftPackageReference "InflectorKit" */ = {
			isa = XCRemoteSwiftPackageReference;
			repositoryURL = "https://github.com/mattt/InflectorKit.git";
			requirement = {
				kind = upToNextMinorVersion;
				minimumVersion = 1.0.0;
			};
		};
/* End XCRemoteSwiftPackageReference section */

/* Begin XCSwiftPackageProductDependency section */
		9B7BDAF523FDEE2600ACD198 /* SQLite */ = {
			isa = XCSwiftPackageProductDependency;
			package = 9B7BDAF423FDEE2600ACD198 /* XCRemoteSwiftPackageReference "SQLite.swift" */;
			productName = SQLite;
		};
		9B7BDB1623FDF10300ACD198 /* SQLite */ = {
			isa = XCSwiftPackageProductDependency;
			package = 9B7BDAF423FDEE2600ACD198 /* XCRemoteSwiftPackageReference "SQLite.swift" */;
			productName = SQLite;
		};
		DE5EB9C426EFD4D10004176A /* Nimble */ = {
			isa = XCSwiftPackageProductDependency;
			package = DE5EB9C326EFD4D10004176A /* XCRemoteSwiftPackageReference "Nimble" */;
			productName = Nimble;
		};
		DEAFB77E2706474C00BE02F3 /* Nimble */ = {
			isa = XCSwiftPackageProductDependency;
			package = DE5EB9C326EFD4D10004176A /* XCRemoteSwiftPackageReference "Nimble" */;
			productName = Nimble;
		};
		DEAFB785270652AF00BE02F3 /* OrderedCollections */ = {
			isa = XCSwiftPackageProductDependency;
			package = DEAFB784270652AF00BE02F3 /* XCRemoteSwiftPackageReference "swift-collections" */;
			productName = OrderedCollections;
		};
		DEAFB786270652D100BE02F3 /* OrderedCollections */ = {
			isa = XCSwiftPackageProductDependency;
			package = DEAFB784270652AF00BE02F3 /* XCRemoteSwiftPackageReference "swift-collections" */;
			productName = OrderedCollections;
		};
		DED45E95261B9EE30086EF63 /* SQLite */ = {
			isa = XCSwiftPackageProductDependency;
			package = 9B7BDAF423FDEE2600ACD198 /* XCRemoteSwiftPackageReference "SQLite.swift" */;
			productName = SQLite;
		};
		E6E4209126A7DF4200B82624 /* InflectorKit */ = {
			isa = XCSwiftPackageProductDependency;
			package = E6E4209026A7DF4200B82624 /* XCRemoteSwiftPackageReference "InflectorKit" */;
			productName = InflectorKit;
		};
		E6E4209326A7DF5800B82624 /* InflectorKit */ = {
			isa = XCSwiftPackageProductDependency;
			package = E6E4209026A7DF4200B82624 /* XCRemoteSwiftPackageReference "InflectorKit" */;
			productName = InflectorKit;
		};
/* End XCSwiftPackageProductDependency section */
	};
	rootObject = 9FC7503B1D2A532C00458D91 /* Project object */;
}<|MERGE_RESOLUTION|>--- conflicted
+++ resolved
@@ -245,10 +245,6 @@
 		DE5FD609276956C70033EE23 /* SchemaTemplateTests.swift in Sources */ = {isa = PBXBuildFile; fileRef = DE5FD608276956C70033EE23 /* SchemaTemplateTests.swift */; };
 		DE5FD60B276970FC0033EE23 /* FragmentTemplate.swift in Sources */ = {isa = PBXBuildFile; fileRef = DE5FD60A276970FC0033EE23 /* FragmentTemplate.swift */; };
 		DE64C1F7284033BA00F64B9D /* LocalCacheMutation.swift in Sources */ = {isa = PBXBuildFile; fileRef = DE64C1F6284033BA00F64B9D /* LocalCacheMutation.swift */; };
-<<<<<<< HEAD
-		DE64C1FA284037C500F64B9D /* MockLocalCacheMutation.swift in Sources */ = {isa = PBXBuildFile; fileRef = DE64C1F8284037B700F64B9D /* MockLocalCacheMutation.swift */; };
-=======
->>>>>>> e0fea415
 		DE674D9D261CEEE4000E8FC8 /* c.txt in Resources */ = {isa = PBXBuildFile; fileRef = 9B2061172591B3550020D1E0 /* c.txt */; };
 		DE674D9E261CEEE4000E8FC8 /* b.txt in Resources */ = {isa = PBXBuildFile; fileRef = 9B2061182591B3550020D1E0 /* b.txt */; };
 		DE674D9F261CEEE4000E8FC8 /* a.txt in Resources */ = {isa = PBXBuildFile; fileRef = 9B2061192591B3550020D1E0 /* a.txt */; };
@@ -259,13 +255,10 @@
 		DE6D07F927BC3B6D009F5F33 /* GraphQLInputField+Rendered.swift in Sources */ = {isa = PBXBuildFile; fileRef = DE6D07F827BC3B6D009F5F33 /* GraphQLInputField+Rendered.swift */; };
 		DE6D07FD27BC3D53009F5F33 /* OperationDefinition_VariableDefinition_Tests.swift in Sources */ = {isa = PBXBuildFile; fileRef = DE6D07FA27BC3BE9009F5F33 /* OperationDefinition_VariableDefinition_Tests.swift */; };
 		DE6D07FF27BC7F78009F5F33 /* InputVariableRenderable.swift in Sources */ = {isa = PBXBuildFile; fileRef = DE6D07FE27BC7F78009F5F33 /* InputVariableRenderable.swift */; };
-<<<<<<< HEAD
 		DE71FDBC2853B67C005FA9CC /* LocalCacheMutationDefinitionTemplate.swift in Sources */ = {isa = PBXBuildFile; fileRef = DE71FDBB2853B67C005FA9CC /* LocalCacheMutationDefinitionTemplate.swift */; };
 		DE71FDBE2853B6D3005FA9CC /* LocalCacheMutationDefinitionTemplateTests.swift in Sources */ = {isa = PBXBuildFile; fileRef = DE71FDBD2853B6D3005FA9CC /* LocalCacheMutationDefinitionTemplateTests.swift */; };
 		DE71FDC02853C242005FA9CC /* OperationTemplateRenderer.swift in Sources */ = {isa = PBXBuildFile; fileRef = DE71FDBF2853C242005FA9CC /* OperationTemplateRenderer.swift */; };
-=======
 		DE71FDC22853C4C8005FA9CC /* MockLocalCacheMutation.swift in Sources */ = {isa = PBXBuildFile; fileRef = DE71FDC12853C4C8005FA9CC /* MockLocalCacheMutation.swift */; };
->>>>>>> e0fea415
 		DE736F4626FA6EE6007187F2 /* InflectorKit in Frameworks */ = {isa = PBXBuildFile; productRef = E6E4209126A7DF4200B82624 /* InflectorKit */; };
 		DE796429276998B000978A03 /* IR+RootFieldBuilder.swift in Sources */ = {isa = PBXBuildFile; fileRef = DE796428276998B000978A03 /* IR+RootFieldBuilder.swift */; };
 		DE79642B276999E700978A03 /* IRNamedFragmentBuilderTests.swift in Sources */ = {isa = PBXBuildFile; fileRef = DE79642A276999E700978A03 /* IRNamedFragmentBuilderTests.swift */; };
@@ -1123,10 +1116,6 @@
 		DE5FD60A276970FC0033EE23 /* FragmentTemplate.swift */ = {isa = PBXFileReference; lastKnownFileType = sourcecode.swift; path = FragmentTemplate.swift; sourceTree = "<group>"; };
 		DE5FD60C2769711E0033EE23 /* FragmentTemplateTests.swift */ = {isa = PBXFileReference; lastKnownFileType = sourcecode.swift; path = FragmentTemplateTests.swift; sourceTree = "<group>"; };
 		DE64C1F6284033BA00F64B9D /* LocalCacheMutation.swift */ = {isa = PBXFileReference; lastKnownFileType = sourcecode.swift; path = LocalCacheMutation.swift; sourceTree = "<group>"; };
-<<<<<<< HEAD
-		DE64C1F8284037B700F64B9D /* MockLocalCacheMutation.swift */ = {isa = PBXFileReference; lastKnownFileType = sourcecode.swift; path = MockLocalCacheMutation.swift; sourceTree = "<group>"; };
-=======
->>>>>>> e0fea415
 		DE664ED326602AF60054DB4F /* Selection.swift */ = {isa = PBXFileReference; lastKnownFileType = sourcecode.swift; path = Selection.swift; sourceTree = "<group>"; };
 		DE6B15AC26152BE10068D642 /* ApolloServerIntegrationTests.xctest */ = {isa = PBXFileReference; explicitFileType = wrapper.cfbundle; includeInIndex = 0; path = ApolloServerIntegrationTests.xctest; sourceTree = BUILT_PRODUCTS_DIR; };
 		DE6B15AE26152BE10068D642 /* DefaultInterceptorProviderIntegrationTests.swift */ = {isa = PBXFileReference; lastKnownFileType = sourcecode.swift; path = DefaultInterceptorProviderIntegrationTests.swift; sourceTree = "<group>"; };
@@ -1155,13 +1144,10 @@
 		DE6D07F827BC3B6D009F5F33 /* GraphQLInputField+Rendered.swift */ = {isa = PBXFileReference; lastKnownFileType = sourcecode.swift; path = "GraphQLInputField+Rendered.swift"; sourceTree = "<group>"; };
 		DE6D07FA27BC3BE9009F5F33 /* OperationDefinition_VariableDefinition_Tests.swift */ = {isa = PBXFileReference; lastKnownFileType = sourcecode.swift; path = OperationDefinition_VariableDefinition_Tests.swift; sourceTree = "<group>"; };
 		DE6D07FE27BC7F78009F5F33 /* InputVariableRenderable.swift */ = {isa = PBXFileReference; lastKnownFileType = sourcecode.swift; path = InputVariableRenderable.swift; sourceTree = "<group>"; };
-<<<<<<< HEAD
 		DE71FDBB2853B67C005FA9CC /* LocalCacheMutationDefinitionTemplate.swift */ = {isa = PBXFileReference; lastKnownFileType = sourcecode.swift; path = LocalCacheMutationDefinitionTemplate.swift; sourceTree = "<group>"; };
 		DE71FDBD2853B6D3005FA9CC /* LocalCacheMutationDefinitionTemplateTests.swift */ = {isa = PBXFileReference; lastKnownFileType = sourcecode.swift; path = LocalCacheMutationDefinitionTemplateTests.swift; sourceTree = "<group>"; };
 		DE71FDBF2853C242005FA9CC /* OperationTemplateRenderer.swift */ = {isa = PBXFileReference; lastKnownFileType = sourcecode.swift; path = OperationTemplateRenderer.swift; sourceTree = "<group>"; };
-=======
 		DE71FDC12853C4C8005FA9CC /* MockLocalCacheMutation.swift */ = {isa = PBXFileReference; fileEncoding = 4; lastKnownFileType = sourcecode.swift; path = MockLocalCacheMutation.swift; sourceTree = "<group>"; };
->>>>>>> e0fea415
 		DE796428276998B000978A03 /* IR+RootFieldBuilder.swift */ = {isa = PBXFileReference; lastKnownFileType = sourcecode.swift; path = "IR+RootFieldBuilder.swift"; sourceTree = "<group>"; };
 		DE79642A276999E700978A03 /* IRNamedFragmentBuilderTests.swift */ = {isa = PBXFileReference; lastKnownFileType = sourcecode.swift; path = IRNamedFragmentBuilderTests.swift; sourceTree = "<group>"; };
 		DE79642C27699A6A00978A03 /* IR+NamedFragmentBuilder.swift */ = {isa = PBXFileReference; lastKnownFileType = sourcecode.swift; path = "IR+NamedFragmentBuilder.swift"; sourceTree = "<group>"; };
@@ -1921,11 +1907,7 @@
 				DE4766E726F92F30004622E0 /* MockSchemaConfiguration.swift */,
 				DE5EB9C126EFCBD40004176A /* MockApolloStore.swift */,
 				DE5EB9CA26EFE5510004176A /* MockOperation.swift */,
-<<<<<<< HEAD
-				DE64C1F8284037B700F64B9D /* MockLocalCacheMutation.swift */,
-=======
 				DE71FDC12853C4C8005FA9CC /* MockLocalCacheMutation.swift */,
->>>>>>> e0fea415
 				DE5EB9BF26EFCB010004176A /* TestObserver.swift */,
 				9B7BDA8723FDE92900ACD198 /* MockWebSocket.swift */,
 				E608A5222808E59A001BE656 /* MockWebSocketDelegate.swift */,
@@ -4007,11 +3989,7 @@
 				DE12B2D7273B204B003371CC /* TestError.swift in Sources */,
 				9FBE0D4025407B64002ED0B1 /* AsyncResultObserver.swift in Sources */,
 				9F3910272549741400AF54A6 /* MockGraphQLServer.swift in Sources */,
-<<<<<<< HEAD
-				DE64C1FA284037C500F64B9D /* MockLocalCacheMutation.swift in Sources */,
-=======
 				DE71FDC22853C4C8005FA9CC /* MockLocalCacheMutation.swift in Sources */,
->>>>>>> e0fea415
 				DED45E6B261B9EAC0086EF63 /* SQLiteTestCacheProvider.swift in Sources */,
 				DE5EB9C226EFCBD40004176A /* MockApolloStore.swift in Sources */,
 				9BEEDC2B24E61995001D1294 /* TestURLs.swift in Sources */,
