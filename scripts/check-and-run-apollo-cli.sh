# Only major and minor version should be specified here
REQUIRED_APOLLO_CLI_VERSION=1.8
# Only major version should be specified here
REQUIRED_NODE_VERSION=8

# Using npx to execute 'apollo' looks for a local install in node_modules before checking $PATH (for a global install)
APOLLO_CLI="npx --no-install apollo"

# Part of this code has been adapted from
# https://github.com/facebook/react-native/blob/master/scripts/react-native-xcode.sh

# This script is supposed to be invoked as part of the Xcode build process
# and relies on environment variables set by Xcode

<<<<<<< HEAD
install_apollo_cli() {
  # Exit immediately if the command fails
  set -e
  npm install --prefix "$SRCROOT" apollo@$REQUIRED_APOLLO_CLI_VERSION
  set +e
}

# We consider versions to be compatible if the major and minor versions match
are_versions_compatible() {
  [[ "$(cut -d/ -f2 <<< $1 | cut -d. -f1-2)" == "$(cut -d/ -f2 <<< $2 | cut -d. -f1-2)" ]]
}

get_installed_version() {
  version=$($SRCROOT/node_modules/.bin/apollo -v)
  if [[ $? -eq 0 ]]; then
    echo "$version"
  else
    echo "an unknown older version"
  fi
}

=======
>>>>>>> 20624dcd
if [[ -z "$CONFIGURATION" ]]; then
  echo "$0 must be invoked as part of an Xcode script phase"
  exit 1
fi

# Define NVM_DIR and source the nvm.sh setup script
[[ -z "$NVM_DIR" ]] && export NVM_DIR="$HOME/.nvm"

if [[ -s "$HOME/.nvm/nvm.sh" ]]; then
  . "$HOME/.nvm/nvm.sh"
elif [[ -x "$(command -v brew)" && -s "$(brew --prefix nvm)/nvm.sh" ]]; then
  . "$(brew --prefix nvm)/nvm.sh"
fi

# Set up the nodenv node version manager if present
if [[ -x "$HOME/.nodenv/bin/nodenv" ]]; then
  eval "$("$HOME/.nodenv/bin/nodenv" init -)"
fi

parse_version() {
  if [[ $1 =~ ([0-9\.]+) ]]; then
    echo ${BASH_REMATCH[1]}
  fi
}

get_installed_node_version() {
  version=$(node -v)
  if [[ $? -eq 0 ]]; then
    echo "$version"
  fi
}

is_mimimum_major_version() {
  [[ "$(parse_version $1 | cut -d. -f1)" -ge $2 ]]
}

# Check the installed version of Node, if available
INSTALLED_NODE_VERSION="$(get_installed_node_version)"
if [[ -z "$INSTALLED_NODE_VERSION" ]]; then
  echo "error: Apollo CLI requires Node $REQUIRED_NODE_VERSION or higher to be installed."
  exit 1
elif ! is_mimimum_major_version "$INSTALLED_NODE_VERSION" $REQUIRED_NODE_VERSION; then
  echo "error: Apollo CLI requires Node $REQUIRED_NODE_VERSION or higher, \
but $INSTALLED_NODE_VERSION seems to be installed."
  exit 1
fi

get_installed_cli_version() {
  version=$($APOLLO_CLI -v)
  if [[ $? -eq 0 ]]; then
    echo "$version"
  fi
}

# We consider versions to be compatible if the major and minor versions match
are_versions_compatible() {
  [[ "$(parse_version $1 | cut -d. -f1-2)" == $2 ]]
}

install_apollo_cli() {
  echo "note: Installing apollo@$REQUIRED_APOLLO_CLI_VERSION in your project directory to avoid version conflicts..."
  # Exit immediately if the command fails
  set -e
  npm install --prefix $PROJECT_DIR --no-package-lock apollo@$REQUIRED_APOLLO_CLI_VERSION
  set +e
}

# Check the installed version of the Apollo CLI, if available
INSTALLED_APOLLO_CLI_VERSION="$(get_installed_cli_version)"

if [[ -z "$INSTALLED_APOLLO_CLI_VERSION" ]]; then
  echo "warning: Apollo iOS requires version $REQUIRED_APOLLO_CLI_VERSION.x of the Apollo CLI to be installed \
either globally or in a local node_modules directory."
  install_apollo_cli
elif ! are_versions_compatible "$INSTALLED_APOLLO_CLI_VERSION" $REQUIRED_APOLLO_CLI_VERSION; then
  echo "warning: The version of Apollo.framework in your project requires Apollo CLI $REQUIRED_APOLLO_CLI_VERSION.x, \
but $INSTALLED_APOLLO_CLI_VERSION seems to be installed."
  install_apollo_cli
fi

# Print commands before executing them (useful for troubleshooting)
set -x
$APOLLO_CLI "$@"<|MERGE_RESOLUTION|>--- conflicted
+++ resolved
@@ -12,30 +12,6 @@
 # This script is supposed to be invoked as part of the Xcode build process
 # and relies on environment variables set by Xcode
 
-<<<<<<< HEAD
-install_apollo_cli() {
-  # Exit immediately if the command fails
-  set -e
-  npm install --prefix "$SRCROOT" apollo@$REQUIRED_APOLLO_CLI_VERSION
-  set +e
-}
-
-# We consider versions to be compatible if the major and minor versions match
-are_versions_compatible() {
-  [[ "$(cut -d/ -f2 <<< $1 | cut -d. -f1-2)" == "$(cut -d/ -f2 <<< $2 | cut -d. -f1-2)" ]]
-}
-
-get_installed_version() {
-  version=$($SRCROOT/node_modules/.bin/apollo -v)
-  if [[ $? -eq 0 ]]; then
-    echo "$version"
-  else
-    echo "an unknown older version"
-  fi
-}
-
-=======
->>>>>>> 20624dcd
 if [[ -z "$CONFIGURATION" ]]; then
   echo "$0 must be invoked as part of an Xcode script phase"
   exit 1
@@ -99,7 +75,7 @@
   echo "note: Installing apollo@$REQUIRED_APOLLO_CLI_VERSION in your project directory to avoid version conflicts..."
   # Exit immediately if the command fails
   set -e
-  npm install --prefix $PROJECT_DIR --no-package-lock apollo@$REQUIRED_APOLLO_CLI_VERSION
+  npm install --prefix "$PROJECT_DIR" --no-package-lock apollo@$REQUIRED_APOLLO_CLI_VERSION
   set +e
 }
 
