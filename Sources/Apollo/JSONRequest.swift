import Foundation
#if !COCOAPODS
import ApolloAPI
#endif

/// A request which sends JSON related to a GraphQL operation.
open class JSONRequest<Operation: GraphQLOperation>: HTTPRequest<Operation> {
  
  public let requestBodyCreator: RequestBodyCreator
  
  public let autoPersistQueries: Bool
  public let useGETForQueries: Bool
  public let useGETForPersistedQueryRetry: Bool
  public var isPersistedQueryRetry = false {
    didSet {
      _body = nil
    }
  }

  private var _body: GraphQLMap?
  public var body: GraphQLMap {
      if _body == nil {
        _body = createBody()
      }
      return _body!
  }
  
  public let serializationFormat = JSONSerializationFormat.self
  
  /// Designated initializer
  ///
  /// - Parameters:
  ///   - operation: The GraphQL Operation to execute
  ///   - graphQLEndpoint: The endpoint to make a GraphQL request to
  ///   - contextIdentifier:  [optional] A unique identifier for this request, to help with deduping cache hits for watchers. Defaults to `nil`.
  ///   - clientName: The name of the client to send with the `"apollographql-client-name"` header
  ///   - clientVersion:  The version of the client to send with the `"apollographql-client-version"` header
  ///   - additionalHeaders: Any additional headers you wish to add by default to this request
  ///   - cachePolicy: The `CachePolicy` to use for this request.
  ///   - autoPersistQueries: `true` if Auto-Persisted Queries should be used. Defaults to `false`.
  ///   - useGETForQueries: `true` if Queries should use `GET` instead of `POST` for HTTP requests. Defaults to `false`.
  ///   - useGETForPersistedQueryRetry: `true` if when an Auto-Persisted query is retried, it should use `GET` instead of `POST` to send the query. Defaults to `false`.
  ///   - requestBodyCreator: An object conforming to the `RequestBodyCreator` protocol to assist with creating the request body. Defaults to the provided `ApolloRequestBodyCreator` implementation.
  public init(operation: Operation,
              graphQLEndpoint: URL,
              contextIdentifier: UUID? = nil,
              clientName: String,
              clientVersion: String,
              additionalHeaders: [String: String] = [:],
              cachePolicy: CachePolicy = .default,
              autoPersistQueries: Bool = false,
              useGETForQueries: Bool = false,
              useGETForPersistedQueryRetry: Bool = false,
              requestBodyCreator: RequestBodyCreator = ApolloRequestBodyCreator()) {
    self.autoPersistQueries = autoPersistQueries
    self.useGETForQueries = useGETForQueries
    self.useGETForPersistedQueryRetry = useGETForPersistedQueryRetry
    self.requestBodyCreator = requestBodyCreator
    
    super.init(graphQLEndpoint: graphQLEndpoint,
               operation: operation,
               contextIdentifier: contextIdentifier,
               contentType: "application/json",
               clientName: clientName,
               clientVersion: clientVersion,
               additionalHeaders: additionalHeaders,
               cachePolicy: cachePolicy)
  }
  
  open override func toURLRequest() throws -> URLRequest {
    var request = try super.toURLRequest()
    let useGetMethod: Bool
    let body = self.body
    
    switch operation.operationType {
    case .query:
      if isPersistedQueryRetry {
        useGetMethod = self.useGETForPersistedQueryRetry
      } else {
        useGetMethod = self.useGETForQueries || (self.autoPersistQueries && self.useGETForPersistedQueryRetry)
      }
    default:
      useGetMethod = false
    }
    
<<<<<<< HEAD
    let body = self.requestBodyCreator.requestBody(for: operation,
                                                   sendQueryDocument: sendQueryDocument,
                                                   autoPersistQuery: autoPersistQueries)
    
=======
>>>>>>> ab160e4b
    let httpMethod: GraphQLHTTPMethod = useGetMethod ? .GET : .POST
    
    switch httpMethod {
    case .GET:
      let transformer = GraphQLGETTransformer(body: body, url: self.graphQLEndpoint)
      if let urlForGet = transformer.createGetURL() {
        request.url = urlForGet
        request.httpMethod = GraphQLHTTPMethod.GET.rawValue
        
        // GET requests shouldn't have a content-type since they do not provide actual content.
        request.allHTTPHeaderFields?.removeValue(forKey: "Content-Type")
      } else {
        throw GraphQLHTTPRequestError.serializedQueryParamsMessageError
      }
    case .POST:
      do {
        request.httpBody = try serializationFormat.serialize(value: body)
        request.httpMethod = GraphQLHTTPMethod.POST.rawValue
      } catch {
        throw GraphQLHTTPRequestError.serializedBodyMessageError
      }
    }
    
    return request
  }

  private func createBody() -> GraphQLMap {
    let sendQueryDocument: Bool
    let autoPersistQueries: Bool
    switch operation.operationType {
    case .query:
      if isPersistedQueryRetry {
        sendQueryDocument = true
        autoPersistQueries = true
      } else {
        sendQueryDocument = !self.autoPersistQueries
        autoPersistQueries = self.autoPersistQueries
      }
    case .mutation:
      if isPersistedQueryRetry {
        sendQueryDocument = true
        autoPersistQueries = true
      } else {
        sendQueryDocument = !self.autoPersistQueries
        autoPersistQueries = self.autoPersistQueries
      }
    default:
      sendQueryDocument = true
      autoPersistQueries = false
    }
    
    let body = self.requestBodyCreator.requestBody(for: operation,
                                                      sendOperationIdentifiers: self.sendOperationIdentifier,
                                                      sendQueryDocument: sendQueryDocument,
                                                      autoPersistQuery: autoPersistQueries)
    
    return body
  }
}<|MERGE_RESOLUTION|>--- conflicted
+++ resolved
@@ -17,8 +17,8 @@
     }
   }
 
-  private var _body: GraphQLMap?
-  public var body: GraphQLMap {
+  private var _body: JSONEncodableDictionary?
+  public var body: JSONEncodableDictionary {
       if _body == nil {
         _body = createBody()
       }
@@ -41,32 +41,36 @@
   ///   - useGETForQueries: `true` if Queries should use `GET` instead of `POST` for HTTP requests. Defaults to `false`.
   ///   - useGETForPersistedQueryRetry: `true` if when an Auto-Persisted query is retried, it should use `GET` instead of `POST` to send the query. Defaults to `false`.
   ///   - requestBodyCreator: An object conforming to the `RequestBodyCreator` protocol to assist with creating the request body. Defaults to the provided `ApolloRequestBodyCreator` implementation.
-  public init(operation: Operation,
-              graphQLEndpoint: URL,
-              contextIdentifier: UUID? = nil,
-              clientName: String,
-              clientVersion: String,
-              additionalHeaders: [String: String] = [:],
-              cachePolicy: CachePolicy = .default,
-              autoPersistQueries: Bool = false,
-              useGETForQueries: Bool = false,
-              useGETForPersistedQueryRetry: Bool = false,
-              requestBodyCreator: RequestBodyCreator = ApolloRequestBodyCreator()) {
+  public init(
+    operation: Operation,
+    graphQLEndpoint: URL,
+    contextIdentifier: UUID? = nil,
+    clientName: String,
+    clientVersion: String,
+    additionalHeaders: [String: String] = [:],
+    cachePolicy: CachePolicy = .default,
+    autoPersistQueries: Bool = false,
+    useGETForQueries: Bool = false,
+    useGETForPersistedQueryRetry: Bool = false,
+    requestBodyCreator: RequestBodyCreator = ApolloRequestBodyCreator()
+  ) {
     self.autoPersistQueries = autoPersistQueries
     self.useGETForQueries = useGETForQueries
     self.useGETForPersistedQueryRetry = useGETForPersistedQueryRetry
     self.requestBodyCreator = requestBodyCreator
-    
-    super.init(graphQLEndpoint: graphQLEndpoint,
-               operation: operation,
-               contextIdentifier: contextIdentifier,
-               contentType: "application/json",
-               clientName: clientName,
-               clientVersion: clientVersion,
-               additionalHeaders: additionalHeaders,
-               cachePolicy: cachePolicy)
+
+    super.init(
+      graphQLEndpoint: graphQLEndpoint,
+      operation: operation,
+      contextIdentifier: contextIdentifier,
+      contentType: "application/json",
+      clientName: clientName,
+      clientVersion: clientVersion,
+      additionalHeaders: additionalHeaders,
+      cachePolicy: cachePolicy
+    )
   }
-  
+
   open override func toURLRequest() throws -> URLRequest {
     var request = try super.toURLRequest()
     let useGetMethod: Bool
@@ -83,13 +87,6 @@
       useGetMethod = false
     }
     
-<<<<<<< HEAD
-    let body = self.requestBodyCreator.requestBody(for: operation,
-                                                   sendQueryDocument: sendQueryDocument,
-                                                   autoPersistQuery: autoPersistQueries)
-    
-=======
->>>>>>> ab160e4b
     let httpMethod: GraphQLHTTPMethod = useGetMethod ? .GET : .POST
     
     switch httpMethod {
@@ -116,7 +113,7 @@
     return request
   }
 
-  private func createBody() -> GraphQLMap {
+  private func createBody() -> JSONEncodableDictionary {
     let sendQueryDocument: Bool
     let autoPersistQueries: Bool
     switch operation.operationType {
@@ -141,10 +138,11 @@
       autoPersistQueries = false
     }
     
-    let body = self.requestBodyCreator.requestBody(for: operation,
-                                                      sendOperationIdentifiers: self.sendOperationIdentifier,
-                                                      sendQueryDocument: sendQueryDocument,
-                                                      autoPersistQuery: autoPersistQueries)
+    let body = self.requestBodyCreator.requestBody(
+      for: operation,
+      sendQueryDocument: sendQueryDocument,
+      autoPersistQuery: autoPersistQueries
+    )
     
     return body
   }
