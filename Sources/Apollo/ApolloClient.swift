--- conflicted
+++ resolved
@@ -28,14 +28,9 @@
 
 /// The `ApolloClient` class provides the core API for Apollo. This API provides methods to fetch and watch queries, and to perform mutations.
 public class ApolloClient {
-<<<<<<< HEAD
   public let networkTransport: NetworkTransport
   public let store: ApolloStore
-    
-=======
-  public private(set) let networkTransport: NetworkTransport
-  public private(set) let store: ApolloStore
->>>>>>> 494c7e2a
+
   public var cacheKeyForObject: CacheKeyForObject? {
     get {
       return store.cacheKeyForObject
