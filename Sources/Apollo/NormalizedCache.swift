--- conflicted
+++ resolved
@@ -1,19 +1,11 @@
-<<<<<<< HEAD
-public protocol NormalizedCache: AnyObject {
-=======
 public protocol NormalizedCache: AnyObject, ReadOnlyNormalizedCache {
->>>>>>> d591c1dd
 
   /// Loads records corresponding to the given keys.
   ///
   /// - Parameters:
   ///   - key: The cache keys to load data for
   /// - Returns: A dictionary of cache keys to records containing the records that have been found.
-<<<<<<< HEAD
   func loadRecords(forKeys keys: Set<CacheKey>) async throws -> [CacheKey: Record]
-=======
-  func loadRecords(forKeys keys: Set<CacheKey>) throws -> [CacheKey: Record]
->>>>>>> d591c1dd
 
   /// Merges a set of records into the cache.
   ///
@@ -52,10 +44,7 @@
   func removeRecords(matching pattern: CacheKey) async throws
 
   /// Clears all records.
-<<<<<<< HEAD
   func clear() async throws
-=======
-  func clear() throws
 }
 
 /// A read-only view of a `NormalizedCache` for use within a `ReadTransaction`.
@@ -66,7 +55,6 @@
   /// - Parameters:
   ///   - key: The cache keys to load data for
   /// - Returns: A dictionary of cache keys to records containing the records that have been found.
-  func loadRecords(forKeys keys: Set<CacheKey>) throws -> [CacheKey: Record]
+  func loadRecords(forKeys keys: Set<CacheKey>) async throws -> [CacheKey: Record]
 
->>>>>>> d591c1dd
 }