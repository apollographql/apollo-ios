--- conflicted
+++ resolved
@@ -21,12 +21,8 @@
   private(set) var cachePath: ResponsePath = []
   fileprivate(set) var fulfilledFragments: Set<ObjectIdentifier>
 
-<<<<<<< HEAD
-  init(
-=======
   fileprivate init(
     rootType: any RootSelectionSet.Type,
->>>>>>> f4e6163e
     variables: GraphQLOperation.Variables?,
     schema: SchemaMetadata.Type,
     responsePath: ResponsePath,
@@ -40,12 +36,8 @@
     self.fulfilledFragments = [ObjectIdentifier(rootType)]
   }
 
-<<<<<<< HEAD
-  init(
-=======
   fileprivate init(
     rootType: any RootSelectionSet.Type,
->>>>>>> f4e6163e
     variables: GraphQLOperation.Variables?,
     schema: SchemaMetadata.Type,
     withRootCacheReference root: CacheReference? = nil
@@ -136,38 +128,6 @@
   }
 }
 
-<<<<<<< HEAD
-=======
-fileprivate struct FieldSelectionGrouping: Sequence {
-  private var fieldInfoList: [String: FieldExecutionInfo] = [:]
-  private(set) var fulfilledFragments: Set<ObjectIdentifier> = []
-
-  init(info: ObjectExecutionInfo) {
-    self.fulfilledFragments = info.fulfilledFragments
-  }
-
-  var count: Int { fieldInfoList.count }
-
-  mutating func append(field: Selection.Field, withInfo info: ObjectExecutionInfo) {
-    let fieldKey = field.responseKey
-    if var fieldInfo = fieldInfoList[fieldKey] {
-      fieldInfo.mergedFields.append(field)
-      fieldInfoList[fieldKey] = fieldInfo
-    } else {
-      fieldInfoList[fieldKey] = FieldExecutionInfo(field: field, parentInfo: info)
-    }
-  }
-
-  mutating func addFulfilledFragment<T: SelectionSet>(_ type: T.Type) {
-    fulfilledFragments.insert(ObjectIdentifier(type))
-  }
-
-  func makeIterator() -> Dictionary<String, FieldExecutionInfo>.Iterator {
-    fieldInfoList.makeIterator()
-  }
-}
-
->>>>>>> f4e6163e
 /// An error which has occurred during GraphQL execution.
 public struct GraphQLExecutionError: Error, LocalizedError {
   let path: ResponsePath
@@ -293,64 +253,6 @@
     return grouping
   }
 
-<<<<<<< HEAD
-=======
-  /// Groups fields that share the same response key for simultaneous resolution.
-  ///
-  /// Before execution, the selection set is converted to a grouped field set.
-  /// Each entry in the grouped field set is a list of fields that share a response key.
-  /// This ensures all fields with the same response key (alias or field name) included via
-  /// referenced fragments are executed at the same time.
-  private func groupFields(
-    _ selections: [Selection],
-    for object: JSONObject,
-    into groupedFields: inout FieldSelectionGrouping,
-    info: ObjectExecutionInfo
-  ) throws {
-    for selection in selections {
-      switch selection {
-      case let .field(field):
-        groupedFields.append(field: field, withInfo: info)
-
-      case let .conditional(conditions, selections):
-        if conditions.evaluate(with: info.variables) {
-          try groupFields(selections,
-                          for: object,
-                          into: &groupedFields,
-                          info: info)
-        }
-
-      case let .fragment(fragment):
-        groupedFields.addFulfilledFragment(fragment)
-        try groupFields(fragment.__selections,
-                        for: object,
-                        into: &groupedFields,
-                        info: info)
-
-      case let .inlineFragment(typeCase):
-        if let runtimeType = runtimeObjectType(for: object, schema: info.schema),
-           typeCase.__parentType.canBeConverted(from: runtimeType) {
-          groupedFields.addFulfilledFragment(typeCase)
-          try groupFields(typeCase.__selections,
-                          for: object,
-                          into: &groupedFields,
-                          info: info)
-        }
-      }
-    }
-  }
-
-  private func runtimeObjectType(
-    for json: JSONObject,
-    schema: SchemaMetadata.Type
-  ) -> Object? {
-    guard let __typename = json["__typename"] as? String else {
-      return nil
-    }
-    return schema.objectType(forTypename: __typename)
-  }
-
->>>>>>> f4e6163e
   /// Each field requested in the grouped field set that is defined on the selected objectType will
   /// result in an entry in the response map. Field execution first coerces any provided argument
   /// values, then resolves a value for the field, and finally, completes that value, either by
