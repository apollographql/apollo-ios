--- conflicted
+++ resolved
@@ -82,8 +82,8 @@
   open func constructRequest<Operation: GraphQLOperation>(
     for operation: Operation,
     cachePolicy: CachePolicy,
-<<<<<<< HEAD
-    contextIdentifier: UUID? = nil
+    contextIdentifier: UUID? = nil,
+    context: RequestContext? = nil
   ) -> HTTPRequest<Operation> {
     let request = JSONRequest(
       operation: operation,
@@ -93,6 +93,7 @@
       clientVersion: self.clientVersion,
       additionalHeaders: self.additionalHeaders,
       cachePolicy: cachePolicy,
+      context: context,
       autoPersistQueries: self.autoPersistQueries,
       useGETForQueries: self.useGETForQueries,
       useGETForPersistedQueryRetry: self.useGETForPersistedQueryRetry,
@@ -114,23 +115,6 @@
     }
 
     return request
-=======
-    contextIdentifier: UUID? = nil,
-    context: RequestContext? = nil
-  ) -> HTTPRequest<Operation> {
-    JSONRequest(operation: operation,
-                graphQLEndpoint: self.endpointURL,
-                contextIdentifier: contextIdentifier,
-                clientName: self.clientName,
-                clientVersion: self.clientVersion,
-                additionalHeaders: self.additionalHeaders,
-                cachePolicy: cachePolicy,
-                context: context,
-                autoPersistQueries: self.autoPersistQueries,
-                useGETForQueries: self.useGETForQueries,
-                useGETForPersistedQueryRetry: self.useGETForPersistedQueryRetry,
-                requestBodyCreator: self.requestBodyCreator)
->>>>>>> 75d2aeef
   }
   
   // MARK: - NetworkTransport Conformance
@@ -147,24 +131,11 @@
     completionHandler: @escaping (Result<GraphQLResult<Operation.Data>, Error>) -> Void) -> Cancellable {
     
     let chain = makeChain(operation: operation, callbackQueue: callbackQueue)
-<<<<<<< HEAD
     let request = self.constructRequest(
       for: operation,
       cachePolicy: cachePolicy,
-      contextIdentifier: contextIdentifier)
-=======
-    let request = self.constructRequest(for: operation,
-                                        cachePolicy: cachePolicy,
-                                        contextIdentifier: contextIdentifier,
-                                        context: context)
-
-    if Operation.operationType == .subscription {
-      request.addHeader(
-        name: "Accept",
-        value: "multipart/mixed;boundary=\"graphql\";subscriptionSpec=1.0,application/json"
-      )
-    }
->>>>>>> 75d2aeef
+      contextIdentifier: contextIdentifier,
+      context: context)
     
     chain.kickoff(request: request, completion: completionHandler)
     return chain
