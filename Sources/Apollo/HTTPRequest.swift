--- conflicted
+++ resolved
@@ -47,11 +47,6 @@
     self.cachePolicy = cachePolicy
     
     self.addHeader(name: "Content-Type", value: contentType)
-<<<<<<< HEAD
-    self.addHeader(name: "X-APOLLO-OPERATION-NAME", value: Operation.operationName)
-    self.addHeader(name: "X-APOLLO-OPERATION-TYPE", value: String(describing: Operation.operationType))
-    if let operationID = Operation.operationIdentifier {
-=======
     // Note: in addition to this being a generally useful header to send, Apollo
     // Server's CSRF prevention feature (introduced in AS3.7 and intended to be
     // the default in AS4) includes this in the set of headers that indicate
@@ -61,10 +56,9 @@
     // CSRF prevention enabled. See
     // https://www.apollographql.com/docs/apollo-server/security/cors/#preventing-cross-site-request-forgery-csrf
     // for details.
-    self.addHeader(name: "X-APOLLO-OPERATION-NAME", value: self.operation.operationName)
-    self.addHeader(name: "X-APOLLO-OPERATION-TYPE", value: String(describing: operation.operationType))
-    if let operationID = self.operation.operationIdentifier {
->>>>>>> 402dd163
+    self.addHeader(name: "X-APOLLO-OPERATION-NAME", value: Operation.operationName)
+    self.addHeader(name: "X-APOLLO-OPERATION-TYPE", value: String(describing: Operation.operationType))
+    if let operationID = Operation.operationIdentifier {
       self.addHeader(name: "X-APOLLO-OPERATION-ID", value: operationID)
     }
     
