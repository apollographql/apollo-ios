--- conflicted
+++ resolved
@@ -906,11 +906,7 @@
   public let experimentalFeatures: ExperimentalFeatures
   /// Schema download configuration.
   public let schemaDownloadConfiguration: ApolloSchemaDownloadConfiguration?
-<<<<<<< HEAD
-  /// `OperationManifestConfiguration` for persisted queries
-=======
   /// Configuration for generating an operation manifest for use with persisted queries.
->>>>>>> a2ca222b
   public let operationManifestConfiguration: OperationManifestConfiguration?
 
   public struct Default {
