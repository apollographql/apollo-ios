import {
  getFieldDef,
  isMetaFieldName,
  isNotNullOrUndefined,
} from "../utilities";
import {
  ASTNode,
  DocumentNode,
  FragmentDefinitionNode,
  getNamedType,
  GraphQLCompositeType,
  GraphQLError,
  GraphQLInputObjectType,  
  GraphQLNamedType,
  GraphQLObjectType,
  GraphQLSchema,
  GraphQLType,
  isCompositeType,
<<<<<<< HEAD
=======
  isInputObjectType,
>>>>>>> 9db65f0f
  isUnionType,
  Kind,
  OperationDefinitionNode,
  print,
  SelectionNode,
  SelectionSetNode,
  typeFromAST,
} from "graphql";
import * as ir from "./ir";
import { valueFromValueNode } from "./values";

function filePathForNode(node: ASTNode): string | undefined {
  return node.loc?.source?.name;
}

export interface CompilationResult {
  operations: ir.OperationDefinition[];
  fragments: ir.FragmentDefinition[];
  referencedTypes: GraphQLNamedType[];
}

export function compileToIR(
  schema: GraphQLSchema,
  document: DocumentNode
): CompilationResult {
  // Collect fragment definition nodes upfront so we can compile these as we encounter them.
  const fragmentNodeMap = new Map<String, FragmentDefinitionNode>();

  for (const definitionNode of document.definitions) {
    if (definitionNode.kind !== Kind.FRAGMENT_DEFINITION) continue;

    fragmentNodeMap.set(definitionNode.name.value, definitionNode);
  }

  const operations: ir.OperationDefinition[] = [];
  const fragmentMap = new Map<String, ir.FragmentDefinition>();
  const referencedTypes = new Set<GraphQLNamedType>();

  for (const definitionNode of document.definitions) {
    if (definitionNode.kind !== Kind.OPERATION_DEFINITION) continue;

    operations.push(compileOperation(definitionNode));
  }

  // We should have encountered all fragments because GraphQL validation normally makes sure
  // there are no unused fragments in the document. But to allow for situations where you want that
  // validation rule removed, we compile the remaining ones separately.

  for (const [name, fragmentNode] of fragmentNodeMap.entries()) {
    fragmentMap.set(name, compileFragment(fragmentNode));
  }

  return {
    operations,
    fragments: Array.from(fragmentMap.values()),
    referencedTypes: Array.from(referencedTypes.values()),
  };

  function addReferencedType(type: GraphQLNamedType) {
    referencedTypes.add(type)
    
    if (isUnionType(type)) {
      const unionReferencedTypes = type.getTypes()
      for (type of unionReferencedTypes) {
        referencedTypes.add(getNamedType(type))
      }      
    }
<<<<<<< HEAD
=======

    if (isInputObjectType(type)) {
      addReferencedTypesFromInputObject(type)
    }
>>>>>>> 9db65f0f
  }

  function getFragment(name: string): ir.FragmentDefinition | undefined {
    let fragment = fragmentMap.get(name);
    if (fragment) return fragment;

    const fragmentNode = fragmentNodeMap.get(name);
    if (!fragmentNode) return undefined;

    // Remove the fragment node from the map so we know which ones we haven't encountered yet.
    fragmentNodeMap.delete(name);

    fragment = compileFragment(fragmentNode);
    fragmentMap.set(name, fragment);
    return fragment;
  }

  function compileOperation(
    operationDefinition: OperationDefinitionNode
  ): ir.OperationDefinition {
    if (!operationDefinition.name) {
      throw new GraphQLError("Operations should be named", operationDefinition);
    }

    const filePath = filePathForNode(operationDefinition);
    const name = operationDefinition.name.value;
    const operationType = operationDefinition.operation;

    const variables = (operationDefinition.variableDefinitions || []).map(
      (node) => {
        const name = node.variable.name.value;
        const defaultValue = node.defaultValue ? valueFromValueNode(node.defaultValue) : undefined

        // The casts are a workaround for the lack of support for passing a type union
        // to overloaded functions in TypeScript.
        // See https://github.com/microsoft/TypeScript/issues/14107
        const type = typeFromAST(schema, node.type as any) as GraphQLType;

        // `typeFromAST` returns `undefined` when a named type is not found
        // in the schema.
        if (!type) {
          throw new GraphQLError(
            `Couldn't get type from type node "${node.type}"`,
            { nodes: node }
          );
        }

        addReferencedType(getNamedType(type));

        return {
          name,
          type,
          defaultValue
        };
      }
    );

    const source = print(operationDefinition);
    const rootType = schema.getRootType(operationType) as GraphQLObjectType;

    referencedTypes.add(getNamedType(rootType));

    return {
      filePath,
      name,
      operationType,
      rootType,
      variables,
      source,
      selectionSet: compileSelectionSet(
        operationDefinition.selectionSet,
        rootType
      ),
    };
  }

  function compileFragment(
    fragmentDefinition: FragmentDefinitionNode
  ): ir.FragmentDefinition {
    const name = fragmentDefinition.name.value;

    const filePath = filePathForNode(fragmentDefinition);
    const source = print(fragmentDefinition);

    const typeCondition = typeFromAST(
      schema,
      fragmentDefinition.typeCondition
    ) as GraphQLCompositeType;

    addReferencedType(getNamedType(typeCondition));

    return {
      name,
      filePath,
      source,
      typeCondition,
      selectionSet: compileSelectionSet(
        fragmentDefinition.selectionSet,
        typeCondition
      ),
    };
  }

  function compileSelectionSet(
    selectionSetNode: SelectionSetNode,
    parentType: GraphQLCompositeType,
    visitedFragments: Set<string> = new Set()
  ): ir.SelectionSet {
    return {
      parentType,
      selections: selectionSetNode.selections
        .map((selectionNode) =>
          compileSelection(selectionNode, parentType, visitedFragments)
        )
        .filter(isNotNullOrUndefined),
    };
  }

  function compileSelection(
    selectionNode: SelectionNode,
    parentType: GraphQLCompositeType,
    visitedFragments: Set<string>
  ): ir.Selection | undefined {
    switch (selectionNode.kind) {
      case Kind.FIELD: {
        const name = selectionNode.name.value;
        const alias = selectionNode.alias?.value;

        const fieldDef = getFieldDef(schema, parentType, name);
        if (!fieldDef) {
          throw new GraphQLError(
            `Cannot query field "${name}" on type "${String(parentType)}"`,
            { nodes: selectionNode }
          );
        }

        const fieldType = fieldDef.type;
        const unwrappedFieldType = getNamedType(fieldType);

        addReferencedType(getNamedType(unwrappedFieldType));

        const { description, deprecationReason } = fieldDef;

        const args: ir.Field["arguments"] =
          selectionNode.arguments && selectionNode.arguments.length > 0
            ? selectionNode.arguments.map((arg) => {
                const name = arg.name.value;
                const argDef = fieldDef.args.find(
                  (argDef) => argDef.name === arg.name.value
                );
                const argDefType = argDef?.type;

                if (!argDefType) {
                  throw new GraphQLError(
                    `Cannot find argument type for argument "${name}" on field "${selectionNode.name.value}"`,
                    { nodes: [selectionNode, arg] }
                  )
                }
                
                return {
                  name,
                  value: valueFromValueNode(arg.value),
                  type: argDefType,
                };
              })
            : undefined;

        let field: ir.Field = {
          kind: "Field",
          name,
          alias,
          arguments: args,
          type: fieldType,
          description:
            !isMetaFieldName(name) && description ? description : undefined,
          deprecationReason: deprecationReason || undefined,
        };

        if (isCompositeType(unwrappedFieldType)) {
          const selectionSetNode = selectionNode.selectionSet;

          if (!selectionSetNode) {
            throw new GraphQLError(
              `Composite field "${name}" on type "${String(
                parentType
              )}" requires selection set`,
              selectionNode
            );
          }

          field.selectionSet = compileSelectionSet(
            selectionSetNode,
            unwrappedFieldType
          );
        }
        return field;
      }
      case Kind.INLINE_FRAGMENT: {
        const typeNode = selectionNode.typeCondition;
        const typeCondition = typeNode
          ? (typeFromAST(schema, typeNode) as GraphQLCompositeType)
          : parentType;

        addReferencedType(typeCondition);        

        return {
          kind: "InlineFragment",
          selectionSet: compileSelectionSet(
            selectionNode.selectionSet,
            typeCondition
          ),
        };
      }
      case Kind.FRAGMENT_SPREAD: {
        const fragmentName = selectionNode.name.value;
        if (visitedFragments.has(fragmentName)) return undefined;
        visitedFragments.add(fragmentName);

        const fragment = getFragment(fragmentName);
        if (!fragment) {
          throw new GraphQLError(
            `Unknown fragment "${fragmentName}".`,
            selectionNode.name
          );
        }

        const fragmentSpread: ir.FragmentSpread = {
          kind: "FragmentSpread",
          fragment,
        };
        return fragmentSpread;
      }
    }
  }

  function addReferencedTypesFromInputObject(
    inputObject: GraphQLInputObjectType
  ) {
    const fields = inputObject.astNode?.fields
    if (fields) {
      for (const field of fields) {
        const type = typeFromAST(schema, field.type) as GraphQLType
        addReferencedType(getNamedType(type))
      }    
    }
  }
}<|MERGE_RESOLUTION|>--- conflicted
+++ resolved
@@ -16,10 +16,7 @@
   GraphQLSchema,
   GraphQLType,
   isCompositeType,
-<<<<<<< HEAD
-=======
   isInputObjectType,
->>>>>>> 9db65f0f
   isUnionType,
   Kind,
   OperationDefinitionNode,
@@ -87,13 +84,10 @@
         referencedTypes.add(getNamedType(type))
       }      
     }
-<<<<<<< HEAD
-=======
 
     if (isInputObjectType(type)) {
       addReferencedTypesFromInputObject(type)
     }
->>>>>>> 9db65f0f
   }
 
   function getFragment(name: string): ir.FragmentDefinition | undefined {
