import JavaScriptCore
import OrderedCollections

// These classes correspond directly to the ones in
// https://github.com/graphql/graphql-js/tree/master/src/type
// and are partially described in https://graphql.org/graphql-js/type/

/// A GraphQL schema.
public class GraphQLSchema: JavaScriptObject {  
  func getType(named typeName: String) throws -> GraphQLNamedType? {
    try invokeMethod("getType", with: typeName)
  }
  
  func getPossibleTypes(_ abstractType: GraphQLAbstractType) throws -> [GraphQLObjectType] {
    return try invokeMethod("getPossibleTypes", with: abstractType)
  }
  
  func getImplementations(interfaceType: GraphQLInterfaceType) throws -> InterfaceImplementations {
    return try invokeMethod("getImplementations", with: interfaceType)
  }
  
  class InterfaceImplementations: JavaScriptObject {
    private(set) lazy var objects: [GraphQLObjectType] = self["objects"]
    private(set) lazy var interfaces: [GraphQLInterfaceType] = self["interfaces"]
  }
    
  func isSubType(abstractType: GraphQLAbstractType, maybeSubType: GraphQLNamedType) throws -> Bool {
    return try invokeMethod("isSubType", with: abstractType, maybeSubType)
  }
}

public class GraphQLNamedType: JavaScriptObject, Hashable {
  lazy var name: String = self["name"]

  public func hash(into hasher: inout Hasher) {
    hasher.combine(name)
  }

  public static func ==(lhs: GraphQLNamedType, rhs: GraphQLNamedType) -> Bool {
    return lhs.name == rhs.name &&
    type(of: lhs) == type(of: rhs)
  }
}

public class GraphQLScalarType: GraphQLNamedType {
  private(set) lazy var description: String? = self["description"]
  
  private(set) lazy var specifiedByURL: String? = self["specifiedByUrl"]
}

public class GraphQLEnumType: GraphQLNamedType {
  private(set) lazy var description: String? = self["description"]
  
  lazy var values: [GraphQLEnumValue] = try! invokeMethod("getValues")
}

public class GraphQLEnumValue: JavaScriptObject {
  lazy var name: String = self["name"]
  
  private(set) lazy var description: String? = self["description"]
    
  private(set) lazy var deprecationReason: String? = self["deprecationReason"]
}

public class GraphQLInputObjectType: GraphQLNamedType {
  private(set) lazy var description: String? = self["description"]

  lazy var fields: OrderedDictionary<String, GraphQLInputField> = try! invokeMethod("getFields")
}

public class GraphQLInputField: JavaScriptObject {
  lazy var name: String = self["name"]
  
  lazy var type: GraphQLType = self["type"]
  
  private(set) lazy var description: String? = self["description"]
  
<<<<<<< HEAD
  lazy var defaultValue: Any? = self["defaultValue"]
=======
  lazy var defaultValue: GraphQLValue? = (self["astNode"] as JavaScriptObject)["defaultValue"]
>>>>>>> 9db65f0f
    
  private(set) lazy var deprecationReason: String? = self["deprecationReason"]
}

public class GraphQLCompositeType: GraphQLNamedType {
  public override var debugDescription: String {
    "Type - \(name)"
  }
}

protocol GraphQLInterfaceImplementingType: GraphQLCompositeType {
  var interfaces: [GraphQLInterfaceType] { get }
}

extension GraphQLInterfaceImplementingType {
  func implements(_ interface: GraphQLInterfaceType) -> Bool {
    interfaces.contains(interface)
  }
}

public class GraphQLObjectType: GraphQLCompositeType, GraphQLInterfaceImplementingType {
  lazy var description: String? = self["description"]
  
  lazy var fields: [String: GraphQLField] = try! invokeMethod("getFields")
  
  lazy var interfaces: [GraphQLInterfaceType] = try! invokeMethod("getInterfaces")

  public override var debugDescription: String {
    "Object - \(name)"
  }
}

public class GraphQLAbstractType: GraphQLCompositeType {
}

public class GraphQLInterfaceType: GraphQLAbstractType, GraphQLInterfaceImplementingType {
  lazy var description: String? = self["description"]
  
  lazy var deprecationReason: String? = self["deprecationReason"]
  
  lazy var fields: [String: GraphQLField] = try! invokeMethod("getFields")
  
  lazy var interfaces: [GraphQLInterfaceType] = try! invokeMethod("getInterfaces")

  public override var debugDescription: String {
    "Interface - \(name)"
  }
}

public class GraphQLUnionType: GraphQLAbstractType {
  lazy var types: [GraphQLObjectType] = try! invokeMethod("getTypes")

  public override var debugDescription: String {
    "Union - \(name)"
  }
}

public class GraphQLField: JavaScriptObject {
  lazy var name: String = self["name"]
  
  lazy var type: GraphQLType = self["type"]
  
  lazy var description: String? = self["description"]
  
  lazy var deprecationReason: String? = self["deprecationReason"]
}<|MERGE_RESOLUTION|>--- conflicted
+++ resolved
@@ -75,11 +75,7 @@
   
   private(set) lazy var description: String? = self["description"]
   
-<<<<<<< HEAD
-  lazy var defaultValue: Any? = self["defaultValue"]
-=======
   lazy var defaultValue: GraphQLValue? = (self["astNode"] as JavaScriptObject)["defaultValue"]
->>>>>>> 9db65f0f
     
   private(set) lazy var deprecationReason: String? = self["deprecationReason"]
 }
