--- conflicted
+++ resolved
@@ -17,28 +17,17 @@
     hasher.combine(variables?.jsonEncodableValue?.jsonValue)
   }
 
-<<<<<<< HEAD
   static func ==(lhs: Self, rhs: Self) -> Bool {
     lhs.variables?.jsonEncodableValue?.jsonValue == rhs.variables?.jsonEncodableValue?.jsonValue
   }
 }
 
-=======
->>>>>>> d545b860
 public protocol MutableSelectionSet: SelectionSet {
   var data: DataDict { get set }
 }
 
-<<<<<<< HEAD
-public protocol MutableRootSelectionSet: RootSelectionSet, MutableSelectionSet {}
-
-extension MutableSelectionSet {
-
-  @inlinable public var __typename: String {
-=======
 public extension MutableSelectionSet {
   @inlinable var __typename: String {
->>>>>>> d545b860
     get { data["__typename"] }
     set { data["__typename"] = newValue }
   }
