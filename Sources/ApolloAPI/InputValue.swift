import Foundation

/// Represents an input value to an argument on a `Selection.Field`'s `Arguments`.
///
/// - See: [GraphQLSpec - Input Values](http://spec.graphql.org/June2018/#sec-Input-Values)
public indirect enum InputValue {
  /// A direct input value, valid types are `String`, `Int` `Float` and `Bool`.
  /// For enum input values, the enum cases's `rawValue` as a `String` should be used.
  case scalar(ScalarType)

  /// A variable input value to be evaluated using the operation's `variables` dictionary at runtime.
  ///
  /// `.variable` should only be used as the value for an argument in a `Selection.Field`.
  /// A `.variable` value should not be included in an operation's `variables` dictionary.
  case variable(String)

  /// A GraphQL "List" input value.
  /// - See: [GraphQLSpec - Input Values - List Value](http://spec.graphql.org/June2018/#sec-List-Value)
  case list([InputValue])

  /// A GraphQL "InputObject" input value. Represented as a dictionary of input values.
  /// - See: [GraphQLSpec - Input Values - Input Object Values](http://spec.graphql.org/June2018/#sec-Input-Object-Values)
  case object([String: InputValue])

  /// A null input value.
  ///
  /// A null input value indicates an intentional inclusion of a value for a field argument as null.
  /// - See: [GraphQLSpec - Input Values - Null Value](http://spec.graphql.org/June2018/#sec-Null-Value)
  case null
}

<<<<<<< HEAD
// MARK: - InputValueConvertible

extension InputValue: InputValueConvertible {
  public init(_ value: InputValueConvertible) {
    self = value.asInputValue
  }

  @inlinable public var asInputValue: InputValue { self }
}

public protocol InputValueConvertible {
  @inlinable var asInputValue: InputValue { get }
}

extension Array: InputValueConvertible where Element: InputValueConvertible {
  @inlinable public var asInputValue: InputValue { .list(self.map{ $0.asInputValue })}
}

extension Dictionary: InputValueConvertible where Key == String, Value: InputValueConvertible {
  @inlinable public var asInputValue: InputValue { .object(self.mapValues { $0.asInputValue })}
}
=======
// MARK: - ExpressibleBy Literal Extensions
>>>>>>> 9db65f0f

extension InputValueConvertible where Self: RawRepresentable, RawValue == String {
  @inlinable public var asInputValue: InputValue { .scalar(rawValue) }
}

// MARK: - Expressible as literals

extension InputValue: ExpressibleByStringLiteral {
  @inlinable public init(stringLiteral value: StringLiteralType) {
    self = .scalar(value)
  }
}

extension InputValue: ExpressibleByIntegerLiteral {
  @inlinable public init(integerLiteral value: IntegerLiteralType) {
    self = .scalar(value)
  }
}

extension InputValue: ExpressibleByFloatLiteral {
  @inlinable public init(floatLiteral value: FloatLiteralType) {
    self = .scalar(value)
  }
}

extension InputValue: ExpressibleByBooleanLiteral {
  @inlinable public init(booleanLiteral value: BooleanLiteralType) {
    self = .scalar(value)
  }
}

extension InputValue: ExpressibleByArrayLiteral {
<<<<<<< HEAD
  @inlinable public init(arrayLiteral elements: InputValueConvertible...) {
    self = .list(Array(elements.map { $0.asInputValue }))
=======
  @inlinable public init(arrayLiteral elements: InputValue...) {
    self = .list(Array(elements.map { $0 }))
>>>>>>> 9db65f0f
  }
}

extension InputValue: ExpressibleByDictionaryLiteral {
<<<<<<< HEAD
  @inlinable public init(dictionaryLiteral elements: (String, InputValueConvertible)...) {
    self = .object(Dictionary(elements.map{ ($0.0, $0.1.asInputValue) },
=======
  @inlinable public init(dictionaryLiteral elements: (String, InputValue)...) {
    self = .object(Dictionary(elements.map{ ($0.0, $0.1) },
>>>>>>> 9db65f0f
                              uniquingKeysWith: { (_, last) in last }))
  }
}

// MARK: Equatable Conformance

extension InputValue: Equatable {
  public static func == (lhs: InputValue, rhs: InputValue) -> Bool {
    switch (lhs, rhs) {
    case let (.variable(lhsValue), .variable(rhsValue)),
         let (.scalar(lhsValue as String), .scalar(rhsValue as String)):
      return lhsValue == rhsValue
    case let (.scalar(lhsValue as Bool), .scalar(rhsValue as Bool)):
      return lhsValue == rhsValue
    case let (.scalar(lhsValue as Int), .scalar(rhsValue as Int)):
      return lhsValue == rhsValue
    case let (.scalar(lhsValue as Float), .scalar(rhsValue as Float)):
      return lhsValue == rhsValue
    case let (.scalar(lhsValue as Double), .scalar(rhsValue as Double)):
      return lhsValue == rhsValue
    case let (.list(lhsValue), .list(rhsValue)):
      return lhsValue.elementsEqual(rhsValue)
    case let (.object(lhsValue), .object(rhsValue)):
      return lhsValue.elementsEqual(rhsValue, by: { $0.key == $1.key && $0.value == $1.value })
    case (.null, .null):
      return true
    default: return false
    }
  }
}<|MERGE_RESOLUTION|>--- conflicted
+++ resolved
@@ -29,37 +29,7 @@
   case null
 }
 
-<<<<<<< HEAD
-// MARK: - InputValueConvertible
-
-extension InputValue: InputValueConvertible {
-  public init(_ value: InputValueConvertible) {
-    self = value.asInputValue
-  }
-
-  @inlinable public var asInputValue: InputValue { self }
-}
-
-public protocol InputValueConvertible {
-  @inlinable var asInputValue: InputValue { get }
-}
-
-extension Array: InputValueConvertible where Element: InputValueConvertible {
-  @inlinable public var asInputValue: InputValue { .list(self.map{ $0.asInputValue })}
-}
-
-extension Dictionary: InputValueConvertible where Key == String, Value: InputValueConvertible {
-  @inlinable public var asInputValue: InputValue { .object(self.mapValues { $0.asInputValue })}
-}
-=======
 // MARK: - ExpressibleBy Literal Extensions
->>>>>>> 9db65f0f
-
-extension InputValueConvertible where Self: RawRepresentable, RawValue == String {
-  @inlinable public var asInputValue: InputValue { .scalar(rawValue) }
-}
-
-// MARK: - Expressible as literals
 
 extension InputValue: ExpressibleByStringLiteral {
   @inlinable public init(stringLiteral value: StringLiteralType) {
@@ -86,24 +56,14 @@
 }
 
 extension InputValue: ExpressibleByArrayLiteral {
-<<<<<<< HEAD
-  @inlinable public init(arrayLiteral elements: InputValueConvertible...) {
-    self = .list(Array(elements.map { $0.asInputValue }))
-=======
   @inlinable public init(arrayLiteral elements: InputValue...) {
     self = .list(Array(elements.map { $0 }))
->>>>>>> 9db65f0f
   }
 }
 
 extension InputValue: ExpressibleByDictionaryLiteral {
-<<<<<<< HEAD
-  @inlinable public init(dictionaryLiteral elements: (String, InputValueConvertible)...) {
-    self = .object(Dictionary(elements.map{ ($0.0, $0.1.asInputValue) },
-=======
   @inlinable public init(dictionaryLiteral elements: (String, InputValue)...) {
     self = .object(Dictionary(elements.map{ ($0.0, $0.1) },
->>>>>>> 9db65f0f
                               uniquingKeysWith: { (_, last) in last }))
   }
 }
