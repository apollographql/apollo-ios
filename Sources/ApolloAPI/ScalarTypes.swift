public protocol AnyScalarType {}

public protocol ScalarType:
  AnyScalarType,
  JSONDecodable,
  JSONEncodable,
  Cacheable,
<<<<<<< HEAD
  InputValueConvertible,
=======
>>>>>>> 9db65f0f
  GraphQLOperationVariableValue {}

extension String: ScalarType {}
extension Int: ScalarType {}
extension Bool: ScalarType {}
extension Float: ScalarType {}
extension Double: ScalarType {}

extension ScalarType {
  public static func value(with cacheData: JSONValue, in transaction: CacheTransaction) throws -> Self {
    return cacheData as! Self
<<<<<<< HEAD
  }

  public var asInputValue: InputValue { .scalar(self) }
=======
  }  
>>>>>>> 9db65f0f
}

public protocol CustomScalarType:
  AnyScalarType,
  JSONDecodable,
  JSONEncodable,
  Cacheable,
<<<<<<< HEAD
  OutputTypeConvertible
=======
  OutputTypeConvertible,
  GraphQLOperationVariableValue
>>>>>>> 9db65f0f
{
  var jsonValue: Any { get }
}

extension CustomScalarType {
  public static func value(with cacheData: JSONValue, in: CacheTransaction) throws -> Self {
    try Self.init(jsonValue: cacheData)
  }

  @inlinable public static var asOutputType: Selection.Field.OutputType {
    .nonNull(.customScalar(self))
  }
}<|MERGE_RESOLUTION|>--- conflicted
+++ resolved
@@ -5,10 +5,6 @@
   JSONDecodable,
   JSONEncodable,
   Cacheable,
-<<<<<<< HEAD
-  InputValueConvertible,
-=======
->>>>>>> 9db65f0f
   GraphQLOperationVariableValue {}
 
 extension String: ScalarType {}
@@ -20,13 +16,7 @@
 extension ScalarType {
   public static func value(with cacheData: JSONValue, in transaction: CacheTransaction) throws -> Self {
     return cacheData as! Self
-<<<<<<< HEAD
-  }
-
-  public var asInputValue: InputValue { .scalar(self) }
-=======
   }  
->>>>>>> 9db65f0f
 }
 
 public protocol CustomScalarType:
@@ -34,12 +24,8 @@
   JSONDecodable,
   JSONEncodable,
   Cacheable,
-<<<<<<< HEAD
-  OutputTypeConvertible
-=======
   OutputTypeConvertible,
   GraphQLOperationVariableValue
->>>>>>> 9db65f0f
 {
   var jsonValue: Any { get }
 }
