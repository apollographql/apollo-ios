// @generated
// This file was automatically generated and should not be edited.

@_exported import ApolloAPI

public struct ClassroomPetDetails: AnimalKingdomAPI.SelectionSet, Fragment {
  public static var fragmentDefinition: StaticString {
<<<<<<< HEAD
    "fragment ClassroomPetDetails on ClassroomPet { __typename ... on Animal { species } ... on Pet { humanName } ... on WarmBlooded { laysEggs } ... on Cat { bodyTemperature isJellicle } ... on Bird { wingspan } ... on PetRock { favoriteToy } }"
=======
    #"fragment ClassroomPetDetails on ClassroomPet { __typename ... on Animal { species } ... on Pet { humanName } ... on WarmBlooded { laysEggs } ... on Cat { bodyTemperature isJellicle } ... on Bird { wingspan } ... on PetRock { favoriteToy } }"#
>>>>>>> 1d0badcc
  }

  public let __data: DataDict
  public init(_dataDict: DataDict) { __data = _dataDict }

  public static var __parentType: ApolloAPI.ParentType { AnimalKingdomAPI.Unions.ClassroomPet }
  public static var __selections: [ApolloAPI.Selection] { [
    .field("__typename", String.self),
    .inlineFragment(AsAnimal.self),
    .inlineFragment(AsPet.self),
    .inlineFragment(AsWarmBlooded.self),
    .inlineFragment(AsCat.self),
    .inlineFragment(AsBird.self),
    .inlineFragment(AsPetRock.self),
  ] }

  public var asAnimal: AsAnimal? { _asInlineFragment() }
  public var asPet: AsPet? { _asInlineFragment() }
  public var asWarmBlooded: AsWarmBlooded? { _asInlineFragment() }
  public var asCat: AsCat? { _asInlineFragment() }
  public var asBird: AsBird? { _asInlineFragment() }
  public var asPetRock: AsPetRock? { _asInlineFragment() }

  public init(
    __typename: String
  ) {
    self.init(_dataDict: DataDict(
      data: [
        "__typename": __typename,
      ],
      fulfilledFragments: [
        ObjectIdentifier(ClassroomPetDetails.self)
      ]
    ))
  }

  /// AsAnimal
  ///
  /// Parent Type: `Animal`
  public struct AsAnimal: AnimalKingdomAPI.InlineFragment {
    public let __data: DataDict
    public init(_dataDict: DataDict) { __data = _dataDict }

    public typealias RootEntityType = ClassroomPetDetails
    public static var __parentType: ApolloAPI.ParentType { AnimalKingdomAPI.Interfaces.Animal }
    public static var __selections: [ApolloAPI.Selection] { [
      .field("species", String.self),
    ] }

    public var species: String { __data["species"] }

    public init(
      __typename: String,
      species: String
    ) {
      self.init(_dataDict: DataDict(
        data: [
          "__typename": __typename,
          "species": species,
        ],
        fulfilledFragments: [
          ObjectIdentifier(ClassroomPetDetails.self),
          ObjectIdentifier(ClassroomPetDetails.AsAnimal.self)
        ]
      ))
    }
  }

  /// AsPet
  ///
  /// Parent Type: `Pet`
  public struct AsPet: AnimalKingdomAPI.InlineFragment {
    public let __data: DataDict
    public init(_dataDict: DataDict) { __data = _dataDict }

    public typealias RootEntityType = ClassroomPetDetails
    public static var __parentType: ApolloAPI.ParentType { AnimalKingdomAPI.Interfaces.Pet }
    public static var __selections: [ApolloAPI.Selection] { [
      .field("humanName", String?.self),
    ] }

    public var humanName: String? { __data["humanName"] }

    public init(
      __typename: String,
      humanName: String? = nil
    ) {
      self.init(_dataDict: DataDict(
        data: [
          "__typename": __typename,
          "humanName": humanName,
        ],
        fulfilledFragments: [
          ObjectIdentifier(ClassroomPetDetails.self),
          ObjectIdentifier(ClassroomPetDetails.AsPet.self)
        ]
      ))
    }
  }

  /// AsWarmBlooded
  ///
  /// Parent Type: `WarmBlooded`
  public struct AsWarmBlooded: AnimalKingdomAPI.InlineFragment {
    public let __data: DataDict
    public init(_dataDict: DataDict) { __data = _dataDict }

    public typealias RootEntityType = ClassroomPetDetails
    public static var __parentType: ApolloAPI.ParentType { AnimalKingdomAPI.Interfaces.WarmBlooded }
    public static var __selections: [ApolloAPI.Selection] { [
      .field("laysEggs", Bool.self),
    ] }

    public var laysEggs: Bool { __data["laysEggs"] }
    public var species: String { __data["species"] }

    public init(
      __typename: String,
      laysEggs: Bool,
      species: String
    ) {
      self.init(_dataDict: DataDict(
        data: [
          "__typename": __typename,
          "laysEggs": laysEggs,
          "species": species,
        ],
        fulfilledFragments: [
          ObjectIdentifier(ClassroomPetDetails.self),
          ObjectIdentifier(ClassroomPetDetails.AsWarmBlooded.self),
          ObjectIdentifier(ClassroomPetDetails.AsAnimal.self)
        ]
      ))
    }
  }

  /// AsCat
  ///
  /// Parent Type: `Cat`
  public struct AsCat: AnimalKingdomAPI.InlineFragment {
    public let __data: DataDict
    public init(_dataDict: DataDict) { __data = _dataDict }

    public typealias RootEntityType = ClassroomPetDetails
    public static var __parentType: ApolloAPI.ParentType { AnimalKingdomAPI.Objects.Cat }
    public static var __selections: [ApolloAPI.Selection] { [
      .field("bodyTemperature", Int.self),
      .field("isJellicle", Bool.self),
    ] }

    public var bodyTemperature: Int { __data["bodyTemperature"] }
    public var isJellicle: Bool { __data["isJellicle"] }
    public var species: String { __data["species"] }
    public var humanName: String? { __data["humanName"] }
    public var laysEggs: Bool { __data["laysEggs"] }

    public init(
      bodyTemperature: Int,
      isJellicle: Bool,
      species: String,
      humanName: String? = nil,
      laysEggs: Bool
    ) {
      self.init(_dataDict: DataDict(
        data: [
          "__typename": AnimalKingdomAPI.Objects.Cat.typename,
          "bodyTemperature": bodyTemperature,
          "isJellicle": isJellicle,
          "species": species,
          "humanName": humanName,
          "laysEggs": laysEggs,
        ],
        fulfilledFragments: [
          ObjectIdentifier(ClassroomPetDetails.self),
          ObjectIdentifier(ClassroomPetDetails.AsCat.self),
          ObjectIdentifier(ClassroomPetDetails.AsAnimal.self),
          ObjectIdentifier(ClassroomPetDetails.AsPet.self),
          ObjectIdentifier(ClassroomPetDetails.AsWarmBlooded.self)
        ]
      ))
    }
  }

  /// AsBird
  ///
  /// Parent Type: `Bird`
  public struct AsBird: AnimalKingdomAPI.InlineFragment {
    public let __data: DataDict
    public init(_dataDict: DataDict) { __data = _dataDict }

    public typealias RootEntityType = ClassroomPetDetails
    public static var __parentType: ApolloAPI.ParentType { AnimalKingdomAPI.Objects.Bird }
    public static var __selections: [ApolloAPI.Selection] { [
      .field("wingspan", Double.self),
    ] }

    public var wingspan: Double { __data["wingspan"] }
    public var species: String { __data["species"] }
    public var humanName: String? { __data["humanName"] }
    public var laysEggs: Bool { __data["laysEggs"] }

    public init(
      wingspan: Double,
      species: String,
      humanName: String? = nil,
      laysEggs: Bool
    ) {
      self.init(_dataDict: DataDict(
        data: [
          "__typename": AnimalKingdomAPI.Objects.Bird.typename,
          "wingspan": wingspan,
          "species": species,
          "humanName": humanName,
          "laysEggs": laysEggs,
        ],
        fulfilledFragments: [
          ObjectIdentifier(ClassroomPetDetails.self),
          ObjectIdentifier(ClassroomPetDetails.AsBird.self),
          ObjectIdentifier(ClassroomPetDetails.AsAnimal.self),
          ObjectIdentifier(ClassroomPetDetails.AsPet.self),
          ObjectIdentifier(ClassroomPetDetails.AsWarmBlooded.self)
        ]
      ))
    }
  }

  /// AsPetRock
  ///
  /// Parent Type: `PetRock`
  public struct AsPetRock: AnimalKingdomAPI.InlineFragment {
    public let __data: DataDict
    public init(_dataDict: DataDict) { __data = _dataDict }

    public typealias RootEntityType = ClassroomPetDetails
    public static var __parentType: ApolloAPI.ParentType { AnimalKingdomAPI.Objects.PetRock }
    public static var __selections: [ApolloAPI.Selection] { [
      .field("favoriteToy", String.self),
    ] }

    public var favoriteToy: String { __data["favoriteToy"] }
    public var humanName: String? { __data["humanName"] }

    public init(
      favoriteToy: String,
      humanName: String? = nil
    ) {
      self.init(_dataDict: DataDict(
        data: [
          "__typename": AnimalKingdomAPI.Objects.PetRock.typename,
          "favoriteToy": favoriteToy,
          "humanName": humanName,
        ],
        fulfilledFragments: [
          ObjectIdentifier(ClassroomPetDetails.self),
          ObjectIdentifier(ClassroomPetDetails.AsPetRock.self),
          ObjectIdentifier(ClassroomPetDetails.AsPet.self)
        ]
      ))
    }
  }
}<|MERGE_RESOLUTION|>--- conflicted
+++ resolved
@@ -5,11 +5,7 @@
 
 public struct ClassroomPetDetails: AnimalKingdomAPI.SelectionSet, Fragment {
   public static var fragmentDefinition: StaticString {
-<<<<<<< HEAD
-    "fragment ClassroomPetDetails on ClassroomPet { __typename ... on Animal { species } ... on Pet { humanName } ... on WarmBlooded { laysEggs } ... on Cat { bodyTemperature isJellicle } ... on Bird { wingspan } ... on PetRock { favoriteToy } }"
-=======
     #"fragment ClassroomPetDetails on ClassroomPet { __typename ... on Animal { species } ... on Pet { humanName } ... on WarmBlooded { laysEggs } ... on Cat { bodyTemperature isJellicle } ... on Bird { wingspan } ... on PetRock { favoriteToy } }"#
->>>>>>> 1d0badcc
   }
 
   public let __data: DataDict
