--- conflicted
+++ resolved
@@ -5,11 +5,7 @@
 
 public struct HeightInMeters: AnimalKingdomAPI.SelectionSet, Fragment {
   public static var fragmentDefinition: StaticString {
-<<<<<<< HEAD
-    "fragment HeightInMeters on Animal { __typename height { __typename meters } }"
-=======
     #"fragment HeightInMeters on Animal { __typename height { __typename meters } }"#
->>>>>>> 1d0badcc
   }
 
   public let __data: DataDict
