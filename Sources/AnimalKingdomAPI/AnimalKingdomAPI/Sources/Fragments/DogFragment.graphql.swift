// @generated
// This file was automatically generated and should not be edited.

@_exported import ApolloAPI

public struct DogFragment: AnimalKingdomAPI.SelectionSet, Fragment {
  public static var fragmentDefinition: StaticString {
<<<<<<< HEAD
    "fragment DogFragment on Dog { __typename species }"
=======
    #"fragment DogFragment on Dog { __typename species }"#
>>>>>>> 1d0badcc
  }

  public let __data: DataDict
  public init(_dataDict: DataDict) { __data = _dataDict }

  public static var __parentType: ApolloAPI.ParentType { AnimalKingdomAPI.Objects.Dog }
  public static var __selections: [ApolloAPI.Selection] { [
    .field("__typename", String.self),
    .field("species", String.self),
  ] }

  public var species: String { __data["species"] }

  public init(
    species: String
  ) {
    self.init(_dataDict: DataDict(
      data: [
        "__typename": AnimalKingdomAPI.Objects.Dog.typename,
        "species": species,
      ],
      fulfilledFragments: [
        ObjectIdentifier(DogFragment.self)
      ]
    ))
  }
}<|MERGE_RESOLUTION|>--- conflicted
+++ resolved
@@ -5,11 +5,7 @@
 
 public struct DogFragment: AnimalKingdomAPI.SelectionSet, Fragment {
   public static var fragmentDefinition: StaticString {
-<<<<<<< HEAD
-    "fragment DogFragment on Dog { __typename species }"
-=======
     #"fragment DogFragment on Dog { __typename species }"#
->>>>>>> 1d0badcc
   }
 
   public let __data: DataDict
