--- conflicted
+++ resolved
@@ -5,11 +5,7 @@
 
 public struct WarmBloodedDetails: AnimalKingdomAPI.SelectionSet, Fragment {
   public static var fragmentDefinition: StaticString {
-<<<<<<< HEAD
-    "fragment WarmBloodedDetails on WarmBlooded { __typename bodyTemperature ...HeightInMeters }"
-=======
     #"fragment WarmBloodedDetails on WarmBlooded { __typename bodyTemperature ...HeightInMeters }"#
->>>>>>> 1d0badcc
   }
 
   public let __data: DataDict
