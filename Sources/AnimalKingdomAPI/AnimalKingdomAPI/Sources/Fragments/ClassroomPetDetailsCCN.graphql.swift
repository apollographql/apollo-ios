--- conflicted
+++ resolved
@@ -5,11 +5,7 @@
 
 public struct ClassroomPetDetailsCCN: AnimalKingdomAPI.SelectionSet, Fragment {
   public static var fragmentDefinition: StaticString {
-<<<<<<< HEAD
-    "fragment ClassroomPetDetailsCCN on ClassroomPet { __typename ... on Animal { height { __typename inches! } } }"
-=======
     #"fragment ClassroomPetDetailsCCN on ClassroomPet { __typename ... on Animal { height { __typename inches! } } }"#
->>>>>>> 1d0badcc
   }
 
   public let __data: DataDict
