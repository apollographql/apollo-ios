--- conflicted
+++ resolved
@@ -5,11 +5,7 @@
 
 public struct PetDetails: AnimalKingdomAPI.SelectionSet, Fragment {
   public static var fragmentDefinition: StaticString {
-<<<<<<< HEAD
-    "fragment PetDetails on Pet { __typename humanName favoriteToy owner { __typename firstName } }"
-=======
     #"fragment PetDetails on Pet { __typename humanName favoriteToy owner { __typename firstName } }"#
->>>>>>> 1d0badcc
   }
 
   public let __data: DataDict
