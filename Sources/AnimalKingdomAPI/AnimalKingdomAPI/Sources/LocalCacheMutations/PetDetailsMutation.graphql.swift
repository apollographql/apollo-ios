--- conflicted
+++ resolved
@@ -5,11 +5,7 @@
 
 public struct PetDetailsMutation: AnimalKingdomAPI.MutableSelectionSet, Fragment {
   public static var fragmentDefinition: StaticString {
-<<<<<<< HEAD
-    "fragment PetDetailsMutation on Pet { __typename owner { __typename firstName } }"
-=======
     #"fragment PetDetailsMutation on Pet { __typename owner { __typename firstName } }"#
->>>>>>> 1d0badcc
   }
 
   public var __data: DataDict
