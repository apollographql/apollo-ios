--- conflicted
+++ resolved
@@ -40,11 +40,7 @@
 
 //WebSocket implementation
 
-<<<<<<< HEAD
-public final class WebSocket: NSObject, WebSocketClient, StreamDelegate, WebSocketStreamDelegate, SOCKSProxyable {
-=======
-open class WebSocket: NSObject, WebSocketClient, StreamDelegate, WebSocketStreamDelegate {
->>>>>>> 161f8109
+open class WebSocket: NSObject, WebSocketClient, StreamDelegate, WebSocketStreamDelegate, SOCKSProxyable {
 
   public enum OpCode : UInt8 {
     case continueFrame = 0x0
