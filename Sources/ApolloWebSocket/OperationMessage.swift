#if !COCOAPODS
import Apollo
#endif
import Foundation

final class OperationMessage {
  enum Types : String {
    case connectionInit = "connection_init"            // Client -> Server
    case connectionTerminate = "connection_terminate"  // Client -> Server
    case start = "start"                               // Client -> Server
    case stop = "stop"                                 // Client -> Server

    case connectionAck = "connection_ack"              // Server -> Client
    case connectionError = "connection_error"          // Server -> Client
    case startAck = "start_ack"                        // Server -> Client
    case connectionKeepAlive = "ka"                    // Server -> Client
    case data = "data"                                 // Server -> Client
    case error = "error"                               // Server -> Client
    case complete = "complete"                         // Server -> Client
  }

  let serializationFormat = JSONSerializationFormat.self
  let message: GraphQLMap
  var serialized: String?

  var rawMessage : String? {
    let serialized = try! serializationFormat.serialize(value: message)
    if let str = String(data: serialized, encoding: .utf8) {
      return str
    } else {
      return nil
    }
  }

  init(payload: GraphQLMap? = nil,
       id: String? = nil,
       type: Types = .start) {
    var message: GraphQLMap = [:]
    if let payload = payload {
      message["payload"] = payload
    }
    if let id = id {
<<<<<<< HEAD
        message += ["id": id]
=======
      message["id"] = id
>>>>>>> 4e2a4950
    }
    message["type"] = type.rawValue
    self.message = message
  }

  init(serialized: String) {
    self.message = [:]
    self.serialized = serialized
  }

  func parse(handler: (ParseHandler) -> Void) {
    guard let serialized = self.serialized else {
      handler(ParseHandler(nil,
                           nil,
                           nil,
                           WebSocketError(payload: nil,
                                          error: nil,
                                          kind: .serializedMessageError)))
      return
    }

    guard let data = self.serialized?.data(using: (.utf8) ) else {
      handler(ParseHandler(nil,
                           nil,
                           nil,
                           WebSocketError(payload: nil,
                                          error: nil,
                                          kind: .unprocessedMessage(serialized))))
      return
    }

    var type : String?
    var id : String?
    var payload : JSONObject?

    do {
      let json = try JSONSerializationFormat.deserialize(data: data ) as? JSONObject

      id = json?["id"] as? String
      type = json?["type"] as? String
      payload = json?["payload"] as? JSONObject

      handler(ParseHandler(type,
                           id,
                           payload,
                           nil))
    }
    catch {
      handler(ParseHandler(type,
                           id,
                           payload,
                           WebSocketError(payload: payload,
                                          error: error,
                                          kind: .unprocessedMessage(serialized))))
    }
  }
}

struct ParseHandler {

  let type: String?
  let id: String?
  let payload: JSONObject?
  let error: Error?

  init(_ type: String?,
       _ id: String?,
       _ payload: JSONObject?,
       _ error: Error?) {
    self.type = type
    self.id = id
    self.payload = payload
    self.error = error
  }
}<|MERGE_RESOLUTION|>--- conflicted
+++ resolved
@@ -40,11 +40,7 @@
       message["payload"] = payload
     }
     if let id = id {
-<<<<<<< HEAD
-        message += ["id": id]
-=======
       message["id"] = id
->>>>>>> 4e2a4950
     }
     message["type"] = type.rawValue
     self.message = message
