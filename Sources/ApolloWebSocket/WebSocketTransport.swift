#if !COCOAPODS
import ApolloPGATOUR
import ApolloAPI
#endif
import Foundation

// MARK: - Transport Delegate

public protocol WebSocketTransportDelegate: AnyObject {
  func webSocketTransportDidConnect(_ webSocketTransport: WebSocketTransport)
  func webSocketTransportDidReconnect(_ webSocketTransport: WebSocketTransport)
  func webSocketTransport(_ webSocketTransport: WebSocketTransport, didDisconnectWithError error:(any Error)?)
}

public extension WebSocketTransportDelegate {
  func webSocketTransportDidConnect(_ webSocketTransport: WebSocketTransport) {}
  func webSocketTransportDidReconnect(_ webSocketTransport: WebSocketTransport) {}
  func webSocketTransport(_ webSocketTransport: WebSocketTransport, didDisconnectWithError error:(any Error)?) {}
  func webSocketTransport(_ webSocketTransport: WebSocketTransport, didReceivePingData: Data?) {}
  func webSocketTransport(_ webSocketTransport: WebSocketTransport, didReceivePongData: Data?) {}
}

// MARK: - WebSocketTransport

/// A network transport that uses web sockets requests to send GraphQL subscription operations to a server.
public class WebSocketTransport {
  public weak var delegate: (any WebSocketTransportDelegate)?

  let websocket: any WebSocketClient
  let store: ApolloStore?
  private(set) var config: Configuration
  @Atomic var error: (any Error)?
  let serializationFormat = JSONSerializationFormat.self

  /// non-private for testing - you should not use this directly
  enum SocketConnectionState {
    case disconnected
    case connected
    case failed
    
    var isConnected: Bool {
      self == .connected
    }
  }
  @Atomic var socketConnectionState: SocketConnectionState = .disconnected

  /// Indicates if the websocket connection has been acknowledged by the server.
  private var timeoutTimer = Atomic<Timer?>(wrappedValue: nil)
  private var ackTimeout: TimeInterval? {
    didSet {
      resetTimeoutTimer()
    }
  }
  private var acked: Bool {
    ackTimeout != nil
  }

  private var queue: [Int: String] = [:]

  private var subscribers = [String: (Result<JSONObject, any Error>) -> Void]()
  private var subscriptions : [String: String] = [:]
  let processingQueue = DispatchQueue(label: "com.apollographql.WebSocketTransport")

  fileprivate var reconnected = false

  var reconnect: Bool {
    get { config.reconnect }
    set { config.$reconnect.mutate { $0 = newValue } }
  }

  /// - NOTE: Setting this won't override immediately if the socket is still connected, only on reconnection.
  public var clientName: String {
    get { config.clientName }
    set {
      config.clientName = newValue
      self.addApolloClientHeaders(to: &self.websocket.request)
    }
  }

  /// - NOTE: Setting this won't override immediately if the socket is still connected, only on reconnection.
  public var clientVersion: String {
    get { config.clientVersion }
    set {
      config.clientVersion = newValue
      self.addApolloClientHeaders(to: &self.websocket.request)
    }
  }

  public struct Configuration {
    /// The client name to use for this client. Defaults to `Self.defaultClientName`
    public fileprivate(set) var clientName: String
    /// The client version to use for this client. Defaults to `Self.defaultClientVersion`.
    public fileprivate(set) var clientVersion: String
    /// Whether to auto reconnect when websocket looses connection. Defaults to true.
    @Atomic public var reconnect: Bool
    /// How long to wait before attempting to reconnect. Defaults to half a second.
    public let reconnectionInterval: TimeInterval
    /// Allow sending duplicate messages. Important when reconnected. Defaults to true.
    public let allowSendingDuplicates: Bool
    ///  Whether the websocket connects immediately on creation.
    ///  If false, remember to call `resumeWebSocketConnection()` to connect.
    ///  Defaults to true.
    public let connectOnInit: Bool
    /// [optional]The payload to send on connection. Defaults to an empty `JSONEncodableDictionary`.
    public fileprivate(set) var connectingPayload: JSONEncodableDictionary?
    /// The `RequestBodyCreator` to use when serializing requests. Defaults to an `ApolloRequestBodyCreator`.
    public let requestBodyCreator: any RequestBodyCreator
    /// The `OperationMessageIdCreator` used to generate a unique message identifier per request.
    /// Defaults to `ApolloSequencedOperationMessageIdCreator`.
    public let operationMessageIdCreator: any OperationMessageIdCreator

    /// The designated initializer
    public init(
      clientName: String = WebSocketTransport.defaultClientName,
      clientVersion: String = WebSocketTransport.defaultClientVersion,
      reconnect: Bool = true,
      reconnectionInterval: TimeInterval = 0.5,
      allowSendingDuplicates: Bool = true,
      connectOnInit: Bool = true,
      connectingPayload: JSONEncodableDictionary? = [:],
      requestBodyCreator: any RequestBodyCreator = ApolloRequestBodyCreator(),
      operationMessageIdCreator: any OperationMessageIdCreator = ApolloSequencedOperationMessageIdCreator()
    ) {
      self.clientName = clientName
      self.clientVersion = clientVersion
      self._reconnect = Atomic(wrappedValue: reconnect)
      self.reconnectionInterval = reconnectionInterval
      self.allowSendingDuplicates = allowSendingDuplicates
      self.connectOnInit = connectOnInit
      self.connectingPayload = connectingPayload
      self.requestBodyCreator = requestBodyCreator
      self.operationMessageIdCreator = operationMessageIdCreator
    }
  }

  /// Determines whether a SOCKS proxy is enabled on the underlying request.
  /// Mostly useful for debugging with tools like Charles Proxy.
  /// Note: Will return `false` from the getter and no-op the setter for implementations that do not conform to `SOCKSProxyable`.
  public var enableSOCKSProxy: Bool {
    get {
      guard let websocket = websocket as? (any SOCKSProxyable) else {
        // If it's not proxyable, then the proxy can't be enabled
        return false
      }

      return websocket.enableSOCKSProxy
    }

    set {
      guard var websocket = websocket as? (any SOCKSProxyable) else {
        // If it's not proxyable, there's nothing to do here.
        return
      }

      websocket.enableSOCKSProxy = newValue
    }
  }

  /// Designated initializer
  ///
  /// - Parameters:
  ///   - websocket: The websocket client to use for creating a websocket connection.
  ///   - store: [optional] The `ApolloStore` used as a local cache.
  ///   - config: A `WebSocketTransport.Configuration` object with options for configuring the
  ///             web socket connection. Defaults to a configuration with default values.
  public init(
    websocket: any WebSocketClient,
    store: ApolloStore? = nil,
    config: Configuration = Configuration()
  ) {
    self.websocket = websocket
    self.store = store
    self.config = config

    self.addApolloClientHeaders(to: &self.websocket.request)

    self.websocket.delegate = self
    if config.connectOnInit {
      self.websocket.connect()
    }
    self.websocket.callbackQueue = processingQueue
  }

  public func isConnected() -> Bool {
    return self.socketConnectionState.isConnected
  }

  public func ping(data: Data, completionHandler: (() -> Void)? = nil) {
    return websocket.write(ping: data, completion: completionHandler)
  }

  private func processMessage(text: String) {
    resetTimeoutTimer()

    OperationMessage(serialized: text).parse { parseHandler in
      guard
        let type = parseHandler.type,
        let messageType = OperationMessage.Types(rawValue: type) else {
          self.notifyErrorAllHandlers(WebSocketError(payload: parseHandler.payload,
                                                     error: parseHandler.error,
                                                     kind: .unprocessedMessage(text)))
          return
      }

      switch messageType {
      case .data,
           .next,
           .error:
        if let id = parseHandler.id, let responseHandler = subscribers[id] {
          if let payload = parseHandler.payload {
            responseHandler(.success(payload))
          } else if let error = parseHandler.error {
            responseHandler(.failure(error))
          } else {
            let websocketError = WebSocketError(payload: parseHandler.payload,
                                                error: parseHandler.error,
                                                kind: .neitherErrorNorPayloadReceived)
            responseHandler(.failure(websocketError))
          }
        } else {
          let websocketError = WebSocketError(payload: parseHandler.payload,
                                              error: parseHandler.error,
                                              kind: .unprocessedMessage(text))
          self.notifyErrorAllHandlers(websocketError)
        }
      case .complete:
        if let id = parseHandler.id {
          // remove the callback if NOT a subscription
          if subscriptions[id] == nil {
            subscribers.removeValue(forKey: id)
          }
        } else {
          notifyErrorAllHandlers(WebSocketError(payload: parseHandler.payload,
                                                error: parseHandler.error,
                                                kind: .unprocessedMessage(text)))
        }

      case .connectionAck:
        handleAckMessage(parseHandler: parseHandler)

      case .connectionKeepAlive,
           .startAck,
           .pong:
        writeQueue()

      case .ping:
        if let str = OperationMessage(type: .pong).rawMessage {
          write(str)
          writeQueue()
        }

      case .connectionInit,
           .connectionTerminate,
           .subscribe,
           .start,
           .stop,
           .connectionError:
        notifyErrorAllHandlers(WebSocketError(payload: parseHandler.payload,
                                              error: parseHandler.error,
                                              kind: .unprocessedMessage(text)))
      }
    }
  }

<<<<<<< HEAD
  private func notifyErrorAllHandlers(_ error: any Error) {
=======
    private func resetTimeoutTimer() {
        DispatchQueue.main.async { [weak self] in
            self?.timeoutTimer.mutate { timer in
                timer?.invalidate()
                timer = nil

                if let timeout = self?.ackTimeout {
                    timer = Timer.scheduledTimer(withTimeInterval: timeout, repeats: false) { [weak self] timer in
                        self?.didTimeout(timer: timer)
                    }
                }
            }
        }
    }

  private func didTimeout(timer: Timer) {
      pauseWebSocketConnection()
      resumeWebSocketConnection()
  }

  private func handleAckMessage(parseHandler: ParseHandler) {
    guard let timeoutMs = parseHandler.payload?["connectionTimeoutMs"] as? Double else {
      notifyErrorAllHandlers(WebSocketError(payload: parseHandler.payload, error: parseHandler.error, kind: .badAckMessage))
      return
    }

    ackTimeout = timeoutMs / 1_000
    writeQueue()
  }

  private func notifyErrorAllHandlers(_ error: Error) {
>>>>>>> 2b7ca7d8
    for (_, handler) in subscribers {
      handler(.failure(error))
    }
  }

  private func writeQueue() {
    guard !self.queue.isEmpty else {
      return
    }

    let queue = self.queue.sorted(by: { $0.0 < $1.0 })
    self.queue.removeAll()
    for (id, msg) in queue {
      self.write(msg, id: id)
    }
  }

  private func processMessage(data: Data) {
    print("WebSocketTransport::unprocessed event \(data)")
  }

  public func initServer() {
    processingQueue.async {
      self.ackTimeout = nil

      if let str = OperationMessage(payload: self.config.connectingPayload,
                                    type: .connectionInit).rawMessage {
        self.write(str, force:true)
      }
    }
  }

  public func closeConnection() {
    self.reconnect = false

    let str = OperationMessage(type: .connectionTerminate).rawMessage
    processingQueue.async {
      if let str = str {
        self.write(str)
      }

      self.queue.removeAll()
      self.subscriptions.removeAll()
    }
  }

  private func write(_ str: String,
                     force forced: Bool = false,
                     id: Int? = nil) {
    if self.socketConnectionState.isConnected && (acked || forced) {
      websocket.write(string: str)
    } else {
      // using sequence number to make sure that the queue is processed correctly
      // either using the earlier assigned id or with the next higher key
      if let id = id {
        queue[id] = str
      } else if let id = queue.keys.max() {
        queue[id+1] = str
      } else {
        queue[1] = str
      }
    }
  }

  deinit {
    websocket.disconnect(forceTimeout: nil)
    self.websocket.delegate = nil
  }

  func sendHelper<Operation: GraphQLOperation>(operation: Operation, resultHandler: @escaping (_ result: Result<JSONObject, any Error>) -> Void) -> String? {
    let body = config.requestBodyCreator.requestBody(for: operation,
                                              sendQueryDocument: true,
                                              autoPersistQuery: false)
    let identifier = config.operationMessageIdCreator.requestId()

    let messageType: OperationMessage.Types
    switch websocket.request.wsProtocol {
    case .graphql_ws: messageType = .start
    case .graphql_transport_ws: messageType = .subscribe
    default: return nil
    }

    guard let message = OperationMessage(payload: body, id: identifier, type: messageType).rawMessage else {
      return nil
    }

    processingQueue.async {
      self.write(message)

      self.subscribers[identifier] = resultHandler
      if Operation.operationType == .subscription {
        self.subscriptions[identifier] = message
      }
    }

    return identifier
  }

  public func unsubscribe(_ subscriptionId: String) {
    let messageType: OperationMessage.Types
    switch websocket.request.wsProtocol {
    case .graphql_transport_ws: messageType = .complete
    default: messageType = .stop
    }

    let str = OperationMessage(id: subscriptionId, type: messageType).rawMessage

    processingQueue.async {
      if let str = str {
        self.write(str)
      }
      self.subscribers.removeValue(forKey: subscriptionId)
      self.subscriptions.removeValue(forKey: subscriptionId)
    }
  }

  public func updateHeaderValues(_ values: [String: String?], reconnectIfConnected: Bool = true) {
    for (key, value) in values {
      self.websocket.request.setValue(value, forHTTPHeaderField: key)
    }

    if reconnectIfConnected && isConnected() {
      self.reconnectWebSocket()
    }
  }

  public func updateConnectingPayload(_ payload: JSONEncodableDictionary, reconnectIfConnected: Bool = true) {
    self.config.connectingPayload = payload

    if reconnectIfConnected && isConnected() {
      self.reconnectWebSocket()
    }
  }

  private func reconnectWebSocket() {
    let oldReconnectValue = reconnect
    self.reconnect = false

    self.websocket.disconnect(forceTimeout: 0)
    self.websocket.connect()

    self.reconnect = oldReconnectValue
  }
  
  /// Disconnects the websocket while setting the auto-reconnect value to false,
  /// allowing purposeful disconnects that do not dump existing subscriptions.
  /// NOTE: You will receive an error on the subscription (should be a `WebSocket.WSError` with code 1000) when the socket disconnects.
  /// ALSO NOTE: In case pauseWebSocketConnection is called when app is backgrounded, app might get suspended within 5 seconds. In case disconnect did not complete within that time, websocket won't resume properly. That is why forceTimeout is set to 2 seconds.
  /// ALSO NOTE: To reconnect after calling this, you will need to call `resumeWebSocketConnection`.
  public func pauseWebSocketConnection() {
    self.reconnect = false
    self.websocket.disconnect(forceTimeout: 2.0)
  }
  
  /// Reconnects a paused web socket.
  ///
  /// - Parameter autoReconnect: `true` if you want the websocket to automatically reconnect if the connection drops. Defaults to true.
  public func resumeWebSocketConnection(autoReconnect: Bool = true) {
    self.reconnect = autoReconnect
    self.websocket.connect()
  }
}

extension URLRequest {
  fileprivate var wsProtocol: WebSocket.WSProtocol? {
    guard let header = value(forHTTPHeaderField: WebSocket.Constants.headerWSProtocolName) else {
      return nil
    }

    switch header {
    case WebSocket.WSProtocol.graphql_transport_ws.description: return .graphql_transport_ws
    case WebSocket.WSProtocol.graphql_ws.description: return .graphql_ws
    default: return nil
    }
  }
}

// MARK: - NetworkTransport conformance

extension WebSocketTransport: NetworkTransport {
  public func send<Operation: GraphQLOperation>(
    operation: Operation,
    cachePolicy: CachePolicy,
    contextIdentifier: UUID? = nil,
    context: (any RequestContext)? = nil,
    callbackQueue: DispatchQueue = .main,
    completionHandler: @escaping (Result<GraphQLResult<Operation.Data>, any Error>) -> Void) -> any Cancellable {
    
      func callCompletion(with result: Result<GraphQLResult<Operation.Data>, any Error>) {
      callbackQueue.async {
        completionHandler(result)
      }
    }
    
    if let error = self.error {
      callCompletion(with: .failure(error))
      return EmptyCancellable()
    }

    return WebSocketTask(self, operation) { [weak store, contextIdentifier, callbackQueue] result in
      switch result {
      case .success(let jsonBody):
        do {
          let response = GraphQLResponse(operation: operation, body: jsonBody)

          if let store = store {
            let (graphQLResult, parsedRecords) = try response.parseResult()
            guard let records = parsedRecords else {
              callCompletion(with: .success(graphQLResult))
              return
            }

            store.publish(records: records,
                          identifier: contextIdentifier,
                          callbackQueue: callbackQueue) { result in
              switch result {
              case .success:
                completionHandler(.success(graphQLResult))

              case let .failure(error):
                callCompletion(with: .failure(error))
              }
            }

          } else {
            let graphQLResult = try response.parseResultFast()
            callCompletion(with: .success(graphQLResult))
          }

        } catch {
          callCompletion(with: .failure(error))
        }
      case .failure(let error):
        callCompletion(with: .failure(error))
      }
    }
  }
}

// MARK: - WebSocketDelegate implementation

extension WebSocketTransport: WebSocketClientDelegate {

  public func websocketDidConnect(socket: any WebSocketClient) {
    self.handleConnection()
  }

  public func handleConnection() {
    self.$error.mutate { $0 = nil }
    self.$socketConnectionState.mutate { $0 = .connected }
    initServer()
    if self.reconnected {
      self.delegate?.webSocketTransportDidReconnect(self)
      // re-send the subscriptions whenever we are re-connected
      // for the first connect, any subscriptions are already in queue
      for (_, msg) in self.subscriptions {
        if self.config.allowSendingDuplicates {
          write(msg)
        } else {
          // search duplicate message from the queue
          let id = queue.first { $0.value == msg }?.key
          write(msg, id: id)
        }
      }
    } else {
      self.delegate?.webSocketTransportDidConnect(self)
    }

    self.reconnected = true
  }

  public func websocketDidDisconnect(socket: any WebSocketClient, error: (any Error)?) {
    self.$socketConnectionState.mutate { $0 = .disconnected }
    if let error = error {
      handleDisconnection(with: error)

    } else {
      self.$error.mutate { $0 = nil }
      self.handleDisconnection()
    }
  }

  private func handleDisconnection(with error: any Error) {
    // Set state to `.failed`, and grab its previous value.
    let previousState: SocketConnectionState = self.$socketConnectionState.mutate { socketConnectionState in
      let previousState = socketConnectionState
      socketConnectionState = .failed
      return previousState
    }
    // report any error to all subscribers
    self.$error.mutate { $0 = WebSocketError(payload: nil,
                                            error: error,
                                            kind: .networkError) }
    self.notifyErrorAllHandlers(error)

    switch previousState {
    case .connected, .disconnected:
      self.handleDisconnection()
    case .failed:
      // Don't attempt at reconnecting if already failed.
      // Websockets will sometimes notify several errors in a row, and
      // we don't want to perform disconnection handling multiple times.
      // This avoids https://github.com/apollographql/apollo-ios/issues/1753
      break
    }
  }

  private func handleDisconnection()  {
    self.delegate?.webSocketTransport(self, didDisconnectWithError: self.error)
    self.ackTimeout = nil // need new connect and ack before sending

    self.attemptReconnectionIfDesired()
  }

  private func attemptReconnectionIfDesired() {
    guard self.reconnect else {
      return
    }

    DispatchQueue.main.asyncAfter(deadline: .now() + config.reconnectionInterval) { [weak self] in
      guard let self = self else { return }
      self.$socketConnectionState.mutate { socketConnectionState in
        switch socketConnectionState {
        case .disconnected, .connected:
          break
        case .failed:
          // Reset state to `.disconnected`, so that we can perform
          // disconnection handling if this reconnection triggers an error.
          // (See how errors are handled in didReceive(event:client:).
          socketConnectionState = .disconnected
        }
      }
      self.websocket.connect()
    }
  }

  public func websocketDidReceiveMessage(socket: any WebSocketClient, text: String) {
    self.processMessage(text: text)
  }

  public func websocketDidReceiveData(socket: any WebSocketClient, data: Data) {
    self.processMessage(data: data)
  }
  
}<|MERGE_RESOLUTION|>--- conflicted
+++ resolved
@@ -262,9 +262,7 @@
     }
   }
 
-<<<<<<< HEAD
   private func notifyErrorAllHandlers(_ error: any Error) {
-=======
     private func resetTimeoutTimer() {
         DispatchQueue.main.async { [weak self] in
             self?.timeoutTimer.mutate { timer in
@@ -296,7 +294,6 @@
   }
 
   private func notifyErrorAllHandlers(_ error: Error) {
->>>>>>> 2b7ca7d8
     for (_, handler) in subscribers {
       handler(.failure(error))
     }
