#if !COCOAPODS
@_exported import ApolloAPI
#endif
<<<<<<< HEAD
@_spi(Execution) import Apollo
=======
@testable import ApolloPGATOUR
>>>>>>> 2b7ca7d8
import Foundation

@dynamicMemberLookup
public class Mock<O: MockObject>: AnyMock, Hashable {

  public var _data: [String: AnyHashable]

  public init() {
    _data = ["__typename": O.objectType.typename]
  }

  public var __typename: String { _data["__typename"] as! String }

  public subscript<T: AnyScalarType & Hashable>(
    dynamicMember keyPath: KeyPath<O.MockFields, Field<T>>
  ) -> T? {
    get {
      let field = O._mockFields[keyPath: keyPath]
      return _data[field.key.description] as? T
    }
    set {
      _setScalar(newValue, for: keyPath)
    }
  }

  public func _setScalar<T: AnyScalarType & Hashable>(
    _ value: T?,
    for keyPath: KeyPath<O.MockFields, Field<T>>
  ) {
    let field = O._mockFields[keyPath: keyPath]
    _data[field.key.description] = value
  }

  public subscript<T: MockFieldValue>(
    dynamicMember keyPath: KeyPath<O.MockFields, Field<T>>
  ) -> T.MockValueCollectionType.Element? {
    get {
      let field = O._mockFields[keyPath: keyPath]
      return _data[field.key.description] as? T.MockValueCollectionType.Element
    }
    set {
      _setEntity(newValue, for: keyPath)
    }
  }

  public func _setEntity<T: MockFieldValue>(
    _ value: T.MockValueCollectionType.Element?,
    for keyPath: KeyPath<O.MockFields, Field<T>>
  ) {
    let field = O._mockFields[keyPath: keyPath]
    _data[field.key.description] = (value as? AnyHashable)
  }

  public subscript<T: MockFieldValue>(
    dynamicMember keyPath: KeyPath<O.MockFields, Field<Array<T>>>
  ) -> [T.MockValueCollectionType.Element]? {
    get {
      let field = O._mockFields[keyPath: keyPath]
      return _data[field.key.description] as? [T.MockValueCollectionType.Element]
    }
    set {
      _setList(newValue, for: keyPath)
    }
  }

  public func _setList<T: MockFieldValue>(
    _ value: [T.MockValueCollectionType.Element]?,
    for keyPath: KeyPath<O.MockFields, Field<Array<T>>>
  ) {
    let field = O._mockFields[keyPath: keyPath]
    _data[field.key.description] = value?._unsafelyConvertToMockValue()
  }

  public subscript<T: AnyScalarType & Hashable>(
    dynamicMember keyPath: KeyPath<O.MockFields, Field<Array<T>>>
  ) -> [T]? {
    get {
      let field = O._mockFields[keyPath: keyPath]
      return _data[field.key.description] as? [T]
    }
    set {
      _setScalarList(newValue, for: keyPath)
    }
  }

  public func _setScalarList<T: AnyScalarType & Hashable>(
    _ value: [T]?,
    for keyPath: KeyPath<O.MockFields, Field<Array<T>>>
  ) {
    let field = O._mockFields[keyPath: keyPath]
    _data[field.key.description] = value?._unsafelyConvertToMockValue()
  }

  public var _selectionSetMockData: JSONObject {
    _data.mapValues {
      if let mock = $0.base as? (any AnyMock) {
        return mock._selectionSetMockData
      }
      if let mockArray = $0 as? Array<Any> {
        return mockArray._unsafelyConvertToSelectionSetData()
      }
      return $0
    }
  }

  // MARK: Hashable

  public static func ==(lhs: Mock<O>, rhs: Mock<O>) -> Bool {
    lhs._data == rhs._data    
  }

  public func hash(into hasher: inout Hasher) {
    hasher.combine(_data)
  }
}

// MARK: - Selection Set Conversion

public extension RootSelectionSet {
  static func from<O: MockObject>(
    _ mock: Mock<O>,
    withVariables variables: GraphQLOperation.Variables? = nil
  ) -> Self {
    let accumulator = TestMockSelectionSetMapper<Self>()
    let executor = GraphQLExecutor(executionSource: NetworkResponseExecutionSource())

    return try! executor.execute(
      selectionSet: Self.self,
      on: mock._selectionSetMockData,
      variables: variables,
      accumulator: accumulator
    )
  }
}

// MARK: - Helper Protocols

public protocol AnyMock {
  var _selectionSetMockData: JSONObject { get }
}

public protocol MockObject: MockFieldValue {
  associatedtype MockFields
  associatedtype MockValueCollectionType = Array<Mock<Self>>

  static var objectType: Object { get }
  static var _mockFields: MockFields { get }
}

public protocol MockFieldValue {
  associatedtype MockValueCollectionType: Collection
}

extension Interface: MockFieldValue {
  public typealias MockValueCollectionType = Array<any AnyMock>
}

extension Union: MockFieldValue {
  public typealias MockValueCollectionType = Array<any AnyMock>
}

extension Optional: MockFieldValue where Wrapped: MockFieldValue {
  public typealias MockValueCollectionType = Array<Optional<Wrapped.MockValueCollectionType.Element>>
}

extension Array: MockFieldValue where Array.Element: MockFieldValue {
  public typealias MockValueCollectionType = Array<Element.MockValueCollectionType>
}

fileprivate extension Array {
  func _unsafelyConvertToMockValue() -> [AnyHashable?] {
    map { element in
      switch element {
      case let element as AnyHashable:
        return element

      case let innerArray as Array<Any>:
        return innerArray._unsafelyConvertToMockValue()

      default:
        return nil
      }
    }
  }

  func _unsafelyConvertToSelectionSetData() -> [AnyHashable?] {
    map(_unsafelyConvertToSelectionSetData(element:))
  }

  private func _unsafelyConvertToSelectionSetData(element: Any) -> AnyHashable? {
    switch element {
    case let element as any AnyMock:
      return element._selectionSetMockData

    case let innerArray as Array<Any>:
      return innerArray._unsafelyConvertToSelectionSetData()

    case let element as AnyHashable:
      if DataDict._AnyHashableCanBeCoerced {
        return element

      } else {
        return _unsafelyConvertToSelectionSetData(element: element.base)
      }

    default:
      return nil
    }
  }
}<|MERGE_RESOLUTION|>--- conflicted
+++ resolved
@@ -1,11 +1,8 @@
 #if !COCOAPODS
 @_exported import ApolloAPI
 #endif
-<<<<<<< HEAD
 @_spi(Execution) import Apollo
-=======
 @testable import ApolloPGATOUR
->>>>>>> 2b7ca7d8
 import Foundation
 
 @dynamicMemberLookup
