--- conflicted
+++ resolved
@@ -5,11 +5,7 @@
 
 public struct FriendsNames: StarWarsAPI.SelectionSet, Fragment {
   public static var fragmentDefinition: StaticString {
-<<<<<<< HEAD
-    "fragment FriendsNames on Character { __typename friends { __typename name } }"
-=======
     #"fragment FriendsNames on Character { __typename friends { __typename name } }"#
->>>>>>> 1d0badcc
   }
 
   public let __data: DataDict
