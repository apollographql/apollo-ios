--- conflicted
+++ resolved
@@ -5,11 +5,7 @@
 
 public struct CharacterNameAndAppearsIn: StarWarsAPI.SelectionSet, Fragment {
   public static var fragmentDefinition: StaticString {
-<<<<<<< HEAD
-    "fragment CharacterNameAndAppearsIn on Character { __typename name appearsIn }"
-=======
     #"fragment CharacterNameAndAppearsIn on Character { __typename name appearsIn }"#
->>>>>>> 1d0badcc
   }
 
   public let __data: DataDict
