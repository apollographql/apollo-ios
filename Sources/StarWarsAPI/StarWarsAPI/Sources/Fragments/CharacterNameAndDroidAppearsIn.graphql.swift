--- conflicted
+++ resolved
@@ -5,11 +5,7 @@
 
 public struct CharacterNameAndDroidAppearsIn: StarWarsAPI.SelectionSet, Fragment {
   public static var fragmentDefinition: StaticString {
-<<<<<<< HEAD
-    "fragment CharacterNameAndDroidAppearsIn on Character { __typename name ... on Droid { __typename appearsIn } }"
-=======
     #"fragment CharacterNameAndDroidAppearsIn on Character { __typename name ... on Droid { __typename appearsIn } }"#
->>>>>>> 1d0badcc
   }
 
   public let __data: DataDict
