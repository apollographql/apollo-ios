--- conflicted
+++ resolved
@@ -5,11 +5,7 @@
 
 public struct CharacterNameAndDroidPrimaryFunction: StarWarsAPI.SelectionSet, Fragment {
   public static var fragmentDefinition: StaticString {
-<<<<<<< HEAD
-    "fragment CharacterNameAndDroidPrimaryFunction on Character { __typename ...CharacterName ...DroidPrimaryFunction }"
-=======
     #"fragment CharacterNameAndDroidPrimaryFunction on Character { __typename ...CharacterName ...DroidPrimaryFunction }"#
->>>>>>> 1d0badcc
   }
 
   public let __data: DataDict
