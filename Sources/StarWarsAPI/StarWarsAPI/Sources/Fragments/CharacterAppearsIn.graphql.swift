--- conflicted
+++ resolved
@@ -5,11 +5,7 @@
 
 public struct CharacterAppearsIn: StarWarsAPI.SelectionSet, Fragment {
   public static var fragmentDefinition: StaticString {
-<<<<<<< HEAD
-    "fragment CharacterAppearsIn on Character { __typename appearsIn }"
-=======
     #"fragment CharacterAppearsIn on Character { __typename appearsIn }"#
->>>>>>> 1d0badcc
   }
 
   public let __data: DataDict
