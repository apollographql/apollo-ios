// @generated
// This file was automatically generated and should not be edited.

@_exported import ApolloAPI

public struct DroidPrimaryFunction: StarWarsAPI.SelectionSet, Fragment {
  public static var fragmentDefinition: StaticString {
<<<<<<< HEAD
    "fragment DroidPrimaryFunction on Droid { __typename primaryFunction }"
=======
    #"fragment DroidPrimaryFunction on Droid { __typename primaryFunction }"#
>>>>>>> 1d0badcc
  }

  public let __data: DataDict
  public init(_dataDict: DataDict) { __data = _dataDict }

  public static var __parentType: ApolloAPI.ParentType { StarWarsAPI.Objects.Droid }
  public static var __selections: [ApolloAPI.Selection] { [
    .field("__typename", String.self),
    .field("primaryFunction", String?.self),
  ] }

  /// This droid's primary function
  public var primaryFunction: String? { __data["primaryFunction"] }

  public init(
    primaryFunction: String? = nil
  ) {
    self.init(_dataDict: DataDict(
      data: [
        "__typename": StarWarsAPI.Objects.Droid.typename,
        "primaryFunction": primaryFunction,
      ],
      fulfilledFragments: [
        ObjectIdentifier(DroidPrimaryFunction.self)
      ]
    ))
  }
}<|MERGE_RESOLUTION|>--- conflicted
+++ resolved
@@ -5,11 +5,7 @@
 
 public struct DroidPrimaryFunction: StarWarsAPI.SelectionSet, Fragment {
   public static var fragmentDefinition: StaticString {
-<<<<<<< HEAD
-    "fragment DroidPrimaryFunction on Droid { __typename primaryFunction }"
-=======
     #"fragment DroidPrimaryFunction on Droid { __typename primaryFunction }"#
->>>>>>> 1d0badcc
   }
 
   public let __data: DataDict
