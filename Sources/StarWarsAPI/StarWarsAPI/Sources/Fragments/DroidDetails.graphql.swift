// @generated
// This file was automatically generated and should not be edited.

@_exported import ApolloAPI

public struct DroidDetails: StarWarsAPI.SelectionSet, Fragment {
  public static var fragmentDefinition: StaticString {
<<<<<<< HEAD
    "fragment DroidDetails on Droid { __typename name primaryFunction }"
=======
    #"fragment DroidDetails on Droid { __typename name primaryFunction }"#
>>>>>>> 1d0badcc
  }

  public let __data: DataDict
  public init(_dataDict: DataDict) { __data = _dataDict }

  public static var __parentType: ApolloAPI.ParentType { StarWarsAPI.Objects.Droid }
  public static var __selections: [ApolloAPI.Selection] { [
    .field("__typename", String.self),
    .field("name", String.self),
    .field("primaryFunction", String?.self),
  ] }

  /// What others call this droid
  public var name: String { __data["name"] }
  /// This droid's primary function
  public var primaryFunction: String? { __data["primaryFunction"] }

  public init(
    name: String,
    primaryFunction: String? = nil
  ) {
    self.init(_dataDict: DataDict(
      data: [
        "__typename": StarWarsAPI.Objects.Droid.typename,
        "name": name,
        "primaryFunction": primaryFunction,
      ],
      fulfilledFragments: [
        ObjectIdentifier(DroidDetails.self)
      ]
    ))
  }
}<|MERGE_RESOLUTION|>--- conflicted
+++ resolved
@@ -5,11 +5,7 @@
 
 public struct DroidDetails: StarWarsAPI.SelectionSet, Fragment {
   public static var fragmentDefinition: StaticString {
-<<<<<<< HEAD
-    "fragment DroidDetails on Droid { __typename name primaryFunction }"
-=======
     #"fragment DroidDetails on Droid { __typename name primaryFunction }"#
->>>>>>> 1d0badcc
   }
 
   public let __data: DataDict
