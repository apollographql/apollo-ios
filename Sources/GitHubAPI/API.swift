// @generated
//  This file was automatically generated and should not be edited.

import Apollo
import ApolloAPI
import Foundation

public protocol SelectionSet: ApolloAPI.SelectionSet & RootSelectionSet
where Schema == GitHubAPITypeFactory {}

public enum GitHubAPITypeFactory: SchemaConfiguration {
  public static func objectType(forTypename __typename: String) -> Object.Type? {
    switch __typename {
    case "Query": return Query.self
    case "Repository": return Repository.self
    case "Issue": return Issue.self
    case "Author": return Author.self
    default: return nil
    }
  }
}

// MARK: - Schema Objects

public final class Query: Object {
  override public class var __typename: String { "Query" }
}

public final class Repository: Object {
  override public class var __typename: String { "Repository" }
}

public final class Issue: Object {
  override public class var __typename: String { "Issue" }
}

public final class Author: Object {
  override public class var __typename: String { "Author" }
}

public final class IssuesAndCommentsForRepositoryQuery: GraphQLQuery {
  /// The raw GraphQL definition of this operation.
  public let operationDefinition: String =
    "query IssuesAndCommentsForRepository { repository(name: \"apollo-ios\", owner: \"apollographql\") { __typename name issues(last: 100) { __typename nodes { __typename title author { __typename ...AuthorDetails } body comments(last: 100) { __typename nodes { __typename body author { __typename ...AuthorDetails } } } } } } }"

  public let operationName: String = "IssuesAndCommentsForRepository"

  public let operationIdentifier: String? = "187f0f83986b0269e8d0860e24c1b40ef4243ccbc86c15495076dabfef7a70c1"

  public var queryDocument: String {
    var document: String = operationDefinition
    document.append("\n" + AuthorDetails.fragmentDefinition)
    return document
  }

  public init() {
  }

  public struct Data: GraphQLSelectionSet {
    public static let possibleTypes: [String] = ["Query"]

    public static var selections: [GraphQLSelection] {
      return [
        GraphQLField("repository", arguments: ["name": "apollo-ios", "owner": "apollographql"], type: .object(Repository.selections)),
      ]
    }

    public private(set) var resultMap: ResultMap

    public init(unsafeResultMap: ResultMap) {
      self.resultMap = unsafeResultMap
    }

    public init(repository: Repository? = nil) {
      self.init(unsafeResultMap: ["__typename": "Query", "repository": repository.flatMap { (value: Repository) -> ResultMap in value.resultMap }])
    }

    /// Lookup a given repository by the owner and repository name.
    public var repository: Repository? {
      get {
        return (resultMap["repository"] as? ResultMap).flatMap { Repository(unsafeResultMap: $0) }
      }
      set {
        resultMap.updateValue(newValue?.resultMap, forKey: "repository")
      }
    }

    public struct Repository: GraphQLSelectionSet {
      public static let possibleTypes: [String] = ["Repository"]

      public static var selections: [GraphQLSelection] {
        return [
          GraphQLField("__typename", type: .nonNull(.scalar(String.self))),
          GraphQLField("name", type: .nonNull(.scalar(String.self))),
          GraphQLField("issues", arguments: ["last": 100], type: .nonNull(.object(Issue.selections))),
        ]
      }

      public private(set) var resultMap: ResultMap

      public init(unsafeResultMap: ResultMap) {
        self.resultMap = unsafeResultMap
      }

      public init(name: String, issues: Issue) {
        self.init(unsafeResultMap: ["__typename": "Repository", "name": name, "issues": issues.resultMap])
      }

      public var __typename: String {
        get {
          return resultMap["__typename"]! as! String
        }
        set {
          resultMap.updateValue(newValue, forKey: "__typename")
        }
      }

      /// The name of the repository.
      public var name: String {
        get {
          return resultMap["name"]! as! String
        }
        set {
          resultMap.updateValue(newValue, forKey: "name")
        }
      }

      /// A list of issues that have been opened in the repository.
      public var issues: Issue {
        get {
          return Issue(unsafeResultMap: resultMap["issues"]! as! ResultMap)
        }
        set {
          resultMap.updateValue(newValue.resultMap, forKey: "issues")
        }
      }

      public struct Issue: GraphQLSelectionSet {
        public static let possibleTypes: [String] = ["IssueConnection"]

        public static var selections: [GraphQLSelection] {
          return [
            GraphQLField("__typename", type: .nonNull(.scalar(String.self))),
            GraphQLField("nodes", type: .list(.object(Node.selections))),
          ]
        }

        public private(set) var resultMap: ResultMap

        public init(unsafeResultMap: ResultMap) {
          self.resultMap = unsafeResultMap
        }

        public init(nodes: [Node?]? = nil) {
          self.init(unsafeResultMap: ["__typename": "IssueConnection", "nodes": nodes.flatMap { (value: [Node?]) -> [ResultMap?] in value.map { (value: Node?) -> ResultMap? in value.flatMap { (value: Node) -> ResultMap in value.resultMap } } }])
        }

        public var __typename: String {
          get {
            return resultMap["__typename"]! as! String
          }
          set {
            resultMap.updateValue(newValue, forKey: "__typename")
          }
        }

        /// A list of nodes.
        public var nodes: [Node?]? {
          get {
            return (resultMap["nodes"] as? [ResultMap?]).flatMap { (value: [ResultMap?]) -> [Node?] in value.map { (value: ResultMap?) -> Node? in value.flatMap { (value: ResultMap) -> Node in Node(unsafeResultMap: value) } } }
          }
          set {
            resultMap.updateValue(newValue.flatMap { (value: [Node?]) -> [ResultMap?] in value.map { (value: Node?) -> ResultMap? in value.flatMap { (value: Node) -> ResultMap in value.resultMap } } }, forKey: "nodes")
          }
        }

        public struct Node: GraphQLSelectionSet {
          public static let possibleTypes: [String] = ["Issue"]

          public static var selections: [GraphQLSelection] {
            return [
              GraphQLField("__typename", type: .nonNull(.scalar(String.self))),
              GraphQLField("title", type: .nonNull(.scalar(String.self))),
              GraphQLField("author", type: .object(Author.selections)),
              GraphQLField("body", type: .nonNull(.scalar(String.self))),
              GraphQLField("comments", arguments: ["last": 100], type: .nonNull(.object(Comment.selections))),
            ]
          }

          public private(set) var resultMap: ResultMap

          public init(unsafeResultMap: ResultMap) {
            self.resultMap = unsafeResultMap
          }

          public init(title: String, author: Author? = nil, body: String, comments: Comment) {
            self.init(unsafeResultMap: ["__typename": "Issue", "title": title, "author": author.flatMap { (value: Author) -> ResultMap in value.resultMap }, "body": body, "comments": comments.resultMap])
          }

          public var __typename: String {
            get {
              return resultMap["__typename"]! as! String
            }
            set {
              resultMap.updateValue(newValue, forKey: "__typename")
            }
          }

          /// Identifies the issue title.
          public var title: String {
            get {
              return resultMap["title"]! as! String
            }
            set {
              resultMap.updateValue(newValue, forKey: "title")
            }
          }

          /// The actor who authored the comment.
          public var author: Author? {
            get {
              return (resultMap["author"] as? ResultMap).flatMap { Author(unsafeResultMap: $0) }
            }
            set {
              resultMap.updateValue(newValue?.resultMap, forKey: "author")
            }
          }

          /// Identifies the body of the issue.
          public var body: String {
            get {
              return resultMap["body"]! as! String
            }
            set {
              resultMap.updateValue(newValue, forKey: "body")
            }
          }

          /// A list of comments associated with the Issue.
          public var comments: Comment {
            get {
              return Comment(unsafeResultMap: resultMap["comments"]! as! ResultMap)
            }
            set {
              resultMap.updateValue(newValue.resultMap, forKey: "comments")
            }
          }

          public struct Author: GraphQLSelectionSet {
            public static let possibleTypes: [String] = ["Bot", "EnterpriseUserAccount", "Mannequin", "Organization", "User"]

            public static var selections: [GraphQLSelection] {
              return [
                GraphQLTypeCase(
                  variants: ["User": AsUser.selections],
                  default: [
                    GraphQLField("__typename", type: .nonNull(.scalar(String.self))),
                    GraphQLField("__typename", type: .nonNull(.scalar(String.self))),
                    GraphQLField("login", type: .nonNull(.scalar(String.self))),
                  ]
                )
              ]
            }

            public private(set) var resultMap: ResultMap

            public init(unsafeResultMap: ResultMap) {
              self.resultMap = unsafeResultMap
            }

            public static func makeBot(login: String) -> Author {
              return Author(unsafeResultMap: ["__typename": "Bot", "login": login])
            }

            public static func makeEnterpriseUserAccount(login: String) -> Author {
              return Author(unsafeResultMap: ["__typename": "EnterpriseUserAccount", "login": login])
            }

            public static func makeMannequin(login: String) -> Author {
              return Author(unsafeResultMap: ["__typename": "Mannequin", "login": login])
            }

            public static func makeOrganization(login: String) -> Author {
              return Author(unsafeResultMap: ["__typename": "Organization", "login": login])
            }

            public static func makeUser(login: String, id: GraphQLID, name: String? = nil) -> Author {
              return Author(unsafeResultMap: ["__typename": "User", "login": login, "id": id, "name": name])
            }

            public var __typename: String {
              get {
                return resultMap["__typename"]! as! String
              }
              set {
                resultMap.updateValue(newValue, forKey: "__typename")
              }
            }

            /// The username of the actor.
            public var login: String {
              get {
                return resultMap["login"]! as! String
              }
              set {
                resultMap.updateValue(newValue, forKey: "login")
              }
            }

            public var fragments: Fragments {
              get {
                return Fragments(unsafeResultMap: resultMap)
              }
              set {
                resultMap += newValue.resultMap
              }
            }

            public struct Fragments {
              public private(set) var resultMap: ResultMap

              public init(unsafeResultMap: ResultMap) {
                self.resultMap = unsafeResultMap
              }

              public var authorDetails: AuthorDetails {
                get {
                  return AuthorDetails(unsafeResultMap: resultMap)
                }
                set {
                  resultMap += newValue.resultMap
                }
              }
            }

            public var asUser: AsUser? {
              get {
                if !AsUser.possibleTypes.contains(__typename) { return nil }
                return AsUser(unsafeResultMap: resultMap)
              }
              set {
                guard let newValue = newValue else { return }
                resultMap = newValue.resultMap
              }
            }

            public struct AsUser: GraphQLSelectionSet {
              public static let possibleTypes: [String] = ["User"]

              public static var selections: [GraphQLSelection] {
                return [
                  GraphQLField("__typename", type: .nonNull(.scalar(String.self))),
                  GraphQLField("__typename", type: .nonNull(.scalar(String.self))),
                  GraphQLField("login", type: .nonNull(.scalar(String.self))),
                  GraphQLField("__typename", type: .nonNull(.scalar(String.self))),
                  GraphQLField("login", type: .nonNull(.scalar(String.self))),
                  GraphQLField("__typename", type: .nonNull(.scalar(String.self))),
                  GraphQLField("id", type: .nonNull(.scalar(GraphQLID.self))),
                  GraphQLField("name", type: .scalar(String.self)),
                ]
              }

              public private(set) var resultMap: ResultMap

              public init(unsafeResultMap: ResultMap) {
                self.resultMap = unsafeResultMap
              }

              public init(login: String, id: GraphQLID, name: String? = nil) {
                self.init(unsafeResultMap: ["__typename": "User", "login": login, "id": id, "name": name])
              }

              public var __typename: String {
                get {
                  return resultMap["__typename"]! as! String
                }
                set {
                  resultMap.updateValue(newValue, forKey: "__typename")
                }
              }

              /// The username used to login.
              public var login: String {
                get {
                  return resultMap["login"]! as! String
                }
                set {
                  resultMap.updateValue(newValue, forKey: "login")
                }
              }

              public var id: GraphQLID {
                get {
                  return resultMap["id"]! as! GraphQLID
                }
                set {
                  resultMap.updateValue(newValue, forKey: "id")
                }
              }

              /// The user's public profile name.
              public var name: String? {
                get {
                  return resultMap["name"] as? String
                }
                set {
                  resultMap.updateValue(newValue, forKey: "name")
                }
              }

              public var fragments: Fragments {
                get {
                  return Fragments(unsafeResultMap: resultMap)
                }
                set {
                  resultMap += newValue.resultMap
                }
              }

              public struct Fragments {
                public private(set) var resultMap: ResultMap

                public init(unsafeResultMap: ResultMap) {
                  self.resultMap = unsafeResultMap
                }

                public var authorDetails: AuthorDetails {
                  get {
                    return AuthorDetails(unsafeResultMap: resultMap)
                  }
                  set {
                    resultMap += newValue.resultMap
                  }
                }
              }
            }
          }

          public struct Comment: GraphQLSelectionSet {
            public static let possibleTypes: [String] = ["IssueCommentConnection"]

            public static var selections: [GraphQLSelection] {
              return [
                GraphQLField("__typename", type: .nonNull(.scalar(String.self))),
                GraphQLField("nodes", type: .list(.object(Node.selections))),
              ]
            }

            public private(set) var resultMap: ResultMap

            public init(unsafeResultMap: ResultMap) {
              self.resultMap = unsafeResultMap
            }

            public init(nodes: [Node?]? = nil) {
              self.init(unsafeResultMap: ["__typename": "IssueCommentConnection", "nodes": nodes.flatMap { (value: [Node?]) -> [ResultMap?] in value.map { (value: Node?) -> ResultMap? in value.flatMap { (value: Node) -> ResultMap in value.resultMap } } }])
            }

            public var __typename: String {
              get {
                return resultMap["__typename"]! as! String
              }
              set {
                resultMap.updateValue(newValue, forKey: "__typename")
              }
            }

            /// A list of nodes.
            public var nodes: [Node?]? {
              get {
                return (resultMap["nodes"] as? [ResultMap?]).flatMap { (value: [ResultMap?]) -> [Node?] in value.map { (value: ResultMap?) -> Node? in value.flatMap { (value: ResultMap) -> Node in Node(unsafeResultMap: value) } } }
              }
              set {
                resultMap.updateValue(newValue.flatMap { (value: [Node?]) -> [ResultMap?] in value.map { (value: Node?) -> ResultMap? in value.flatMap { (value: Node) -> ResultMap in value.resultMap } } }, forKey: "nodes")
              }
            }

            public struct Node: GraphQLSelectionSet {
              public static let possibleTypes: [String] = ["IssueComment"]

              public static var selections: [GraphQLSelection] {
                return [
                  GraphQLField("__typename", type: .nonNull(.scalar(String.self))),
                  GraphQLField("body", type: .nonNull(.scalar(String.self))),
                  GraphQLField("author", type: .object(Author.selections)),
                ]
              }

              public private(set) var resultMap: ResultMap

              public init(unsafeResultMap: ResultMap) {
                self.resultMap = unsafeResultMap
              }

              public init(body: String, author: Author? = nil) {
                self.init(unsafeResultMap: ["__typename": "IssueComment", "body": body, "author": author.flatMap { (value: Author) -> ResultMap in value.resultMap }])
              }

              public var __typename: String {
                get {
                  return resultMap["__typename"]! as! String
                }
                set {
                  resultMap.updateValue(newValue, forKey: "__typename")
                }
              }

              /// The body as Markdown.
              public var body: String {
                get {
                  return resultMap["body"]! as! String
                }
                set {
                  resultMap.updateValue(newValue, forKey: "body")
                }
              }

              /// The actor who authored the comment.
              public var author: Author? {
                get {
                  return (resultMap["author"] as? ResultMap).flatMap { Author(unsafeResultMap: $0) }
                }
                set {
                  resultMap.updateValue(newValue?.resultMap, forKey: "author")
                }
              }

              public struct Author: GraphQLSelectionSet {
                public static let possibleTypes: [String] = ["Bot", "EnterpriseUserAccount", "Mannequin", "Organization", "User"]

                public static var selections: [GraphQLSelection] {
                  return [
                    GraphQLTypeCase(
                      variants: ["User": AsUser.selections],
                      default: [
                        GraphQLField("__typename", type: .nonNull(.scalar(String.self))),
                        GraphQLField("__typename", type: .nonNull(.scalar(String.self))),
                        GraphQLField("login", type: .nonNull(.scalar(String.self))),
                      ]
                    )
                  ]
                }

                public private(set) var resultMap: ResultMap

                public init(unsafeResultMap: ResultMap) {
                  self.resultMap = unsafeResultMap
                }

                public static func makeBot(login: String) -> Author {
                  return Author(unsafeResultMap: ["__typename": "Bot", "login": login])
                }

                public static func makeEnterpriseUserAccount(login: String) -> Author {
                  return Author(unsafeResultMap: ["__typename": "EnterpriseUserAccount", "login": login])
                }

                public static func makeMannequin(login: String) -> Author {
                  return Author(unsafeResultMap: ["__typename": "Mannequin", "login": login])
                }

                public static func makeOrganization(login: String) -> Author {
                  return Author(unsafeResultMap: ["__typename": "Organization", "login": login])
                }

                public static func makeUser(login: String, id: GraphQLID, name: String? = nil) -> Author {
                  return Author(unsafeResultMap: ["__typename": "User", "login": login, "id": id, "name": name])
                }

                public var __typename: String {
                  get {
                    return resultMap["__typename"]! as! String
                  }
                  set {
                    resultMap.updateValue(newValue, forKey: "__typename")
                  }
                }

                /// The username of the actor.
                public var login: String {
                  get {
                    return resultMap["login"]! as! String
                  }
                  set {
                    resultMap.updateValue(newValue, forKey: "login")
                  }
                }

                public var fragments: Fragments {
                  get {
                    return Fragments(unsafeResultMap: resultMap)
                  }
                  set {
                    resultMap += newValue.resultMap
                  }
                }

                public struct Fragments {
                  public private(set) var resultMap: ResultMap

                  public init(unsafeResultMap: ResultMap) {
                    self.resultMap = unsafeResultMap
                  }

                  public var authorDetails: AuthorDetails {
                    get {
                      return AuthorDetails(unsafeResultMap: resultMap)
                    }
                    set {
                      resultMap += newValue.resultMap
                    }
                  }
                }

                public var asUser: AsUser? {
                  get {
                    if !AsUser.possibleTypes.contains(__typename) { return nil }
                    return AsUser(unsafeResultMap: resultMap)
                  }
                  set {
                    guard let newValue = newValue else { return }
                    resultMap = newValue.resultMap
                  }
                }

                public struct AsUser: GraphQLSelectionSet {
                  public static let possibleTypes: [String] = ["User"]

                  public static var selections: [GraphQLSelection] {
                    return [
                      GraphQLField("__typename", type: .nonNull(.scalar(String.self))),
                      GraphQLField("__typename", type: .nonNull(.scalar(String.self))),
                      GraphQLField("login", type: .nonNull(.scalar(String.self))),
                      GraphQLField("__typename", type: .nonNull(.scalar(String.self))),
                      GraphQLField("login", type: .nonNull(.scalar(String.self))),
                      GraphQLField("__typename", type: .nonNull(.scalar(String.self))),
                      GraphQLField("id", type: .nonNull(.scalar(GraphQLID.self))),
                      GraphQLField("name", type: .scalar(String.self)),
                    ]
                  }

                  public private(set) var resultMap: ResultMap

                  public init(unsafeResultMap: ResultMap) {
                    self.resultMap = unsafeResultMap
                  }

                  public init(login: String, id: GraphQLID, name: String? = nil) {
                    self.init(unsafeResultMap: ["__typename": "User", "login": login, "id": id, "name": name])
                  }

                  public var __typename: String {
                    get {
                      return resultMap["__typename"]! as! String
                    }
                    set {
                      resultMap.updateValue(newValue, forKey: "__typename")
                    }
                  }

                  /// The username used to login.
                  public var login: String {
                    get {
                      return resultMap["login"]! as! String
                    }
                    set {
                      resultMap.updateValue(newValue, forKey: "login")
                    }
                  }

                  public var id: GraphQLID {
                    get {
                      return resultMap["id"]! as! GraphQLID
                    }
                    set {
                      resultMap.updateValue(newValue, forKey: "id")
                    }
                  }

                  /// The user's public profile name.
                  public var name: String? {
                    get {
                      return resultMap["name"] as? String
                    }
                    set {
                      resultMap.updateValue(newValue, forKey: "name")
                    }
                  }

                  public var fragments: Fragments {
                    get {
                      return Fragments(unsafeResultMap: resultMap)
                    }
                    set {
                      resultMap += newValue.resultMap
                    }
                  }

                  public struct Fragments {
                    public private(set) var resultMap: ResultMap

                    public init(unsafeResultMap: ResultMap) {
                      self.resultMap = unsafeResultMap
                    }

                    public var authorDetails: AuthorDetails {
                      get {
                        return AuthorDetails(unsafeResultMap: resultMap)
                      }
                      set {
                        resultMap += newValue.resultMap
                      }
                    }
                  }
                }
              }
            }
          }
        }
      }
    }
  }
}

<<<<<<< HEAD
=======
public final class RepositoryQuery: GraphQLQuery {
  /// The raw GraphQL definition of this operation.
  public let operationDefinition: String =
    "query Repository { repository(owner: \"apollographql\", name: \"apollo-ios\") { __typename issueOrPullRequest(number: 13) { __typename ... on Issue { __typename body ... on UniformResourceLocatable { __typename url } author { __typename avatarUrl } } ... on Reactable { __typename viewerCanReact ... on Comment { __typename author { __typename login } } } } } }"

  public let operationName: String = "Repository"

  public let operationIdentifier: String? = "68de6d66c791c0d7b4fe4c21496b4623acb91c0086366aded49366f57e9f0b68"

  public init() {
  }

  public struct Data: GraphQLSelectionSet {
    public static let possibleTypes: [String] = ["Query"]

    public static var selections: [GraphQLSelection] {
      return [
        GraphQLField("repository", arguments: ["owner": "apollographql", "name": "apollo-ios"], type: .object(Repository.selections)),
      ]
    }

    public private(set) var resultMap: ResultMap

    public init(unsafeResultMap: ResultMap) {
      self.resultMap = unsafeResultMap
    }

    public init(repository: Repository? = nil) {
      self.init(unsafeResultMap: ["__typename": "Query", "repository": repository.flatMap { (value: Repository) -> ResultMap in value.resultMap }])
    }

    /// Lookup a given repository by the owner and repository name.
    public var repository: Repository? {
      get {
        return (resultMap["repository"] as? ResultMap).flatMap { Repository(unsafeResultMap: $0) }
      }
      set {
        resultMap.updateValue(newValue?.resultMap, forKey: "repository")
      }
    }

    public struct Repository: GraphQLSelectionSet {
      public static let possibleTypes: [String] = ["Repository"]

      public static var selections: [GraphQLSelection] {
        return [
          GraphQLField("__typename", type: .nonNull(.scalar(String.self))),
          GraphQLField("issueOrPullRequest", arguments: ["number": 13], type: .object(IssueOrPullRequest.selections)),
        ]
      }

      public private(set) var resultMap: ResultMap

      public init(unsafeResultMap: ResultMap) {
        self.resultMap = unsafeResultMap
      }

      public init(issueOrPullRequest: IssueOrPullRequest? = nil) {
        self.init(unsafeResultMap: ["__typename": "Repository", "issueOrPullRequest": issueOrPullRequest.flatMap { (value: IssueOrPullRequest) -> ResultMap in value.resultMap }])
      }

      public var __typename: String {
        get {
          return resultMap["__typename"]! as! String
        }
        set {
          resultMap.updateValue(newValue, forKey: "__typename")
        }
      }

      /// Returns a single issue-like object from the current repository by number.
      public var issueOrPullRequest: IssueOrPullRequest? {
        get {
          return (resultMap["issueOrPullRequest"] as? ResultMap).flatMap { IssueOrPullRequest(unsafeResultMap: $0) }
        }
        set {
          resultMap.updateValue(newValue?.resultMap, forKey: "issueOrPullRequest")
        }
      }

      public struct IssueOrPullRequest: GraphQLSelectionSet {
        public static let possibleTypes: [String] = ["Issue", "PullRequest"]

        public static var selections: [GraphQLSelection] {
          return [
            GraphQLTypeCase(
              variants: ["Issue": AsIssue.selections],
              default: [
                GraphQLField("__typename", type: .nonNull(.scalar(String.self))),
                GraphQLField("__typename", type: .nonNull(.scalar(String.self))),
                GraphQLField("viewerCanReact", type: .nonNull(.scalar(Bool.self))),
                GraphQLField("__typename", type: .nonNull(.scalar(String.self))),
                GraphQLField("author", type: .object(Author.selections)),
              ]
            )
          ]
        }

        public private(set) var resultMap: ResultMap

        public init(unsafeResultMap: ResultMap) {
          self.resultMap = unsafeResultMap
        }

        public static func makePullRequest(viewerCanReact: Bool, author: Author? = nil) -> IssueOrPullRequest {
          return IssueOrPullRequest(unsafeResultMap: ["__typename": "PullRequest", "viewerCanReact": viewerCanReact, "author": author.flatMap { (value: Author) -> ResultMap in value.resultMap }])
        }

        public static func makeIssue(body: String, url: String, author: AsIssue.Author? = nil, viewerCanReact: Bool) -> IssueOrPullRequest {
          return IssueOrPullRequest(unsafeResultMap: ["__typename": "Issue", "body": body, "url": url, "author": author.flatMap { (value: AsIssue.Author) -> ResultMap in value.resultMap }, "viewerCanReact": viewerCanReact])
        }

        public var __typename: String {
          get {
            return resultMap["__typename"]! as! String
          }
          set {
            resultMap.updateValue(newValue, forKey: "__typename")
          }
        }

        /// Can user react to this subject
        public var viewerCanReact: Bool {
          get {
            return resultMap["viewerCanReact"]! as! Bool
          }
          set {
            resultMap.updateValue(newValue, forKey: "viewerCanReact")
          }
        }

        /// The actor who authored the comment.
        public var author: Author? {
          get {
            return (resultMap["author"] as? ResultMap).flatMap { Author(unsafeResultMap: $0) }
          }
          set {
            resultMap.updateValue(newValue?.resultMap, forKey: "author")
          }
        }

        public struct Author: GraphQLSelectionSet {
          public static let possibleTypes: [String] = ["Bot", "EnterpriseUserAccount", "Mannequin", "Organization", "User"]

          public static var selections: [GraphQLSelection] {
            return [
              GraphQLField("__typename", type: .nonNull(.scalar(String.self))),
              GraphQLField("login", type: .nonNull(.scalar(String.self))),
            ]
          }

          public private(set) var resultMap: ResultMap

          public init(unsafeResultMap: ResultMap) {
            self.resultMap = unsafeResultMap
          }

          public static func makeBot(login: String) -> Author {
            return Author(unsafeResultMap: ["__typename": "Bot", "login": login])
          }

          public static func makeEnterpriseUserAccount(login: String) -> Author {
            return Author(unsafeResultMap: ["__typename": "EnterpriseUserAccount", "login": login])
          }

          public static func makeMannequin(login: String) -> Author {
            return Author(unsafeResultMap: ["__typename": "Mannequin", "login": login])
          }

          public static func makeOrganization(login: String) -> Author {
            return Author(unsafeResultMap: ["__typename": "Organization", "login": login])
          }

          public static func makeUser(login: String) -> Author {
            return Author(unsafeResultMap: ["__typename": "User", "login": login])
          }

          public var __typename: String {
            get {
              return resultMap["__typename"]! as! String
            }
            set {
              resultMap.updateValue(newValue, forKey: "__typename")
            }
          }

          /// The username of the actor.
          public var login: String {
            get {
              return resultMap["login"]! as! String
            }
            set {
              resultMap.updateValue(newValue, forKey: "login")
            }
          }
        }

        public var asIssue: AsIssue? {
          get {
            if !AsIssue.possibleTypes.contains(__typename) { return nil }
            return AsIssue(unsafeResultMap: resultMap)
          }
          set {
            guard let newValue = newValue else { return }
            resultMap = newValue.resultMap
          }
        }

        public struct AsIssue: GraphQLSelectionSet {
          public static let possibleTypes: [String] = ["Issue"]

          public static var selections: [GraphQLSelection] {
            return [
              GraphQLField("__typename", type: .nonNull(.scalar(String.self))),
              GraphQLField("__typename", type: .nonNull(.scalar(String.self))),
              GraphQLField("body", type: .nonNull(.scalar(String.self))),
              GraphQLField("__typename", type: .nonNull(.scalar(String.self))),
              GraphQLField("url", type: .nonNull(.scalar(String.self))),
              GraphQLField("author", type: .object(Author.selections)),
              GraphQLField("__typename", type: .nonNull(.scalar(String.self))),
              GraphQLField("viewerCanReact", type: .nonNull(.scalar(Bool.self))),
              GraphQLField("__typename", type: .nonNull(.scalar(String.self))),
              GraphQLField("author", type: .object(Author.selections)),
            ]
          }

          public private(set) var resultMap: ResultMap

          public init(unsafeResultMap: ResultMap) {
            self.resultMap = unsafeResultMap
          }

          public init(body: String, url: String, author: Author? = nil, viewerCanReact: Bool) {
            self.init(unsafeResultMap: ["__typename": "Issue", "body": body, "url": url, "author": author.flatMap { (value: Author) -> ResultMap in value.resultMap }, "viewerCanReact": viewerCanReact])
          }

          public var __typename: String {
            get {
              return resultMap["__typename"]! as! String
            }
            set {
              resultMap.updateValue(newValue, forKey: "__typename")
            }
          }

          /// Identifies the body of the issue.
          public var body: String {
            get {
              return resultMap["body"]! as! String
            }
            set {
              resultMap.updateValue(newValue, forKey: "body")
            }
          }

          /// The HTTP URL for this issue
          public var url: String {
            get {
              return resultMap["url"]! as! String
            }
            set {
              resultMap.updateValue(newValue, forKey: "url")
            }
          }

          /// The actor who authored the comment.
          public var author: Author? {
            get {
              return (resultMap["author"] as? ResultMap).flatMap { Author(unsafeResultMap: $0) }
            }
            set {
              resultMap.updateValue(newValue?.resultMap, forKey: "author")
            }
          }

          /// Can user react to this subject
          public var viewerCanReact: Bool {
            get {
              return resultMap["viewerCanReact"]! as! Bool
            }
            set {
              resultMap.updateValue(newValue, forKey: "viewerCanReact")
            }
          }

          public struct Author: GraphQLSelectionSet {
            public static let possibleTypes: [String] = ["Bot", "EnterpriseUserAccount", "Mannequin", "Organization", "User"]

            public static var selections: [GraphQLSelection] {
              return [
                GraphQLField("__typename", type: .nonNull(.scalar(String.self))),
                GraphQLField("avatarUrl", type: .nonNull(.scalar(String.self))),
                GraphQLField("__typename", type: .nonNull(.scalar(String.self))),
                GraphQLField("login", type: .nonNull(.scalar(String.self))),
              ]
            }

            public private(set) var resultMap: ResultMap

            public init(unsafeResultMap: ResultMap) {
              self.resultMap = unsafeResultMap
            }

            public static func makeBot(avatarUrl: String, login: String) -> Author {
              return Author(unsafeResultMap: ["__typename": "Bot", "avatarUrl": avatarUrl, "login": login])
            }

            public static func makeEnterpriseUserAccount(avatarUrl: String, login: String) -> Author {
              return Author(unsafeResultMap: ["__typename": "EnterpriseUserAccount", "avatarUrl": avatarUrl, "login": login])
            }

            public static func makeMannequin(avatarUrl: String, login: String) -> Author {
              return Author(unsafeResultMap: ["__typename": "Mannequin", "avatarUrl": avatarUrl, "login": login])
            }

            public static func makeOrganization(avatarUrl: String, login: String) -> Author {
              return Author(unsafeResultMap: ["__typename": "Organization", "avatarUrl": avatarUrl, "login": login])
            }

            public static func makeUser(avatarUrl: String, login: String) -> Author {
              return Author(unsafeResultMap: ["__typename": "User", "avatarUrl": avatarUrl, "login": login])
            }

            public var __typename: String {
              get {
                return resultMap["__typename"]! as! String
              }
              set {
                resultMap.updateValue(newValue, forKey: "__typename")
              }
            }

            /// A URL pointing to the actor's public avatar.
            public var avatarUrl: String {
              get {
                return resultMap["avatarUrl"]! as! String
              }
              set {
                resultMap.updateValue(newValue, forKey: "avatarUrl")
              }
            }

            /// The username of the actor.
            public var login: String {
              get {
                return resultMap["login"]! as! String
              }
              set {
                resultMap.updateValue(newValue, forKey: "login")
              }
            }
          }
        }
      }
    }
  }
}

public final class RepoUrlQuery: GraphQLQuery {
  /// The raw GraphQL definition of this operation.
  public let operationDefinition: String =
    "query RepoURL { repository(owner: \"apollographql\", name: \"apollo-ios\") { __typename url } }"

  public let operationName: String = "RepoURL"

  public let operationIdentifier: String? = "b55f22bcbfaea0d861089b3fbe06299675a21d11ba7138ace39ecbde606a3dc1"

  public init() {
  }

  public struct Data: GraphQLSelectionSet {
    public static let possibleTypes: [String] = ["Query"]

    public static var selections: [GraphQLSelection] {
      return [
        GraphQLField("repository", arguments: ["owner": "apollographql", "name": "apollo-ios"], type: .object(Repository.selections)),
      ]
    }

    public private(set) var resultMap: ResultMap

    public init(unsafeResultMap: ResultMap) {
      self.resultMap = unsafeResultMap
    }

    public init(repository: Repository? = nil) {
      self.init(unsafeResultMap: ["__typename": "Query", "repository": repository.flatMap { (value: Repository) -> ResultMap in value.resultMap }])
    }

    /// Lookup a given repository by the owner and repository name.
    public var repository: Repository? {
      get {
        return (resultMap["repository"] as? ResultMap).flatMap { Repository(unsafeResultMap: $0) }
      }
      set {
        resultMap.updateValue(newValue?.resultMap, forKey: "repository")
      }
    }

    public struct Repository: GraphQLSelectionSet {
      public static let possibleTypes: [String] = ["Repository"]

      public static var selections: [GraphQLSelection] {
        return [
          GraphQLField("__typename", type: .nonNull(.scalar(String.self))),
          GraphQLField("url", type: .nonNull(.scalar(String.self))),
        ]
      }

      public private(set) var resultMap: ResultMap

      public init(unsafeResultMap: ResultMap) {
        self.resultMap = unsafeResultMap
      }

      public init(url: String) {
        self.init(unsafeResultMap: ["__typename": "Repository", "url": url])
      }

      public var __typename: String {
        get {
          return resultMap["__typename"]! as! String
        }
        set {
          resultMap.updateValue(newValue, forKey: "__typename")
        }
      }

      /// The HTTP URL for this repository
      public var url: String {
        get {
          return resultMap["url"]! as! String
        }
        set {
          resultMap.updateValue(newValue, forKey: "url")
        }
      }
    }
  }
}

>>>>>>> 0beea3dd
public struct AuthorDetails: GraphQLFragment {
  /// The raw GraphQL definition of this fragment.
  public static let fragmentDefinition: String =
    "fragment AuthorDetails on Actor { __typename login ... on User { __typename id name } }"

  public static let possibleTypes: [String] = ["Bot", "EnterpriseUserAccount", "Mannequin", "Organization", "User"]

  public static var selections: [GraphQLSelection] {
    return [
      GraphQLTypeCase(
        variants: ["User": AsUser.selections],
        default: [
          GraphQLField("__typename", type: .nonNull(.scalar(String.self))),
          GraphQLField("login", type: .nonNull(.scalar(String.self))),
        ]
      )
    ]
  }

  public private(set) var resultMap: ResultMap

  public init(unsafeResultMap: ResultMap) {
    self.resultMap = unsafeResultMap
  }

  public static func makeBot(login: String) -> AuthorDetails {
    return AuthorDetails(unsafeResultMap: ["__typename": "Bot", "login": login])
  }

  public static func makeEnterpriseUserAccount(login: String) -> AuthorDetails {
    return AuthorDetails(unsafeResultMap: ["__typename": "EnterpriseUserAccount", "login": login])
  }

  public static func makeMannequin(login: String) -> AuthorDetails {
    return AuthorDetails(unsafeResultMap: ["__typename": "Mannequin", "login": login])
  }

  public static func makeOrganization(login: String) -> AuthorDetails {
    return AuthorDetails(unsafeResultMap: ["__typename": "Organization", "login": login])
  }

  public static func makeUser(login: String, id: GraphQLID, name: String? = nil) -> AuthorDetails {
    return AuthorDetails(unsafeResultMap: ["__typename": "User", "login": login, "id": id, "name": name])
  }

  public var __typename: String {
    get {
      return resultMap["__typename"]! as! String
    }
    set {
      resultMap.updateValue(newValue, forKey: "__typename")
    }
  }

  /// The username of the actor.
  public var login: String {
    get {
      return resultMap["login"]! as! String
    }
    set {
      resultMap.updateValue(newValue, forKey: "login")
    }
  }

  public var asUser: AsUser? {
    get {
      if !AsUser.possibleTypes.contains(__typename) { return nil }
      return AsUser(unsafeResultMap: resultMap)
    }
    set {
      guard let newValue = newValue else { return }
      resultMap = newValue.resultMap
    }
  }

  public struct AsUser: GraphQLSelectionSet {
    public static let possibleTypes: [String] = ["User"]

    public static var selections: [GraphQLSelection] {
      return [
        GraphQLField("__typename", type: .nonNull(.scalar(String.self))),
        GraphQLField("login", type: .nonNull(.scalar(String.self))),
        GraphQLField("__typename", type: .nonNull(.scalar(String.self))),
        GraphQLField("id", type: .nonNull(.scalar(GraphQLID.self))),
        GraphQLField("name", type: .scalar(String.self)),
      ]
    }

    public private(set) var resultMap: ResultMap

    public init(unsafeResultMap: ResultMap) {
      self.resultMap = unsafeResultMap
    }

    public init(login: String, id: GraphQLID, name: String? = nil) {
      self.init(unsafeResultMap: ["__typename": "User", "login": login, "id": id, "name": name])
    }

    public var __typename: String {
      get {
        return resultMap["__typename"]! as! String
      }
      set {
        resultMap.updateValue(newValue, forKey: "__typename")
      }
    }

    /// The username used to login.
    public var login: String {
      get {
        return resultMap["login"]! as! String
      }
      set {
        resultMap.updateValue(newValue, forKey: "login")
      }
    }

    public var id: GraphQLID {
      get {
        return resultMap["id"]! as! GraphQLID
      }
      set {
        resultMap.updateValue(newValue, forKey: "id")
      }
    }

    /// The user's public profile name.
    public var name: String? {
      get {
        return resultMap["name"] as? String
      }
      set {
        resultMap.updateValue(newValue, forKey: "name")
      }
    }
  }
}<|MERGE_RESOLUTION|>--- conflicted
+++ resolved
@@ -722,8 +722,6 @@
   }
 }
 
-<<<<<<< HEAD
-=======
 public final class RepositoryQuery: GraphQLQuery {
   /// The raw GraphQL definition of this operation.
   public let operationDefinition: String =
@@ -1165,7 +1163,6 @@
   }
 }
 
->>>>>>> 0beea3dd
 public struct AuthorDetails: GraphQLFragment {
   /// The raw GraphQL definition of this fragment.
   public static let fragmentDefinition: String =
