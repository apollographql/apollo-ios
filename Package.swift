// swift-tools-version:5.3
// The swift-tools-version declares the minimum version of Swift required to build this package.

import PackageDescription

let package = Package(
  name: "Apollo",
  platforms: [
    .iOS(.v12),
    .macOS(.v10_14),
    .tvOS(.v12),
    .watchOS(.v5)
  ],
  products: [
    .library(
      name: "Apollo",
      targets: ["Apollo"]),
    .library(
      name: "ApolloAPI",
      targets: ["ApolloAPI"]),
    .library(
      name: "ApolloUtils",
      targets: ["ApolloUtils"]),
    .library(
      name: "Apollo-Dynamic",
      type: .dynamic,
      targets: ["Apollo"]),
    .library(
      name: "ApolloCodegenLib",
      targets: ["ApolloCodegenLib"]),
    .library(
      name: "ApolloSQLite",
      targets: ["ApolloSQLite"]),
    .library(
      name: "ApolloWebSocket",
      targets: ["ApolloWebSocket"]),
  ],
  dependencies: [
    .package(
      url: "https://github.com/stephencelis/SQLite.swift.git",
<<<<<<< HEAD
      .upToNextMinor(from: "0.12.2")),
    .package(
      url: "https://github.com/mattt/InflectorKit",
      .upToNextMinor(from: "1.0.0")),
    .package(
      url: "https://github.com/apple/swift-collections",
      .upToNextMajor(from: "1.0.0"))
=======
      .upToNextMinor(from: "0.13.1"))
>>>>>>> 3262cd0c
  ],
  targets: [
    .target(
      name: "Apollo",
      dependencies: [
        "ApolloAPI",
        "ApolloUtils"
      ],
      exclude: [
        "Info.plist"
      ]),
    .target(
      name: "ApolloAPI",
      dependencies: [],
      exclude: [
        "Info.plist"
      ]),
    .target(
      name: "ApolloUtils",
      dependencies: [],
      exclude: [
        "Info.plist"
      ]),
    .target(
      name: "ApolloCodegenLib",
      dependencies: [
        "ApolloUtils",
        .product(name: "InflectorKit", package: "InflectorKit"),
        .product(name: "OrderedCollections", package: "swift-collections")
      ],
      exclude: [
        "Info.plist",
        "Frontend/JavaScript",
      ],
      resources: [
        .copy("Frontend/dist/ApolloCodegenFrontend.bundle.js"),
        .copy("Frontend/dist/ApolloCodegenFrontend.bundle.js.map")
      ]),
    .target(
      name: "ApolloSQLite",
      dependencies: [
        "Apollo",
        .product(name: "SQLite", package: "SQLite.swift"),
      ],
      exclude: [
        "Info.plist"
      ]),
    .target(
      name: "ApolloWebSocket",
      dependencies: [
        "Apollo",
        "ApolloUtils"
      ],
      exclude: [
        "Info.plist"
      ])
  ]
)<|MERGE_RESOLUTION|>--- conflicted
+++ resolved
@@ -38,17 +38,13 @@
   dependencies: [
     .package(
       url: "https://github.com/stephencelis/SQLite.swift.git",
-<<<<<<< HEAD
-      .upToNextMinor(from: "0.12.2")),
+        .upToNextMinor(from: "0.13.1"))
     .package(
       url: "https://github.com/mattt/InflectorKit",
       .upToNextMinor(from: "1.0.0")),
     .package(
       url: "https://github.com/apple/swift-collections",
       .upToNextMajor(from: "1.0.0"))
-=======
-      .upToNextMinor(from: "0.13.1"))
->>>>>>> 3262cd0c
   ],
   targets: [
     .target(
