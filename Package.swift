// swift-tools-version:5.3
// The swift-tools-version declares the minimum version of Swift required to build this package.

import PackageDescription

let package = Package(
    name: "Apollo",
    products: [
    .library(
      name: "ApolloCore",
      targets: ["ApolloCore"]),
    .library(
      name: "Apollo",
      targets: ["Apollo"]),
    .library(
        name: "Apollo-Dynamic",
        type: .dynamic,
        targets: ["Apollo"]),
    .library(
      name: "ApolloCodegenLib",
      targets: ["ApolloCodegenLib"]),
    .library(
        name: "ApolloSQLite",
        targets: ["ApolloSQLite"]),
    .library(
        name: "ApolloWebSocket",
        targets: ["ApolloWebSocket"]),
    ],
    dependencies: [
    .package(
      url: "https://github.com/stephencelis/SQLite.swift.git",
      .upToNextMinor(from: "0.12.2")),
    .package(
      url: "https://github.com/daltoniam/Starscream",
      .upToNextMinor(from: "3.1.1")),
    .package(
      url: "https://github.com/stencilproject/Stencil.git",
      .upToNextMinor(from: "0.14.0")),
    .package(
<<<<<<< HEAD
      url: "https://github.com/apple/swift-crypto.git",
      .upToNextMinor(from: "1.1.2")),
=======
      url: "https://github.com/apollographql/InflectorKit",
      .upToNextMinor(from: "0.0.2")),
>>>>>>> 1eb90c5f
    ],
    targets: [
      .target(
        name: "ApolloCore",
        dependencies: [
          .product(name: "Crypto", package: "swift-crypto", condition: .when(platforms: [.linux]))
        ]),
    .target(
      name: "Apollo",
      dependencies: [
        "ApolloCore",
      ]),
    .target(
      name: "ApolloCodegenLib",
      dependencies: [
        "ApolloCore",
        "InflectorKit",
        .product(name: "Stencil", package: "Stencil"),
      ]),
    .target(
      name: "ApolloSQLite",
      dependencies: [
        "Apollo",
        .product(name: "SQLite", package: "SQLite.swift"),
      ]),
    .target(
      name: "ApolloSQLiteTestSupport",
      dependencies: [
        "ApolloSQLite",
        "ApolloTestSupport"
      ]),
    .target(
      name: "ApolloWebSocket",
      dependencies: [
        "Apollo",
        "ApolloCore",
        .product(name: "Starscream", package: "Starscream"),
      ]),
    .target(
      name: "ApolloTestSupport",
      dependencies: [
        "Apollo",
      ]),
    .target(
      name: "GitHubAPI",
      dependencies: [
        "Apollo",
      ]),
    .target(
      name: "StarWarsAPI",
      dependencies: [
        "Apollo",
      ]),
    .target(
      name: "UploadAPI",
      dependencies: [
        "Apollo",
      ]),
    .testTarget(
      name: "ApolloTests",
      dependencies: [
        "ApolloTestSupport",
        "StarWarsAPI",
        "UploadAPI"
      ]),
    .testTarget(
      name: "ApolloCacheDependentTests",
      dependencies: [
        "ApolloSQLiteTestSupport",
        "StarWarsAPI",
      ]),
    .testTarget(
      name: "ApolloCodegenTests",
      dependencies: [
        "ApolloTestSupport",
        "ApolloCodegenLib"
      ]),
    .testTarget(
      name: "ApolloSQLiteTests",
      dependencies: [
        "ApolloSQLiteTestSupport",
        "StarWarsAPI"
      ]),
    .testTarget(
      name: "ApolloWebsocketTests",
      dependencies: [
        "ApolloWebSocket",
        "ApolloTestSupport",
        "StarWarsAPI",
      ]),
    ]
)<|MERGE_RESOLUTION|>--- conflicted
+++ resolved
@@ -37,13 +37,11 @@
       url: "https://github.com/stencilproject/Stencil.git",
       .upToNextMinor(from: "0.14.0")),
     .package(
-<<<<<<< HEAD
       url: "https://github.com/apple/swift-crypto.git",
       .upToNextMinor(from: "1.1.2")),
-=======
+    .package(
       url: "https://github.com/apollographql/InflectorKit",
       .upToNextMinor(from: "0.0.2")),
->>>>>>> 1eb90c5f
     ],
     targets: [
       .target(
