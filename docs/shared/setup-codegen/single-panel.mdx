import {CodeBlock, CodeBlockProps} from "@apollo/chakra-helpers"

<ExpansionPanelList>

<ExpansionPanelListItem>

#### Install the Codegen CLI

<>{props.installComponent}</>

</ExpansionPanelListItem>

<ExpansionPanelListItem>

#### Initialize the code generation configuration

The Codegen CLI uses a JSON file to configure the code generation engine. You can use the Codegen CLI's `init` command to create this file with default values.

From your project's root directory, run the following command with your customized values:

<CodeBlock
  code={props.cliPath + " init --schema-name ${MySchemaName} --module-type ${ModuleType}"}
  language="bash"
  showLineNumbers='true'
/>

- `${MySchemaName}` provides a name for the namespace of your generated schema files.
- `${ModuleType}` configures how your generated schema types are included in your project.
  > This is a crucial decision to make **before configuring code generation**. To determine the right option for your project, see [Project Configuration](../project-configuration).
  >
  > To get started quickly, you can use the `.embeddedInTarget` option.
  > Using `.embeddedInTarget`, you must supply a target name using the `--target-name` command line option.

Running this command creates an `apollo-codegen-config.json` file.

</ExpansionPanelListItem>
<ExpansionPanelListItem>

#### Configure code generation options

Open your `apollo-codegen-config.json` file to start configuring code generation for your project.

<<<<<<< HEAD
The default configuration will:

- Find all GraphQL schema files ending with the file extension `.graphqls` within your project directory.
- Find all GraphQL operation and fragment definition files ending with the file extension `.graphql` within your project directory.
- Generate Swift code for the schema types in a directory with the `schema-name` provided.
- Generate Swift code for the operation and fragment models in a subfolder within the schema types output location.
=======
The default configuration:
- Finds all GraphQL schema files ending with `.graphqls`
- Finds all GraphQL operation and fragment definition files ending with `.graphql`
- Generates Swift code for your schema types in a directory with the provided `MySchemaName`
- Generates Swift code for your operation and fragment models in a subfolder within the same directory
>>>>>>> 26ff32b9

</ExpansionPanelListItem>
<ExpansionPanelListItem>

#### Run code generation

From your project's root directory, run:

<CodeBlock
  code={props.cliPath + " generate"}
  language="bash"
  showLineNumbers='true'
/>

The code generation engine creates your files with the extension `.graphql.swift`.

</ExpansionPanelListItem>
<ExpansionPanelListItem>

#### Add the generated schema and operation files to your target

By default, a directory containing your generated schema files is within a directory with the schema name you provided (i.e., `MySchemaName`). Your generated operation and fragment files are in a subfolder within the same directory.

If you created your target in an Xcode project or workspace, you'll need to manually add the generated files to your target.

<<<<<<< HEAD
> **Note:** Because adding generated files to your Xcode targets must be done manually each time you generate new files, we highly recommend defining your project targets with SPM. Alternatively, you can generate your operations into the package that includes your schema files. For more information see the documentation for [Code Generation Configuration](/ios/code-generation/codegen-configuration).
=======
> **Note:** Adding generated files to your Xcode targets must be done manually *each time* you generate new files. This is why we instead recommend defining your project targets with SPM.
>
> Alternatively, you can generate your operations into the package that includes your schema files. For more information, see [Code Generation Configuration](../code-generation/codegen-configuration).
>>>>>>> 26ff32b9

</ExpansionPanelListItem>
</ExpansionPanelList><|MERGE_RESOLUTION|>--- conflicted
+++ resolved
@@ -40,20 +40,12 @@
 
 Open your `apollo-codegen-config.json` file to start configuring code generation for your project.
 
-<<<<<<< HEAD
 The default configuration will:
 
 - Find all GraphQL schema files ending with the file extension `.graphqls` within your project directory.
 - Find all GraphQL operation and fragment definition files ending with the file extension `.graphql` within your project directory.
 - Generate Swift code for the schema types in a directory with the `schema-name` provided.
 - Generate Swift code for the operation and fragment models in a subfolder within the schema types output location.
-=======
-The default configuration:
-- Finds all GraphQL schema files ending with `.graphqls`
-- Finds all GraphQL operation and fragment definition files ending with `.graphql`
-- Generates Swift code for your schema types in a directory with the provided `MySchemaName`
-- Generates Swift code for your operation and fragment models in a subfolder within the same directory
->>>>>>> 26ff32b9
 
 </ExpansionPanelListItem>
 <ExpansionPanelListItem>
@@ -79,13 +71,9 @@
 
 If you created your target in an Xcode project or workspace, you'll need to manually add the generated files to your target.
 
-<<<<<<< HEAD
 > **Note:** Because adding generated files to your Xcode targets must be done manually each time you generate new files, we highly recommend defining your project targets with SPM. Alternatively, you can generate your operations into the package that includes your schema files. For more information see the documentation for [Code Generation Configuration](/ios/code-generation/codegen-configuration).
-=======
-> **Note:** Adding generated files to your Xcode targets must be done manually *each time* you generate new files. This is why we instead recommend defining your project targets with SPM.
 >
 > Alternatively, you can generate your operations into the package that includes your schema files. For more information, see [Code Generation Configuration](../code-generation/codegen-configuration).
->>>>>>> 26ff32b9
 
 </ExpansionPanelListItem>
 </ExpansionPanelList>