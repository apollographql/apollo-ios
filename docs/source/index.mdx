---
title: Introduction to Apollo iOS
sidebar_title: Introduction
description: A strongly-typed, caching GraphQL client for iOS, written in Swift
---

<<<<<<< HEAD
import { Link } from 'gatsby';

**Apollo iOS** is an [open-source](https://github.com/apollographql/apollo-ios) GraphQL client for native iOS apps, written in Swift. It enables you to execute queries and mutations against a GraphQL server and returns results as operation-specific Swift types.

<p>
  <Button
    colorScheme="indigo"
    as={Link}
    to="./tutorial/tutorial-introduction/"
    mr="4"
  >
    Start the tutorial
  </Button>
  <Button
    as={Link}
    to="./installation/"
=======
**Apollo iOS** is an [open-source](https://github.com/apollographql/apollo-ios) GraphQL client for native iOS apps, written in Swift. It enables you to execute queries and mutations against a GraphQL server and returns results as operation-specific Swift types.

<p>
  <ButtonLink
    colorScheme="indigo"
    href="./tutorial/tutorial-introduction/"
    mr="4"
  >
    Start the tutorial
  </ButtonLink>
  <ButtonLink
    href="./installation/"
>>>>>>> ab160e4b
  >
    Installation
  </ButtonLink>
</p>

## Benefits

### Strong typing with codegen

Thanks to strong typing in Apollo iOS, you don't need to deal with parsing JSON responses or passing around dictionaries of values that require manual casting. You also don't need to write model types yourself, because models are generated from the GraphQL operations your UI defines.

Because generated types are operation-specific, they include properties _only_ for the GraphQL fields included in their corresponding operation. This means you can rely on the Swift type checker to flag data access errors at compile time.

Apollo's Xcode integration enables you to work with your UI code and corresponding GraphQL definitions side by side. It even validates your query documents, showing errors inline.

### Normalized caching

Apollo iOS normalizes operation results to build a client-side cache of your data, which is updated with every operation you execute. This means your UI is always internally consistent, and it can stay up to date with your backend with as few operation as possible.

[Learn more about caching.](./caching/)

## Related libraries

[Apollo Kotlin](/kotlin/) is a GraphQL client for native Android apps written in Java and Kotlin. It offers Kotlin Multi-Platform integration as well.

Apollo Client for JavaScript's [React integration](/react) works with [React Native](https://facebook.github.io/react-native/) on both iOS and Android.<|MERGE_RESOLUTION|>--- conflicted
+++ resolved
@@ -4,24 +4,6 @@
 description: A strongly-typed, caching GraphQL client for iOS, written in Swift
 ---
 
-<<<<<<< HEAD
-import { Link } from 'gatsby';
-
-**Apollo iOS** is an [open-source](https://github.com/apollographql/apollo-ios) GraphQL client for native iOS apps, written in Swift. It enables you to execute queries and mutations against a GraphQL server and returns results as operation-specific Swift types.
-
-<p>
-  <Button
-    colorScheme="indigo"
-    as={Link}
-    to="./tutorial/tutorial-introduction/"
-    mr="4"
-  >
-    Start the tutorial
-  </Button>
-  <Button
-    as={Link}
-    to="./installation/"
-=======
 **Apollo iOS** is an [open-source](https://github.com/apollographql/apollo-ios) GraphQL client for native iOS apps, written in Swift. It enables you to execute queries and mutations against a GraphQL server and returns results as operation-specific Swift types.
 
 <p>
@@ -34,7 +16,6 @@
   </ButtonLink>
   <ButtonLink
     href="./installation/"
->>>>>>> ab160e4b
   >
     Installation
   </ButtonLink>
