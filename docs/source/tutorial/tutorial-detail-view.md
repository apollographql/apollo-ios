---
title: "6. Complete the detail view"
---

To get more information to show on the detail page, you have a couple of options: 

- You could request all the details you want to display for every single launch in the `LaunchList` query, and then pass that retrieved object on to the `DetailViewController`. 
- You could provide the identifier of an individual launch to a _different_ query to request all the details you want to display. 

The first option *can* seem easier if there isn't a substantial difference in size between what you're requesting for the list versus the detail page. 

However, remember that one of the advantages of GraphQL is that you can query for _exactly_ the data you need to display on a page. If you're not going to be displaying additional information, you can save bandwidth, execution time, and battery life by not asking for data until you need it.

This is especially true when you have a *much* larger query for your detail view than for your list view. Passing the identifier and then fetching based on that is considered a best practice. Even though the amount of data in this case doesn't differ greatly, you'll build out a query to help fetch details based on the ID so you'll know how to do it in the future. 

Create a new empty file and name it `LaunchDetails.graphql`. In this file, you'll add the details you want to display in the detail view. First, you'll want to go back to [your Sandbox](https://studio.apollographql.com/sandbox/explorer?endpoint=https%3A%2F%2Fapollo-fullstack-tutorial.herokuapp.com%2Fgraphql) and make sure that your query works!

In the Explorer tab, start by clicking the "New Tab" button in the middle operations section: 

<img alt="the new tab button" class="screenshot" src="images/explorer_new_tab.png"/>

A new tab will be added with nothing in it: 

<img alt="The UI after adding a new tab" class="screenshot" src="images/explorer_added_empty_tab.png"/>

In the left-hand column, click the word "Query" under "Documentation" to be brought to a list of possible queries: 

<img alt="The list of possible queries" class="screenshot" src="images/explorer_query_list.png"/>

Select the `launch` query by clicking the button next to it. Sandbox Explorer will automatically set up the query for you to use: 

<img alt="What the launch query will look like immediately after adding it" class="screenshot" src="images/explorer_launch_query_start.png"/>

First, change the name of the operation from "Query" to "LaunchDetails" - that will then reflect in the tab name and make it easier to tell which query you're working with:  

<img alt="The renamed query" class="screenshot" src="images/explorer_details_renamed.png"/>

Let's go through what's been added here: 

- Again, we've added an operation, but this time it's got a parameter coming into it. This was added automatically by Sandbox Explorer because there is not a default value provided for the non-null `launchId` argument. 
- The parameter is prefixed with a `$` for its name, and the type is indicated immediately after. Note that the `ID` type here has an exclamation point, meaning it can't be null. 
- Within that operation, we make a call to the `launch` query. The `id` is the argument the query is expecting, and the `$launchId` is the name of the parameter we just passed in the line above. 
- Again, there's blank space for you to add the fields you want to get details for on the returned object, which in this case is a `Launch`. 
- Finally, at the bottom, the "Variables" section of the Operations panel has been expanded, and a dictionary has been added with a key of `"launchId"`. At runtime, this will be used to fill in the blank of the `$launchId` parameter. 


> Note: GraphQL's assumptions about nullability are different from Swift's. In Swift, if you don't annotate a property's type with either a question mark or an exclamation point, that property is non-nullable.
>
> In GraphQL, if you don't annotate a field's type with an exclamation point, that field is considered *nullable*. This is because GraphQL fields are **nullable by default**.
>
> Keep this difference in mind when you switch between editing Swift and GraphQL files.

Now, switch back to Sandbox Explorer. Start by using the checkboxes or typing to add the properties you're already requesting in the `LaunchList` query. One difference: Use `LARGE` for the mission patch size since the patch will be displayed in a much larger `ImageView`:

```graphql title="(Sandbox Explorer)"
query LaunchDetails($id:ID!) {
  launch(id: $id) {
    id
    site
    mission {
      name
      missionPatch(size:LARGE)
    }
  }
}
```

Next, look in the left sidebar to see what other fields are available. Selecting `rocket` will add a set of brackets to request details about the rocket, and drill you into the `rocket` property, showing you the available fields on the `Rocket` type: 

<img alt="The available properties for Rocket" class="screenshot" src="images/explorer_rocket_drill_in.png"/>

Click the buttons to check off `name` and `type`. Next, go back to `Launch` by clicking the back button next to the `Rocket` type in the left sidebar: 

<img alt="The back button" class="screenshot" src="images/explorer_rocket_back.png"/>

Finally, check off the `isBooked` property on the `Launch`. Your final query should look like this: 

```graphql title="(Sandbox Explorer)"
query LaunchDetails($launchId: ID!) {
  launch(id: $launchId) {
    id
    site
    mission {
      name
      missionPatch(size: LARGE)
    }
    rocket {
      name
      type
    }
    isBooked
  }
}
```

At the bottom of the Operations section, update the Variables section to pass in an ID for a launch. In this case, it needs to be a string that contains a number:

<<<<<<< HEAD
```json title="(Sandbox Explorer)"
{ "id": "25" }
=======
```json:title=(Sandbox%20Explorer)
{ "launchId": "25" }
>>>>>>> b2ed7056
```

This tells Sandbox Explorer to fill in the value of the `$launchId` variable with the value `"25"` when it runs the query. Press the big play button, and you should get some results back for the launch with ID 25: 

<img src="images/explorer_launch_detail_result.png" alt="Detail request returning JSON" class="screenshot"/>

Now that you've confirmed it worked, copy the query (either by selecting all the text or using the "Copy Operation" option from the meatball menu as before) and paste it into your `LaunchDetails.graphql` file. Build the application so that codegen picks up this new file and generates a new query type for it. 

Now that you know what you're planning to ask for, it's time to set up the UI for the detail screen. Go to `DetailViewController.swift`. First, add a place to hang on to the result of the query. Add the following property to the top of the class: 

```swift title="DetailViewController.swift"
private var launch: LaunchDetailsQuery.Data.Launch?
```

Next, update the `viewDidLoad` function to clear out anything from the storyboard before attempting to configure the view:

```swift title="DetailViewController.swift"
override func viewDidLoad() {
  super.viewDidLoad()

  self.missionNameLabel.text = "Loading..."
  self.launchSiteLabel.text = nil
  self.rocketNameLabel.text = nil
  self.configureView()
}
```

Delete the existing contents of `configureView()`. In their place, start by adding a check that we have something to display, and a place to display it:

```swift title="DetailViewController.swift"
guard
  self.missionNameLabel != nil,
  let launch = self.launch else {
    return
}
```   
    
Next, it's time to display all the information you've gotten from your GraphQL server. Remember that GraphQL properties are nullable by default, so you'll often need to provide handling for when a given property is `nil`.

Add the following code below the `guard` statement you just added:
   
```swift title="DetailViewController.swift"
self.missionNameLabel.text = launch.mission?.name
self.title = launch.mission?.name

let placeholder = UIImage(named: "placeholder")!
    
if let missionPatch = launch.mission?.missionPatch {
  self.missionPatchImageView.sd_setImage(with: URL(string: missionPatch)!, placeholderImage: placeholder)
} else {
  self.missionPatchImageView.image = placeholder
}

if let site = launch.site {
  self.launchSiteLabel.text = "Launching from \(site)"
} else {
  self.launchSiteLabel.text = nil
}
    
if 
  let rocketName = launch.rocket?.name ,
  let rocketType = launch.rocket?.type {
    self.rocketNameLabel.text = "🚀 \(rocketName) (\(rocketType))"
} else {
  self.rocketNameLabel.text = nil
}
    
if launch.isBooked {
  self.bookCancelButton.title = "Cancel trip"
  self.bookCancelButton.tintColor = .red
} else {
  self.bookCancelButton.title = "Book now!"
  // Get the color from the main window rather than the view to prevent alerts from draining color
  self.bookCancelButton.tintColor = UIApplication.shared.windows.first?.tintColor
}
```

Then, find the `loadLaunchDetails()`  method. Replace the `TODO` with the following, which loads the details using the `LaunchDetailsQuery` you created earlier:

```swift title="DetailViewController.swift"
private func loadLaunchDetails() {
  guard
    let launchID = self.launchID,
    launchID != self.launch?.id else {
      // This is the launch we're already displaying, or the ID is nil.
      return
  }
    
  Network.shared.apollo.fetch(query: LaunchDetailsQuery(launchId: launchID)) { [weak self] result in
    guard let self = self else {
      return
    }
    
    switch result {
    case .failure(let error):
      self.showAlert(title: "Network Error",
                     message: error.localizedDescription)
    case .success(let graphQLResult):
      if let launch = graphQLResult.data?.launch {
        self.launch = launch
      }
    
      if let errors = graphQLResult.errors {
        let message = errors
                        .map { $0.localizedDescription }
                        .joined(separator: "\n")
        self.showAlert(title: "GraphQL Error(s)",
                       message: message)
      }
    }
  }
}
```

Finally, update the `didSet` for `launchID` to load the launch details if we don't already have them: 

```swift title="DetailViewController.swift"
var launchID: GraphQLID? {
  didSet {
    self.loadLaunchDetails()
  }
}
```

and add a `didSet` on the `launch` property to load the UI once the launch is actually loaded. 

```swift title="DetailViewController.swift"
private var launch: LaunchDetailsQuery.Data.Launch? {
  didSet {
    self.configureView()
  }
}
```

Build and run the application. When you tap into the detail screen, you should now see the full details: 

<img src="images/detail_loaded.png" alt="Final display of the detail screen" class="screenshot" width="300"/>

You'll notice that many of the more recent launches have a rocket type of `FT`. If you load more launches until you get to the end of the list, you'll get to some rockets that have different rocket types: 

<img src="images/detail_loaded_merlin_c.png" alt="Final display with different rocket type" class="screenshot" width="300"/>

You may have noticed that the detail view includes a `Book Now!` button, but there's no way to book a seat yet. To fix that, let's [learn how to make changes to objects in your graph with mutations, including authentication](./tutorial-authentication).<|MERGE_RESOLUTION|>--- conflicted
+++ resolved
@@ -95,13 +95,8 @@
 
 At the bottom of the Operations section, update the Variables section to pass in an ID for a launch. In this case, it needs to be a string that contains a number:
 
-<<<<<<< HEAD
-```json title="(Sandbox Explorer)"
-{ "id": "25" }
-=======
 ```json:title=(Sandbox%20Explorer)
 { "launchId": "25" }
->>>>>>> b2ed7056
 ```
 
 This tells Sandbox Explorer to fill in the value of the `$launchId` variable with the value `"25"` when it runs the query. Press the big play button, and you should get some results back for the launch with ID 25: 
