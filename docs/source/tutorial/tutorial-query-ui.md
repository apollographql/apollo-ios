---
title: "4. Connect your queries to your UI"
---

Now that your app can execute queries against a GraphQL server, you can reflect the results of those queries in your UI.

## Display the list of launches

Now let's add properties to display the results of the `LaunchListQuery` you built in the previous tutorial step. 

At the top of `LaunchesViewController.swift`, add a new property to store the launches that the query returns: 

```swift title="LaunchesViewController.swift"
var launches = [LaunchListQuery.Data.Launch.Launch]()
```

Why the long name? Each query returns its own nested object structure to ensure that when you use the result of a particular query, you can't ask for a property that isn't present. Because this screen will be populated by the results of the `LaunchListQuery`, you need to display subtypes of that particular query.

Next, add an enum that helps handle dealing with sections (we'll add more items to the enum later): 

```swift title="LaunchesViewController.swift"
enum ListSection: Int, CaseIterable {
  case launches
}
```

## Fill in required methods

Now we can update the various `UITableViewDataSource` methods to use the result of our query.

For `numberOfSections(in:)`, you can use the `allCases` property from `CaseIterable` to provide the appropriate number of sections:

```swift title="LaunchesViewController.swift"
override func numberOfSections(in tableView: UITableView) -> Int {
  return ListSection.allCases.count
}
```

For `tableView(_:numberOfRowsInSection:)`, you can try instantiating a `ListSection` enum object. If it doesn't work, that's an invalid section, and if it does, you can `switch` directly on the result. In this case, you'll want to return the count of launches:

```swift title="LaunchesViewController.swift"
override func tableView(_ tableView: UITableView, numberOfRowsInSection section: Int) -> Int {
  guard let listSection = ListSection(rawValue: section) else {
    assertionFailure("Invalid section")
    return 0
  }
        
  switch listSection {
  case .launches:
    return self.launches.count
  }
}
```

For `tableView(_:cellForRowAt:)`, you can use the existing cell dequeueing mechanism, the same section check as in `tableView(_:numberOfRowsInSection)`, and then configure the cell based on what section it's in.

For this initial section, grab a launch out of the `launches` array at the index of `indexPath.row`, and update the `textLabel` to display the launch site:

```swift title="LaunchesViewController.swift"
override func tableView(_ tableView: UITableView, cellForRowAt indexPath: IndexPath) -> UITableViewCell {
  let cell = tableView.dequeueReusableCell(withIdentifier: "Cell", for: indexPath)

  guard let listSection = ListSection(rawValue: indexPath.section) else {
    assertionFailure("Invalid section")
    return cell
  }
    
  switch listSection {
  case .launches:
    let launch = self.launches[indexPath.row]
    cell.textLabel?.text = launch.site
  }
    
  return cell
}
```

Your table view has all the information it needs to populate itself when the `launches` array has contents. Now it's time to actually get those contents from the server. 

First, add a method to load the launches. You'll use a setup similar to the one you used to set this up in the `AppDelegate` earlier. 

However, you need to make sure that a call doesn't try to call back and use elements that are no longer there, so you'll check to make sure that the `LaunchesViewController` hasn't been deallocated out from under you by passing in `[weak self]` and unwrapping `self` before proceeding with updating the UI. 

Replace the `TODO` in `loadLaunches` with the following: 

```swift title="LaunchesViewController.swift"
private func loadLaunches() {
  Network.shared.apollo
    .fetch(query: LaunchListQuery()) { [weak self] result in
    
    guard let self = self else {
      return
    }

    defer {
      self.tableView.reloadData()
    }
            
    switch result {
    case .success(let graphQLResult):
      // TODO
    case .failure(let error):
      // From `UIViewController+Alert.swift`
      self.showAlert(title: "Network Error",
                     message: error.localizedDescription)
    }
  }
}
```


`GraphQLResult` has both a `data` property and an `errors` property. This is because GraphQL allows partial data to be returned if it's non-null. 

In the example we're working with now, we could theoretically obtain a list of launches, and then an error stating that a launch with a particular ID could not be retrieved. 

This is why when you get a `GraphQLResult`, you generally want to check both the `data` property (to display any results you got from the server) _and_ the `errors` property (to try to handle any errors you received from the server). 

Replace the `// TODO` in the code above with the following code to handle both data and errors:

```swift title="LaunchesViewController.swift"
if let launchConnection = graphQLResult.data?.launches {
  self.launches.append(contentsOf: launchConnection.launches.compactMap { $0 })
}
        
if let errors = graphQLResult.errors {
  let message = errors
        .map { $0.localizedDescription }
        .joined(separator: "\n")
  self.showAlert(title: "GraphQL Error(s)",
                 message: message)    
}
```

Finally, you'd normally need to actually call the method you just added to kick off the call to the network when the view is first loaded. Take a look at your `viewDidLoad` and note that it's already set up to call `loadLaunches`: 

```swift title="LaunchesViewController.swift"
override func viewDidLoad() {
  super.viewDidLoad()
  self.loadLaunches()
}
```

Build and run the application. After the query completes, a list of launch sites appears: 

<img src="images/list_sites_success.png" alt="List of launch sites" class="screenshot" width="300"/>

However, if you attempt to tap one of the rows, the app displays the detail with the the placeholder text you can see in the storyboard, instead of any actual information about the launch:


<img src="images/stock_detail_view.png" alt="Placeholder detail content" class="screenshot" width="300"/>


To send that information through, you need to build out the `LaunchesViewController`'s `prepareForSegue` method, and have a way for that method to pass the `DetailViewController` information about the launch.

## Pass information to the detail view

Let's update the `DetailViewController` to be able to handle information about a launch. 

Open `DetailViewController.swift` and note that there's a  property below the list of `IBOutlet`s:  

```swift title="DetailViewController.swift"
var launchID: GraphQLID? {
  didSet {
    self.loadLaunchDetails()
  }
}
```

This settable property allows the `LaunchesViewController` to pass along the identifier for the selected launch. The identifier will be used later to load more details about the launch. 

For now, update the `configureView()` method to use this property (if it's there) to show the launch's identifier: 

```swift title="DetailViewController.swift"
func configureView() {
  // Update the user interface for the detail item.
  guard
    let label = self.missionNameLabel,
    let id = self.launchID else {
      return
  }

  label.text = "Launch \(id)"
  // TODO: Adjust UI based on whether a trip is booked or not
}
```

> **Note**: You're also unwrapping the `missionNameLabel` because even though it's an Implicitly Unwrapped Optional, it won't be present if `configureView` is called before `viewDidLoad`.

Next, back in `LaunchesViewController.swift`, update the `prepareForSegue` method to obtain the most recently selected row and pass its corresponding launch details to the detail view controller. Replace the `TODO` and below with the following: 

```swift title="LaunchesViewController.swift"
guard let selectedIndexPath = self.tableView.indexPathForSelectedRow else {
  // Nothing is selected, nothing to do
  return
}
    
guard let listSection = ListSection(rawValue: selectedIndexPath.section) else {
  assertionFailure("Invalid section")
  return
}
    
switch listSection {
case .launches:
  guard
    let destination = segue.destination as? UINavigationController,
    let detail = destination.topViewController as? DetailViewController else {
      assertionFailure("Wrong kind of destination")
      return
  }

  let launch = self.launches[selectedIndexPath.row]
  detail.launchID = launch.id
  self.detailViewController = detail
}
```

Build and run, and tap on any of the launches. You'll now see the launch ID for the selected launch when you land on the page:

<img src="images/detail_view_launch_id.png" alt="Empty screen with launch ID" class="screenshot" width="300"/>

The app is working! However, it doesn't provide much useful information. Let's fix that.

## Add more info to the list view

Go back to `LaunchList.graphql`. Your query is already fetching most of the information you want to display, but it would be nice to display both the name of the mission and an image of the patch. 

Looking at the schema in Sandbox Explorer , you can see that `Launch` has a property of `mission`, which allows you to get details of the mission. A mission has both a `name` and a `missionPatch` property, and the `missionPatch` can optionally take a parameter about what size something needs to be.

Because loading a table view with large images can impact performance, ask for the name and a `SMALL` mission patch. Update your query to look like the following:

```graphql title="LaunchList.graphql"
query LaunchList {
  launches {
    hasMore
    cursor
    launches {
      id
      site
      mission {
        name
        missionPatch(size: SMALL)
      }
    }
  }
}
```

When you recompile, if you look in `API.swift`, you'll see a new nested type, `Mission`, with the two properties you requested.

Go back to `LaunchesViewController.swift` and add the following import of one of the libraries that was already in your project to the top of the file:

```swift title="LaunchesViewController.swift"
import SDWebImage
```

You'll use this shortly to load an image based on a URL.

Next, open up your Asset your Asset Catalog, `Assets.xcassets`. You'll see an image named "Placeholder": 

<img alt="image in asset catalog" class="screenshot" src="images/placeholder_in_asset_catalog.png"/>

You'll use this image as a placeholder to show while the mission patch images are loading. 

Now go back to `LaunchesViewController.swift`. In `tableView(cellForRowAt:)`, once the cell is loaded, add the following code to help make sure that before the cell is configured, it clears out any stale data:

```swift title="LaunchesViewController.swift"
cell.imageView?.image = nil
cell.textLabel?.text = nil
cell.detailTextLabel?.text = nil
```

> **Note**: In a custom `UITableViewCell`, you'd do this by overriding `prepareForReuse` rather than resetting directly in the data source. However, since you're using a stock cell, you have to do it here. 

Next, in the same method, go down to where you're setting up the cell based on the section. Update the code to use the launch mission name as the primary text label, the launch site as the detail text label, and to load the mission patch if it exists:
    
<<<<<<< HEAD
```swift title="LaunchesViewController.swift" 
=======
```swift title="LaunchesViewController.swift"
>>>>>>> ab160e4b
switch listSection {
case .launches:
  let launch = self.launches[indexPath.row]
  cell.textLabel?.text = launch.mission?.name
  cell.detailTextLabel?.text = launch.site
    
  let placeholder = UIImage(named: "placeholder")!
    
  if let missionPatch = launch.mission?.missionPatch {
    cell.imageView?.sd_setImage(with: URL(string: missionPatch)!, placeholderImage: placeholder)
  } else {
    cell.imageView?.image = placeholder
  }
}
```

Build and run the application, and you will see all the information for current launches populate: 


<img src="images/launch_list_final.png" alt="Final launch list" class="screenshot" width="300"/>

If you scroll down, you'll see the list includes only about 20 launches. This is because the list of launches is **paginated**, and you've only fetched the first page. 

Now it's time to learn [how to use a cursor-based loading system to load the entire list of launches](./tutorial-pagination/).<|MERGE_RESOLUTION|>--- conflicted
+++ resolved
@@ -273,11 +273,7 @@
 
 Next, in the same method, go down to where you're setting up the cell based on the section. Update the code to use the launch mission name as the primary text label, the launch site as the detail text label, and to load the mission patch if it exists:
     
-<<<<<<< HEAD
-```swift title="LaunchesViewController.swift" 
-=======
-```swift title="LaunchesViewController.swift"
->>>>>>> ab160e4b
+```swift title="LaunchesViewController.swift"
 switch listSection {
 case .launches:
   let launch = self.launches[indexPath.row]
