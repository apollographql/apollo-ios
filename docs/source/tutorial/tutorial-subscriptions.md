---
title: "9. Write your first subscription"
---

In this section, you will use subscriptions to get notified whenever someone books a flight 🚀! [Subscriptions](https://graphql.org/blog/subscriptions-in-graphql-and-relay/) allow you to be notified in real time whenever an event happens on your server. The [fullstack backend](https://apollo-fullstack-tutorial.herokuapp.com/graphql) supports subscriptions based on [WebSockets](https://en.wikipedia.org/wiki/WebSocket).


## Write your subscription

Open your [Sandbox](https://studio.apollographql.com/sandbox/explorer?endpoint=https%3A%2F%2Fapollo-fullstack-tutorial.herokuapp.com%2Fgraphql) back up, click on the Schema tab at the far left. In addition to `queries` and `mutations`, you will see a third type of operations, `subscriptions`. Click on subscriptions to see the `tripsBooked` subscription:

<img alt="The definition of tripsBooked in the schema" class="screenshot" src="images/schema_tripsBooked_definition.png"/>

This subscription doesn't take any argument and returns a single scalar named `tripsBooked`. Since you can book multiple trips at once, `tripsBooked` is an `Int`. It will contain the number of trips booked at once or -1 if a trip has been cancelled.

Click the play button to the far right of `tripsBooked` to open the subscription in Explorer. Open a new tab, then check the `tripsBooked` button to have the subscription added:

<img alt="The initial definition of the TripsBooked subscription" class="screenshot" src="images/explorer_tripsbooked_initial.png"/>

Again, rename your subscription so it's easier to find:

<img alt="The subscription after rename" class="screenshot" src="images/explorer_tripsbooked_renamed.png"/>

Click the Submit Operation button, and your subscription will start listening to events. You can tell it's up and running because a panel will pop up at the lower left where subscription data will come in:

<img alt="The UI showing that it's listening for subscription updates" class="screenshot" src="images/explorer_subscriptions_listening.png"/>

## Test your subscription

Open a new tab in Explorer. In this new tab, add code to book a trip like on [step 8](tutorial-mutations), but with a hard-coded ID:

```graphql
mutation BookTrip {
  bookTrips(launchIds: ["93"]){
    message
  }
}
```

Do not forget to include the authentication header. At the bottom of the Sandbox Explorer pane where you add operations, there's a `Headers` section:

<img alt="Adding a login token to explorer" class="screenshot" src="images/explorer_authentication_header.png"/>

Click the Submit Operation button. If everything went well, you just booked a trip! At the top of the right panel, you'll see the success JSON for your your `BookTrip` mutation, and below it, updated JSON for the `TripsBooked` subscription:

<img alt="Subscription success in Explorer" class="screenshot" src="images/explorer_subscription_success.png"/>

Continue booking and/or canceling trips, you will see events coming in the subscription panel in real time. After some time, the server might close the connection and you'll have to restart your subscription to keep receiving events.

## Add the subscription to the project

Now that your subscription is working, add it to your project. Create an empty file named `TripsBooked.graphql` next to your other GraphQL files and paste the contents of the subscription. The process is similar to what you've already done for queries and mutations:

```graphql title="TripsBooked.graphql"
subscription TripsBooked {
  tripsBooked
}
```

Build your project, and the subscription will be picked up and added to your `API.swift` file.

## Configure your ApolloClient to use subscriptions

> This tutorial uses the [`graphql-ws`](https://github.com/apollographql/subscriptions-transport-ws/blob/master/PROTOCOL.md) protocol, implemented by the [`subscriptions-transport-ws`](https://github.com/apollographql/subscriptions-transport-ws) library. **That library is no longer actively maintained.** We recommend using the [`graphql-ws`](https://www.npmjs.com/package/graphql-ws) library instead, which implements its own WebSocket subprotocol, `graphql-transport-ws`. Note that the two libraries do not use the same WebSocket subprotocol and you need to ensure that your servers, clients, and tools use the **same library and subprotocol**. For more information and examples, see [GraphQL over WebSocket protocols](../subscriptions#graphql-over-websocket-protocols).

In `Network.swift`, you'll need to set up a transport which supports subscriptions in addition to general network usage. In practice, this means adding a `WebSocketTransport` which will allow real-time communication with your server.

First, at the top of the file, add an import for the **ApolloWebSocket** framework to get access to the classes you'll need:

```swift title="Network.swift"
import ApolloWebSocket
```

Next, in the lazy declaration of the `apollo` variable, immediately after `transport` is declared, set up what you need to add subscription support to your client:

```swift title="Network.swift"
// 1
let webSocket = WebSocket(
  url: URL(string: "wss://apollo-fullstack-tutorial.herokuapp.com/graphql")!,
  protocol: .graphql_ws
)

// 2
let webSocketTransport = WebSocketTransport(websocket: webSocket)

// 3
let splitTransport = SplitNetworkTransport(
  uploadingNetworkTransport: transport,
  webSocketNetworkTransport: webSocketTransport
)

// 4
return ApolloClient(networkTransport: splitTransport, store: store)
```

What's happening here?

1. You've created a web socket with the server's web socket URL - `wss://` is the protocol for a secure web socket.
2. You've created a `WebSocketTransport`, which allows the Apollo SDK to communicate with the web socket.
3. You've created a `SplitNetworkTransport`, which can decide whether to use a web socket or not automatically, with both the `RequestChainNetworkTransport` you had previously set up, and the `WebSocketTransport` you just set up.
4. You're now passing the `splitTransport` into the `ApolloClient`, so that it's the main transport being used in your `ApolloClient`.

Now, you're ready to actually use your subscription!

## Display a view when a trip is booked/cancelled

In `LaunchesViewController`, add a new variable just below `activeRequest` to hang on to a reference to your subscription so it doesn't get hammered by ARC as soon as it goes out of scope:

```swift title="LaunchesViewController.swift"
private var activeSubscription: Cancellable?
```

Next, just above the code for handling Segues, add code for starting and handling the result of a subscription:

```swift title="LaunchesViewController.swift"
// MARK: - Subscriptions

private func startSubscription() {
<<<<<<< HEAD
      activeSubscription = Network.shared.apollo.subscribe(subscription: TripsBookedSubscription()) { result in
=======
    activeSubscription = Network.shared.apollo.subscribe(subscription: TripsBookedSubscription()) { result in
>>>>>>> 0e21f099
        switch result {
        case .failure(let error):
            self.showAlert(title: "NetworkError",
                           message: error.localizedDescription)
        case .success(let graphQLResult):
            if let errors = graphQLResult.errors {
                self.showAlertForErrors(errors)
            } else if let tripsBooked = graphQLResult.data?.tripsBooked {
                self.handleTripsBooked(value: tripsBooked)
            } else {
                // There was no data and there were no errors, do nothing.
            }
        }
    }
}

private func handleTripsBooked(value: Int) {
   print("Trips booked: \(value)")
}
```

Finally, add a line to `viewDidLoad` which actually starts the subscription:

```swift title="LaunchesViewController.swift"
override func viewDidLoad() {
    super.viewDidLoad()
    self.startSubscription()
    self.loadMoreLaunchesIfTheyExist()
}
```

Build and run your app and go back to Sandbox Explorer, and select the tab where you set up the `BookTrip` mutation. Book a new trip while your app is open, you'll see a log print out:

```
Trips booked: 1
```

Cancel that same trip, and you'll see another log:

```
Trips booked: -1
```

Now, let's display that information in a view! Replace the `print` statement in `handleTripsBooked` with code to use the included `NotificationView` to show a brief alert at the bottom of the screen with information about a trip being booked or cancelled:

```swift title="LaunchesViewController.swift"
private func handleTripsBooked(value: Int) {
    var message: String
    switch value {
    case 1:
        message = "A new trip was booked! 🚀"
    case -1:
        message = "A trip was cancelled! 😭"
    default:
        self.showAlert(title: "Unexpected value",
                       message: " Subscription returned unexpected value: \(value)")
        return
    }

    NotificationView.show(in: self.navigationController!.view,
                          with: message,
                          for: 4.0)
}
```

Build and run the application to your simulator, then use Studio to send bookings and cancellations again, and your iOS app should see some shiny new notifications pop up:

<img alt="A new trip was booked (rocket)" class="screenshot" src="images/screenshot_trip_booked.png" width="300"/>

And you've done it! You've completed the tutorial.

## More resources

There are way more things you can do with the Apollo iOS SDK, and the rest of this documentation includes info on more advanced topics like:

- Using [fragments](../fragments/)
- Working with [custom scalars](../fetching-queries/#notes-on-working-with-custom-scalars)
- [Caching](../caching/)

Feel free to ask questions by either [opening an issue on our GitHub repo](https://github.com/apollographql/apollo-ios/issues), or [joining the community](http://community.apollographql.com/new-topic?category=Help&tags=mobile,client).

And if you want dig more and see GraphQL in real-world apps, you can take a look at these open source projects using Apollo iOS:

* https://github.com/GitHawkApp/GitHawk
* [open a PR if you have an example app that should be here!]<|MERGE_RESOLUTION|>--- conflicted
+++ resolved
@@ -116,11 +116,7 @@
 // MARK: - Subscriptions
 
 private func startSubscription() {
-<<<<<<< HEAD
       activeSubscription = Network.shared.apollo.subscribe(subscription: TripsBookedSubscription()) { result in
-=======
-    activeSubscription = Network.shared.apollo.subscribe(subscription: TripsBookedSubscription()) { result in
->>>>>>> 0e21f099
         switch result {
         case .failure(let error):
             self.showAlert(title: "NetworkError",
