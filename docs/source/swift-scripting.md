---
title: Swift scripting
---

Apollo Client for iOS enables you to use Swift scripting to perform certain operations that otherwise require the command line. 

This document guides you through setting up a Swift Package Manager executable project using our template, and then using that project to: 

- Download a schema
- Generate Swift code for your model objects based on your schema and operations

## Conceptual background

Apollo's code generation requires both of the following to run:

* Your **schema**, which defines what it's *possible* for you to request from or send to your server
* One or more **operations**, which define what you are *actually* requesting from the server

If you're missing either of these, codegen can't run. If you define operations but no schema, the operations can't be validated. If you define a schema but no operations, there's nothing to validate or generate code for. 

Or, more succinctly:

```
schema + operations = code
```

Each operation you define can be one of the following:

- A **query**, which is a one-time request for specific data
- A **mutation**, which changes data on the server and then receives updated data back
- A **subscription**, which allows you to listen for changes to a particular object or type of object

Code generation takes your operations and compares them to the schema to confirm that they're valid. If an operation _isn't_ valid, the whole process errors out. If all operations are valid, codegen generates Swift code that gives you end-to-end type safety for each operation. 

The rest of this guide will help you set up a Swift Package Manager executable that will live alongside your main `xcodeproj` and which can be used either from your main `xcodeproj` or on its own to download a schema, generate code, or both.

## Setup

We've created a template of a Swift Package Manager Executable to speed things along.

This project is provided as a template for an executable rather than a compiled executable to allow you to make changes to the executable relevant to your setup. This allows you to customize while still using Swift as much as possible and bash as little as possible, to preserve both type safety and readability. 

You can download the current version of the template from the [iOSCodegenTemplate Repository](https://github.com/apollographql/iOSCodegenTemplate/tree/1.0.0-alpha).

When you unzip the downloaded repo, you'll see that there's a folder called **`ApolloCodgen`**. 

If you're using the default target structure for an Xcode project, your project's file structure will look essentially like this in Finder: 

```txt title="Sample Project Structure"
<<<<<<< HEAD
📂 MyProject                 // Source root
  ┃ 📄 MyProject.xcodeproj
  ┣ 📁 MyProject            // Contains app target source files
  ┣ 📁 MyLibraryTarget      // Contains lib target source files
  ┣ 📁 MyProjectTests       // Contains test files
=======
MyProject                  // Source root
├─ MyProject.xcodeproj
├─ MyProject/              // Contains app target source files
├─ MyLibraryTarget/        // Contains lib target source files
├─ MyProjectTests/         // Contains test files
>>>>>>> ab160e4b
```

Drag the `ApolloCodegen` folder in **at the same level as your other targets** (in Finder, not in Xcode): 

```txt title="Sample Project Structure"
<<<<<<< HEAD
📂 MyProject                 // Source root
  ┃ 📄 MyProject.xcodeproj
  ┣ 📁 MyProject            // Contains app target source files
  ┣ 📁 MyLibraryTarget      // Contains lib target source files
  ┣ 📁 MyProjectTests       // Contains test files
  ┣ 📁 ApolloCodegen        // Contains the swift scripting files you just downloaded and dragged in
=======
MyProject                  // Source root
├─ MyProject.xcodeproj
├─ MyProject/              // Contains app target source files
├─ MyLibraryTarget/        // Contains lib target source files
├─ MyProjectTests/         // Contains test files
├─ ApolloCodegen/          // Contains the swift scripting files you just downloaded and dragged in
>>>>>>> ab160e4b
```

Double-click `Package.swift` in the `ApolloCodegen` folder to open the executable's package in Xcode. 

**Important!** Since a particular version of code generation is tied to a particular version of the SDK, you need to make sure that the `dependencies` section of `Package.swift` is set to grab the same version of the `apollo-ios` library you're using in your main application: 

```swift title="Package.swift"
.package(name: "Apollo",
         url: "https://github.com/apollographql/apollo-ios.git", 
         from: "1.0.0-alpha-1")
```

Note that these instructions are updated along with newer versions of the library - if you're seeing something that doesn't compile, please check that you're on the most recent version of the SDK both in your app and in your Codegen project. 

## A Tour Of The Template Project

This section will walk you through the already-set up code in the template project. There are two files: `main.swift` and `FileStructure.swift`. 

### SwiftScript

This object uses the [Swift Argument Parser](https://github.com/apple/swift-argument-parser) to create an outer root command which can be run either from the command line if a binary is exported, or run directly by using `swift run` (recommended).  

There are sub-commands to run specific tasks - these are most often what you'll want to focus on, and where you'll need to make changes appropriate to your project's name and structure. 

#### DownloadSchema

This command will download a GraphQL schema. There are two pieces you definitely need to fill in: 

- The place you want to download your schema from. This is usually via introspection of your GraphQL endpoint, so the default is set to use this, you just need to replace the `localhost` URL with the URL of your GraphQL endpoint. If you've got it set up, you can also download your schema from the Apollo Schema Registry. You'll need to add your API Key and Graph ID for this, which you can get from Apollo Studio. 
- The name of the folder where you want the schema downloaded. If you've followed the template above, you'll want to place the schema in the folder where your target's code lives. 

You can also use [options provided by the `ApolloSchemaDownloadConfiguration` object](https://www.apollographql.com/docs/ios/api/ApolloCodegenLib/structs/ApolloSchemaDownloadConfiguration/) to further configure how and where you want to download your schema. 

#### GenerateCode

This command will take your downloaded schema and your local operations and combine them to generate code. Note that if you don't have a schema _or_ don't have any local operations, code generation will fail. 

You will need to replace one placeholder: The location of your target's root folder. 

## Running as a script

To run the script using the command line, `cd` into the `ApolloCodegen` directory and run the following command: 

```
swift run ApolloCodegen [subcommand]
```

This will build and run the executable, and then run the specified subcommand. The first build may take a minute since it will need to check out dependencies, but the Swift build system's caching will prevent any steps that haven't had changes  (including dependency fetching) from re-executing.

If you don't provide a subcommand, a list of available subcommands will be printed. 

### Downloading a schema

Update the `downloadSchema` command to have the correct download method and download path within the Swift file. Then, from the command line, run: 

```
swift run ApolloCodegen downloadSchema
```

If you're using the template code and following the sample project structure, the schema should download here: 

```txt title="Sample Project Structure"
<<<<<<< HEAD
📂 MyProject                // SourceRoot
  ┃ 📄 MyProject.xcodeproj
  ┣ 📂  MyProject          // Contains app target source files
  ┃ ┃ 📄 schema.json       // <-- downloaded schema
  ┣ 📁 MyLibraryTarget     // Contains lib target source files
  ┣ 📁 MyProjectTests      // Contains test files
  ┣ 📁 ApolloCodegen       // Contains Swift Scripting files
=======
MyProject                  // SourceRoot
├─ MyProject.xcodeproj
├─ MyProject/              // Contains app target source files
│  └─ schema.graphqls
├─ MyLibraryTarget/        // Contains lib target source files
├─ MyProjectTests/         // Contains test files
├─ ApolloCodegen/          // Contains Swift Scripting files
>>>>>>> ab160e4b
```

Next, now that you have a schema, you need a GraphQL file with an operation in order to generate code. 

## Adding a `.graphql` file with an operation

If you're not familiar with creating an operation in graphQL, please check out the [portion of our tutorial on executing your first query](https://www.apollographql.com/docs/ios/tutorial/tutorial-execute-query/). You can stop after the section about adding your query to Xcode.

<<<<<<< HEAD
Make sure you've added the operation file to the project files, ideally at or above the level of the `schema.json` (Otherwise, you'll need to manually pass the URL of your GraphQL files to your code generation step):

```txt title="Sample Project Structure"
📂 MyProject               // SourceRoot
  ┃ 📄 MyProject.xcodeproj
  ┣ 📂 MyProject          // Contains app target source files
  ┃ ┃ 📄 schema.json
  ┃ ┃ 📄 LaunchList.graphql
  ┣ 📁 MyLibraryTarget    // Contains lib target source files
  ┣ 📁 MyProjectTests     // Contains test files
  ┣ 📁 ApolloCodegen      // Contains Swift Scripting files
=======
Make sure you've added the operation file to the project files, ideally at or above the level of the `schema.graphqls` (Otherwise, you'll need to manually pass the URL of your operation file to your code generation step):

```txt title="Sample Project Structure"
MyProject                  // SourceRoot
├─ MyProject.xcodeproj
├─ MyProject/              // Contains app target source files
│  ├─ schema.graphqls
│  └─ LaunchList.graphql
├─ MyLibraryTarget/        // Contains lib target source files
├─ MyProjectTests/         // Contains test files
├─ ApolloCodegen/          // Contains Swift Scripting files
>>>>>>> ab160e4b
```

Here, for example, is what this looks like in a file for one of the queries in our [tutorial application](./tutorial/tutorial-introduction):

<img alt="Launch list file" src="screenshot/graphql_file_launchlist.png" class="screenshot"/>

**Note:** You do **not** need to add this file to your target in Xcode. Only the generated Swift code needs to be included in your target for it to work. 

## Running code generation from your main project

Codegen should be set up to run from your main project when you build - this will allow any changes you've made to your graphQL files to be picked up and the code to be regenerated. 

This is best achieved with a Run Script Build Phase. 

1. Select the target in your project or workspace you want to run code generation, and go to the `Build Phases` tab. 

2. Create a new Run Script Build Phase by selecting the **+** button in the upper left-hand corner:
   ![New run script build phase dialog](screenshot/new_run_script_phase.png)

3. Update the build phase run script to `cd` into the folder where your executable's code lives, then run `swift run` (using `xcrun` so that you can ensure it runs with the correct SDK, no matter what type of project you're building): 

    ```
    # Don't run this during index builds
    if [ $ACTION = "indexbuild" ]; then exit 0; fi

    cd "${SRCROOT}"/ApolloCodegen
    xcrun -sdk macosx swift run ApolloCodegen generate
    ```

    >**Note**: If your package ever seems to have problems with caching, run `swift package clean` before `swift run` for a totally clean build. Do not do this by default, because it substantially increases build time.
    
4. Build your target.

Now, every time you build your project, this script gets called. Because Swift knows not to recompile everything unless something's changed, it should not have a significant impact on your build time. 

## Swift-specific troubleshooting

If you encounter errors around `SecTaskLoadEntitlements` that result in an immediate exit of the script instead of showing the permission prompt, verify that all the folders you're looking for exist at the correct path. This error is often caused by a typo.<|MERGE_RESOLUTION|>--- conflicted
+++ resolved
@@ -47,39 +47,22 @@
 If you're using the default target structure for an Xcode project, your project's file structure will look essentially like this in Finder: 
 
 ```txt title="Sample Project Structure"
-<<<<<<< HEAD
-📂 MyProject                 // Source root
-  ┃ 📄 MyProject.xcodeproj
-  ┣ 📁 MyProject            // Contains app target source files
-  ┣ 📁 MyLibraryTarget      // Contains lib target source files
-  ┣ 📁 MyProjectTests       // Contains test files
-=======
 MyProject                  // Source root
 ├─ MyProject.xcodeproj
 ├─ MyProject/              // Contains app target source files
 ├─ MyLibraryTarget/        // Contains lib target source files
 ├─ MyProjectTests/         // Contains test files
->>>>>>> ab160e4b
 ```
 
 Drag the `ApolloCodegen` folder in **at the same level as your other targets** (in Finder, not in Xcode): 
 
 ```txt title="Sample Project Structure"
-<<<<<<< HEAD
-📂 MyProject                 // Source root
-  ┃ 📄 MyProject.xcodeproj
-  ┣ 📁 MyProject            // Contains app target source files
-  ┣ 📁 MyLibraryTarget      // Contains lib target source files
-  ┣ 📁 MyProjectTests       // Contains test files
-  ┣ 📁 ApolloCodegen        // Contains the swift scripting files you just downloaded and dragged in
-=======
 MyProject                  // Source root
 ├─ MyProject.xcodeproj
 ├─ MyProject/              // Contains app target source files
 ├─ MyLibraryTarget/        // Contains lib target source files
 ├─ MyProjectTests/         // Contains test files
 ├─ ApolloCodegen/          // Contains the swift scripting files you just downloaded and dragged in
->>>>>>> ab160e4b
 ```
 
 Double-click `Package.swift` in the `ApolloCodegen` folder to open the executable's package in Xcode. 
@@ -142,15 +125,6 @@
 If you're using the template code and following the sample project structure, the schema should download here: 
 
 ```txt title="Sample Project Structure"
-<<<<<<< HEAD
-📂 MyProject                // SourceRoot
-  ┃ 📄 MyProject.xcodeproj
-  ┣ 📂  MyProject          // Contains app target source files
-  ┃ ┃ 📄 schema.json       // <-- downloaded schema
-  ┣ 📁 MyLibraryTarget     // Contains lib target source files
-  ┣ 📁 MyProjectTests      // Contains test files
-  ┣ 📁 ApolloCodegen       // Contains Swift Scripting files
-=======
 MyProject                  // SourceRoot
 ├─ MyProject.xcodeproj
 ├─ MyProject/              // Contains app target source files
@@ -158,7 +132,6 @@
 ├─ MyLibraryTarget/        // Contains lib target source files
 ├─ MyProjectTests/         // Contains test files
 ├─ ApolloCodegen/          // Contains Swift Scripting files
->>>>>>> ab160e4b
 ```
 
 Next, now that you have a schema, you need a GraphQL file with an operation in order to generate code. 
@@ -167,19 +140,6 @@
 
 If you're not familiar with creating an operation in graphQL, please check out the [portion of our tutorial on executing your first query](https://www.apollographql.com/docs/ios/tutorial/tutorial-execute-query/). You can stop after the section about adding your query to Xcode.
 
-<<<<<<< HEAD
-Make sure you've added the operation file to the project files, ideally at or above the level of the `schema.json` (Otherwise, you'll need to manually pass the URL of your GraphQL files to your code generation step):
-
-```txt title="Sample Project Structure"
-📂 MyProject               // SourceRoot
-  ┃ 📄 MyProject.xcodeproj
-  ┣ 📂 MyProject          // Contains app target source files
-  ┃ ┃ 📄 schema.json
-  ┃ ┃ 📄 LaunchList.graphql
-  ┣ 📁 MyLibraryTarget    // Contains lib target source files
-  ┣ 📁 MyProjectTests     // Contains test files
-  ┣ 📁 ApolloCodegen      // Contains Swift Scripting files
-=======
 Make sure you've added the operation file to the project files, ideally at or above the level of the `schema.graphqls` (Otherwise, you'll need to manually pass the URL of your operation file to your code generation step):
 
 ```txt title="Sample Project Structure"
@@ -191,7 +151,6 @@
 ├─ MyLibraryTarget/        // Contains lib target source files
 ├─ MyProjectTests/         // Contains test files
 ├─ ApolloCodegen/          // Contains Swift Scripting files
->>>>>>> ab160e4b
 ```
 
 Here, for example, is what this looks like in a file for one of the queries in our [tutorial application](./tutorial/tutorial-introduction):
