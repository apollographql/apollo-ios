--- conflicted
+++ resolved
@@ -826,7 +826,6 @@
     }
   }
 
-<<<<<<< HEAD
   #warning("Fix this test after mutable cache is implemented.")
 //  func testWatchedQueryGetsUpdatedWhenObjectIsChangedByDirectStoreUpdate() throws {
 //    class HeroAndFriendsNamesSelectionSet: MockSelectionSet {
@@ -926,94 +925,94 @@
 //      wait(for: [updatedWatcherResultExpectation], timeout: Self.defaultWaitTimeout)
 //    }
 //  }
-=======
-  func testWatchedQuery_givenCachePolicyReturnCacheDataDontFetch_doesNotRefetchFromServerAfterOtherQueryUpdatesListWithIncompleteObject() throws {
-    client.store.cacheKeyForObject = { $0["id"] }
-
-    let watchedQuery = HeroAndFriendsNamesWithIDsQuery()
-
-    let resultObserver = makeResultObserver(for: watchedQuery)
-
-    let watcher = GraphQLQueryWatcher(client: client, query: watchedQuery, resultHandler: resultObserver.handler)
-    addTeardownBlock { watcher.cancel() }
-
-    runActivity("Write data to cache") { _ in
-      let writeToStoreExpectation = expectation(description: "Initial Data written to store")
-
-      client.store.withinReadWriteTransaction({ transaction in
-        let data = HeroAndFriendsNamesWithIDsQuery.Data(
-          unsafeResultMap: [
-            "hero": [
-              "id": "2001",
-              "name": "R2-D2",
-              "__typename": "Droid",
-              "friends": [
-                ["__typename": "Human", "id": "1000", "name": "Luke Skywalker"],
-                ["__typename": "Human", "id": "1002", "name": "Han Solo"],
-                ["__typename": "Human", "id": "1003", "name": "Leia Organa"],
-              ]
-            ]
-          ])
-        
-        try transaction.write(data: data, forQuery: HeroAndFriendsNamesWithIDsQuery())
-      }) { result in
-        XCTAssertSuccessResult(result)
-        writeToStoreExpectation.fulfill()
-      }
-
-      wait(for: [writeToStoreExpectation], timeout: Self.defaultWaitTimeout)
-    }
-
-    runActivity("Initial fetch from cache") { _ in
-      let initialWatcherResultExpectation = resultObserver.expectation(description: "Watcher received initial result from cache") { result in
-        try XCTAssertSuccessResult(result) { graphQLResult in
-          XCTAssertEqual(graphQLResult.source, .cache)
-          XCTAssertNil(graphQLResult.errors)
-
-          let data = try XCTUnwrap(graphQLResult.data)
-          XCTAssertEqual(data.hero?.name, "R2-D2")
-          let friendsNames = data.hero?.friends?.compactMap { $0?.name }
-          XCTAssertEqual(friendsNames, ["Luke Skywalker", "Han Solo", "Leia Organa"])
-        }
-      }
-
-      watcher.fetch(cachePolicy: .returnCacheDataDontFetch)
-
-      wait(for: [initialWatcherResultExpectation], timeout: Self.defaultWaitTimeout)
-    }
-
-    runActivity("Fetch other query with list of updated keys from server") { _ in
-      let serverRequestExpectation = server.expect(HeroAndFriendsIDsQuery.self) { request in
-        [
-          "data": [
-            "hero": [
-              "id": "2001",
-              "name": "Artoo",
-              "__typename": "Droid",
-              "friends": [
-                ["__typename": "Human", "id": "1003"],
-                ["__typename": "Human", "id": "1004"],
-                ["__typename": "Human", "id": "1000"],
-              ]
-            ]
-          ]
-        ]
-      }
-
-      let noRefetchExpectation = resultObserver.expectation(description: "Initial query shouldn't trigger refetch") { _ in }
-      noRefetchExpectation.isInverted = true
-
-      let otherFetchCompletedExpectation = expectation(description: "Other fetch completed")
-
-      client.fetch(query: HeroAndFriendsIDsQuery(), cachePolicy: .fetchIgnoringCacheData) { result in
-        defer { otherFetchCompletedExpectation.fulfill() }
-        XCTAssertSuccessResult(result)
-      }
-
-      wait(for: [serverRequestExpectation, otherFetchCompletedExpectation, noRefetchExpectation], timeout: Self.defaultWaitTimeout)
-    }
-  }
->>>>>>> ab160e4b
+
+  #warning("Fix this test after mutable cache is implemented.")
+//  func testWatchedQuery_givenCachePolicyReturnCacheDataDontFetch_doesNotRefetchFromServerAfterOtherQueryUpdatesListWithIncompleteObject() throws {
+//    client.store.cacheKeyForObject = { $0["id"] }
+//
+//    let watchedQuery = HeroAndFriendsNamesWithIDsQuery()
+//
+//    let resultObserver = makeResultObserver(for: watchedQuery)
+//
+//    let watcher = GraphQLQueryWatcher(client: client, query: watchedQuery, resultHandler: resultObserver.handler)
+//    addTeardownBlock { watcher.cancel() }
+//
+//    runActivity("Write data to cache") { _ in
+//      let writeToStoreExpectation = expectation(description: "Initial Data written to store")
+//
+//      client.store.withinReadWriteTransaction({ transaction in
+//        let data = HeroAndFriendsNamesWithIDsQuery.Data(
+//          unsafeResultMap: [
+//            "hero": [
+//              "id": "2001",
+//              "name": "R2-D2",
+//              "__typename": "Droid",
+//              "friends": [
+//                ["__typename": "Human", "id": "1000", "name": "Luke Skywalker"],
+//                ["__typename": "Human", "id": "1002", "name": "Han Solo"],
+//                ["__typename": "Human", "id": "1003", "name": "Leia Organa"],
+//              ]
+//            ]
+//          ])
+//
+//        try transaction.write(data: data, forQuery: HeroAndFriendsNamesWithIDsQuery())
+//      }) { result in
+//        XCTAssertSuccessResult(result)
+//        writeToStoreExpectation.fulfill()
+//      }
+//
+//      wait(for: [writeToStoreExpectation], timeout: Self.defaultWaitTimeout)
+//    }
+//
+//    runActivity("Initial fetch from cache") { _ in
+//      let initialWatcherResultExpectation = resultObserver.expectation(description: "Watcher received initial result from cache") { result in
+//        try XCTAssertSuccessResult(result) { graphQLResult in
+//          XCTAssertEqual(graphQLResult.source, .cache)
+//          XCTAssertNil(graphQLResult.errors)
+//
+//          let data = try XCTUnwrap(graphQLResult.data)
+//          XCTAssertEqual(data.hero?.name, "R2-D2")
+//          let friendsNames = data.hero?.friends?.compactMap { $0?.name }
+//          XCTAssertEqual(friendsNames, ["Luke Skywalker", "Han Solo", "Leia Organa"])
+//        }
+//      }
+//
+//      watcher.fetch(cachePolicy: .returnCacheDataDontFetch)
+//
+//      wait(for: [initialWatcherResultExpectation], timeout: Self.defaultWaitTimeout)
+//    }
+//
+//    runActivity("Fetch other query with list of updated keys from server") { _ in
+//      let serverRequestExpectation = server.expect(HeroAndFriendsIDsQuery.self) { request in
+//        [
+//          "data": [
+//            "hero": [
+//              "id": "2001",
+//              "name": "Artoo",
+//              "__typename": "Droid",
+//              "friends": [
+//                ["__typename": "Human", "id": "1003"],
+//                ["__typename": "Human", "id": "1004"],
+//                ["__typename": "Human", "id": "1000"],
+//              ]
+//            ]
+//          ]
+//        ]
+//      }
+//
+//      let noRefetchExpectation = resultObserver.expectation(description: "Initial query shouldn't trigger refetch") { _ in }
+//      noRefetchExpectation.isInverted = true
+//
+//      let otherFetchCompletedExpectation = expectation(description: "Other fetch completed")
+//
+//      client.fetch(query: HeroAndFriendsIDsQuery(), cachePolicy: .fetchIgnoringCacheData) { result in
+//        defer { otherFetchCompletedExpectation.fulfill() }
+//        XCTAssertSuccessResult(result)
+//      }
+//
+//      wait(for: [serverRequestExpectation, otherFetchCompletedExpectation, noRefetchExpectation], timeout: Self.defaultWaitTimeout)
+//    }
+//  }
   
   func testWatchedQueryIsOnlyUpdatedOnceIfConcurrentFetchesAllReturnTheSameResult() throws {
     class HeroNameSelectionSet: MockSelectionSet {
