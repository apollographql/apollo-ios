--- conflicted
+++ resolved
@@ -42,16 +42,11 @@
   override func setUp() {
     super.setUp()
 
-<<<<<<< HEAD
     let store = ApolloStore.mock()
-    let websocket = MockWebSocket(request:URLRequest(url: TestURL.mockServer.url))
-=======
-    let store = ApolloStore()
     let websocket = MockWebSocket(
       request:URLRequest(url: TestURL.mockServer.url),
       protocol: .graphql_ws
     )
->>>>>>> 402dd163
     networkTransport = WebSocketTransport(websocket: websocket, store: store)
     client = ApolloClient(networkTransport: networkTransport!, store: store)
   }
@@ -158,23 +153,17 @@
   func testSingleSubscriptionWithCustomOperationMessageIdCreator() throws {
     let expectation = self.expectation(description: "Single Subscription with Custom Operation Message Id Creator")
     
-<<<<<<< HEAD
     let store = ApolloStore.mock()
-    let websocket = MockWebSocket(request:URLRequest(url: TestURL.mockServer.url))
+    let websocket = MockWebSocket(
+      request:URLRequest(url: TestURL.mockServer.url),
+      protocol: .graphql_ws
+    )
     networkTransport = WebSocketTransport(
       websocket: websocket,
       store: store,
       config: .init(
         operationMessageIdCreator: CustomOperationMessageIdCreator()
       ))
-=======
-    let store = ApolloStore()
-    let websocket = MockWebSocket(
-      request:URLRequest(url: TestURL.mockServer.url),
-      protocol: .graphql_ws
-    )
-    networkTransport = WebSocketTransport(websocket: websocket, store: store, operationMessageIdCreator: CustomOperationMessageIdCreator())
->>>>>>> 402dd163
     client = ApolloClient(networkTransport: networkTransport!, store: store)
     
     client.subscribe(subscription: MockSubscription<ReviewAddedData>()) { result in
