# 🔮 Apollo iOS Roadmap

**Last updated: Sept 2022**

For up to date release notes, refer to the project's [Change Log](https://github.com/apollographql/apollo-ios/blob/main/CHANGELOG.md).

> **Please note:** This is an approximation of **larger effort** work planned for the next 6 - 12 months. It does not cover all new functionality that will be added, and nothing here is set in stone. Also note that each of these releases, and several patch releases in-between, will include bug fixes (based on issue triaging) and community submitted PR's.

## ✋ Community feedback & prioritization

- Please report feature requests or bugs as a new [issue](https://github.com/apollographql/apollo-ios/issues/new/choose).
- If you already see an issue that interests you please add a 👍 or a comment so we can measure community interest.

---

## 0.x - _Current_

This version is being used in many Production codebases, and we're committed to resolving issues and bugs raised by the community. We are not considering any further substantial work to be done in this version.

These are the three guiding principles we aim for in each major release:

- **Stability**: Achieve a stable foundation that can be trusted for years to come, maintaining backwards compatibility within major version releases.
- **Completeness**: There are three main parts to the SDK: code generation, network fetching/parsing, and caching. These must provide enough functionality to be a good foundation for incremental improvements within major releases without requiring breaking changes.
- **Clarity**: Everything must be clearly documented with as many working samples as possible.

## 1.0 - _In Release Candidate phase_

<<<<<<< HEAD
[Beta 3 is available](https://github.com/apollographql/apollo-ios/releases/tag/1.0.0-beta.3), please try it and give us your feedback.
=======
[Release Candidate 1 is available](https://github.com/apollographql/apollo-ios/releases/tag/1.0.0-rc.1), please try it and give us your feedback.
>>>>>>> 0e21f099

These are the major initiatives planned for 1.0/1.x:

- **Swift-based Codegen**: The code generation is being rewritten with a Swift-first approach instead of relying on scripting and Typescript. This will allow easier community contribution to code generation and provide the opportunity to improve various characteristics such as generated code size and performance.
- **Modularized GraphQL Code Generation Output**: To support advanced usage of Apollo iOS for modular code bases in a format this is highly configurable and agnostic of the dependency management and build system used. This should be achieved while maintaining the streamlined process for the default usage in unified code bases.

See Github [1.0 Beta Milestone](https://github.com/apollographql/apollo-ios/milestone/62) for more details.

## 2.0

These are the major initiatives planned for 2.0/2.x:

- **Networking Stack Improvements**: The goal is to simplify and stabilise the networking stack.
  - The [updated network stack](https://github.com/apollographql/apollo-ios/issues/1340) solved a number of long standing issues with the old barebones NetworkTransport but still has limitations and is complicated to use. Adopting patterns that have proven useful for the web client, such as Apollo Link, will provide more flexibility and give developers full control over the steps that are invoked to satisfy requests.
  - We would love to bring some of the new Swift concurrency features, such as async/await, to Apollo iOS but that depends on the Swift team's work for backwards deployment of the concurrency library. It may involve Apollo iOS dropping support for macOS 10.14 and iOS 12.

See Github [2.0 Milestone](https://github.com/apollographql/apollo-ios/milestone/60) for more details.

## 3.0

These are the major initiatives planned for 3.0/3.x:

- **Cache Improvements**: Here we are looking at bringing across some features inspired by Apollo Client 3 and Apollo Kotlin
  - Better pagination support. Better support for caching and updating paginated lists of objects.
  - Reducing over-normalization. Only separating out results into individual records when something that can identify them is present
  - Real cache eviction & dangling reference collection. There's presently a way to manually remove objects for a given key or pattern, but Apollo Client 3 has given us a roadmap for how to handle some of this stuff much more thoroughly and safely.
  - Cache metadata. Ability to add per-field metadata if needed, to allow for TTL and time-based invalidation, etc.

This major release is still in pre-planning, more details will come in the future.

## Future

These are subject to change and anything that dramatically changes APIs or breaks backwards compatibility with versions will be reserved for the next major version.

- **@defer directive support**: the @defer directive enables your queries to receive data for specific fields asynchronously. This is helpful whenever some fields in a query take much longer to resolve than the others.

- **Wrapper libraries**: A very highly voted suggestion in our fall 2019 developer survey was wrapper libraries for concurrency helpers like RxSwift, Combine, PromiseKit, etc.
  - Note that we are **not** locked into any particular set of other dependencies to support yet, but we anticipate these will be wrappers in a separate repository that have Apollo as a dependency. As individual wrappers move into nearer-term work, we'll outline which specific ones we'll be supporting.<|MERGE_RESOLUTION|>--- conflicted
+++ resolved
@@ -25,11 +25,7 @@
 
 ## 1.0 - _In Release Candidate phase_
 
-<<<<<<< HEAD
-[Beta 3 is available](https://github.com/apollographql/apollo-ios/releases/tag/1.0.0-beta.3), please try it and give us your feedback.
-=======
 [Release Candidate 1 is available](https://github.com/apollographql/apollo-ios/releases/tag/1.0.0-rc.1), please try it and give us your feedback.
->>>>>>> 0e21f099
 
 These are the major initiatives planned for 1.0/1.x:
 
